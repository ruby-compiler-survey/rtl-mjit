/**********************************************************************

  iseq.c -

  $Author$
  created at: 2006-07-11(Tue) 09:00:03 +0900

  Copyright (C) 2006 Koichi Sasada

**********************************************************************/

#include "internal.h"
#include "ruby/util.h"
#include "eval_intern.h"

#ifdef HAVE_DLADDR
# include <dlfcn.h>
#endif

#define RUBY_VM_INSNS_INFO 1
/* #define RUBY_MARK_FREE_DEBUG 1 */
#include "gc.h"
#include "vm_core.h"
#include "iseq.h"
#include "id_table.h"
#include "mjit.h"

#include "insns.inc"
#include "insns_info.inc"
#include "mjit.h"

VALUE rb_cISeq;
static VALUE iseqw_new(const rb_iseq_t *iseq);
static const rb_iseq_t *iseqw_check(VALUE iseqw);

#if VM_INSN_INFO_TABLE_IMPL == 2
static struct succ_index_table *succ_index_table_create(int max_pos, int *data, int size);
static unsigned int *succ_index_table_invert(int max_pos, struct succ_index_table *sd, int size);
static int succ_index_lookup(const struct succ_index_table *sd, int x);
#endif

#define hidden_obj_p(obj) (!SPECIAL_CONST_P(obj) && !RBASIC(obj)->klass)

static inline VALUE
obj_resurrect(VALUE obj)
{
    if (hidden_obj_p(obj)) {
	switch (BUILTIN_TYPE(obj)) {
	  case T_STRING:
	    obj = rb_str_resurrect(obj);
	    break;
	  case T_ARRAY:
	    obj = rb_ary_resurrect(obj);
	    break;
	}
    }
    return obj;
}

static void
compile_data_free(struct iseq_compile_data *compile_data)
{
    if (compile_data) {
	struct iseq_compile_data_storage *cur, *next;
	cur = compile_data->storage_head;
	while (cur) {
	    next = cur->next;
	    ruby_xfree(cur);
	    cur = next;
	}
	if (compile_data->ivar_cache_table) {
	    rb_id_table_free(compile_data->ivar_cache_table);
	}
	ruby_xfree(compile_data);
    }
}

void
rb_iseq_free(rb_iseq_t *iseq)
{
    RUBY_FREE_ENTER("iseq");

    if (iseq && iseq->body) {
	struct rb_iseq_constant_body *const body = iseq->body;
	mjit_free_iseq(iseq); /* Notify MJIT */
<<<<<<< HEAD
	if (iseq->body) {
	    ruby_xfree((void *)iseq->body->iseq_encoded);
	    ruby_xfree((void *)iseq->body->rtl_encoded);
	    ruby_xfree((void *)iseq->body->insns_info.body);
	    ruby_xfree((void *)iseq->body->rtl_insns_info.body);
	    if (iseq->body->insns_info.positions) ruby_xfree((void *)iseq->body->insns_info.positions);
	    if (iseq->body->rtl_insns_info.positions) ruby_xfree((void *)iseq->body->rtl_insns_info.positions);
#if VM_INSN_INFO_TABLE_IMPL == 2
	    if (iseq->body->insns_info.succ_index_table) ruby_xfree(iseq->body->insns_info.succ_index_table);
	    if (iseq->body->rtl_insns_info.succ_index_table) ruby_xfree(iseq->body->rtl_insns_info.succ_index_table);
#endif
	    ruby_xfree((void *)iseq->body->local_table);
	    ruby_xfree((void *)iseq->body->is_entries);

	    if (iseq->body->ci_entries) {
		unsigned int i;
		struct rb_call_info_with_kwarg *ci_kw_entries = (struct rb_call_info_with_kwarg *)&iseq->body->ci_entries[iseq->body->ci_size];
		for (i=0; i<iseq->body->ci_kw_size; i++) {
		    const struct rb_call_info_kw_arg *kw_arg = ci_kw_entries[i].kw_arg;
		    ruby_xfree((void *)kw_arg);
		}
		ruby_xfree(iseq->body->ci_entries);
		ruby_xfree(iseq->body->cc_entries);
 	    }
	    if (iseq->body->cd_entries) {
#if 0
		unsigned int i;
		struct rb_call_data_with_kwarg *cd_kw_entries = (struct rb_call_data_with_kwarg *)&iseq->body->cd_entries[iseq->body->cd_size];
		for (i=0; i<iseq->body->cd_kw_size; i++) {
		    const struct rb_call_info_kw_arg *kw_arg = cd_kw_entries[i].kw_arg;
		    ruby_xfree((void *)kw_arg);
		}
#endif
		ruby_xfree(iseq->body->cd_entries);
	    }
	    ruby_xfree((void *)iseq->body->catch_table);
	    ruby_xfree((void *)iseq->body->rtl_catch_table);
	    ruby_xfree((void *)iseq->body->param.opt_table);
=======
	ruby_xfree((void *)body->iseq_encoded);
	ruby_xfree((void *)body->insns_info.body);
	if (body->insns_info.positions) ruby_xfree((void *)body->insns_info.positions);
#if VM_INSN_INFO_TABLE_IMPL == 2
	if (body->insns_info.succ_index_table) ruby_xfree(body->insns_info.succ_index_table);
#endif
	ruby_xfree((void *)body->local_table);
	ruby_xfree((void *)body->is_entries);
>>>>>>> 7a14608e

	if (body->ci_entries) {
	    unsigned int i;
	    struct rb_call_info_with_kwarg *ci_kw_entries = (struct rb_call_info_with_kwarg *)&body->ci_entries[body->ci_size];
	    for (i=0; i<body->ci_kw_size; i++) {
		const struct rb_call_info_kw_arg *kw_arg = ci_kw_entries[i].kw_arg;
		ruby_xfree((void *)kw_arg);
	    }
	    ruby_xfree(body->ci_entries);
	    ruby_xfree(body->cc_entries);
	}
	ruby_xfree((void *)body->catch_table);
	ruby_xfree((void *)body->param.opt_table);

	if (body->param.keyword != NULL) {
	    ruby_xfree((void *)body->param.keyword->default_values);
	    ruby_xfree((void *)body->param.keyword);
	}
	compile_data_free(ISEQ_COMPILE_DATA(iseq));
	ruby_xfree(body);
    }
    RUBY_FREE_LEAVE("iseq");
}

#if OPT_DIRECT_THREADED_CODE || OPT_CALL_THREADED_CODE
static VALUE
rb_vm_insn_addr2insn2(const void *addr)
{
    return (VALUE)rb_vm_insn_addr2insn(addr);
}
#endif

static VALUE
rb_vm_insn_null_translator(const void *addr)
{
    return (VALUE)addr;
}

typedef void iseq_value_itr_t(void *ctx, VALUE obj);
typedef VALUE rb_vm_insns_translator_t(const void *addr);

static int
iseq_extract_values(const VALUE *code, size_t pos, iseq_value_itr_t * func, void *data, rb_vm_insns_translator_t * translator)
{
    VALUE insn = translator((void *)code[pos]);
    int len = insn_len(insn);
    int op_no;
    const char *types = insn_op_types(insn);

    for (op_no = 0; types[op_no]; op_no++) {
	char type = types[op_no];
	switch (type) {
	    case TS_CDHASH:
	    case TS_ISEQ:
	    case TS_VALUE:
		{
		    VALUE op = code[pos + op_no + 1];
		    if (!SPECIAL_CONST_P(op)) {
			func(data, op);
		    }
		    break;
		}
	    case TS_ISE:
		{
		    union iseq_inline_storage_entry *const is = (union iseq_inline_storage_entry *)code[pos + op_no + 1];
		    if (is->once.value) {
			func(data, is->once.value);
		    }
		    break;
		}
	    default:
		break;
	}
    }

    return len;
}

static void
rb_iseq_each_value(const rb_iseq_t *iseq, iseq_value_itr_t * func, void *data)
{
    unsigned int size;
    const VALUE *code;
    size_t n;
    rb_vm_insns_translator_t * translator;
    const struct rb_iseq_constant_body *const body = iseq->body;

<<<<<<< HEAD
    size = iseq->body->iseq_size;
    code = iseq->body->iseq_encoded;
#if 1
    if (iseq->body->rtl_encoded != NULL) {
	size = iseq->body->rtl_size;
	code = iseq->body->rtl_encoded;
    }
#endif
=======
    size = body->iseq_size;
    code = body->iseq_encoded;

>>>>>>> 7a14608e
#if OPT_DIRECT_THREADED_CODE || OPT_CALL_THREADED_CODE
    if (FL_TEST(iseq, ISEQ_TRANSLATED)) {
	translator = rb_vm_insn_addr2insn2;
    } else {
	translator = rb_vm_insn_null_translator;
    }
#else
    translator = rb_vm_insn_null_translator;
#endif

    for (n = 0; n < size;) {
	n += iseq_extract_values(code, n, func, data, translator);
    }
}

static void
each_insn_value(void *ctx, VALUE obj)
{
    rb_gc_mark(obj);
}

void
rb_iseq_mark(const rb_iseq_t *iseq)
{
    RUBY_MARK_ENTER("iseq");

    if (iseq->body) {
	const struct rb_iseq_constant_body *const body = iseq->body;

	if (FL_TEST(iseq, ISEQ_MARKABLE_ISEQ)) {
	    rb_iseq_each_value(iseq, each_insn_value, NULL);
	}

	rb_gc_mark(body->variable.coverage);
	rb_gc_mark(body->location.label);
	rb_gc_mark(body->location.base_label);
	rb_gc_mark(body->location.pathobj);
	RUBY_MARK_UNLESS_NULL((VALUE)body->parent_iseq);

	if (body->param.flags.has_kw && ISEQ_COMPILE_DATA(iseq) == NULL) {
	    const struct rb_iseq_param_keyword *const keyword = body->param.keyword;
	    int i, j;

	    i = keyword->required_num;

	    for (j = 0; i < keyword->num; i++, j++) {
		VALUE obj = keyword->default_values[j];
		if (!SPECIAL_CONST_P(obj)) {
		    rb_gc_mark(obj);
		}
	    }
	}

	if (body->catch_table) {
	    const struct iseq_catch_table *table = body->catch_table;
	    unsigned int i;
	    for(i = 0; i < table->size; i++) {
		const struct iseq_catch_table_entry *entry;
		entry = &table->entries[i];
		if (entry->iseq) {
		    rb_gc_mark((VALUE)entry->iseq);
		}
	    }
	}
    }


    if (FL_TEST(iseq, ISEQ_NOT_LOADED_YET)) {
	rb_gc_mark(iseq->aux.loader.obj);
    }
    else if (ISEQ_COMPILE_DATA(iseq) != NULL) {
	const struct iseq_compile_data *const compile_data = ISEQ_COMPILE_DATA(iseq);
	RUBY_MARK_UNLESS_NULL(compile_data->mark_ary);
	RUBY_MARK_UNLESS_NULL(compile_data->err_info);
	RUBY_MARK_UNLESS_NULL(compile_data->catch_table_ary);
    }

    RUBY_MARK_LEAVE("iseq");
}

static size_t
param_keyword_size(const struct rb_iseq_param_keyword *pkw)
{
    size_t size = 0;

    if (!pkw) return size;

    size += sizeof(struct rb_iseq_param_keyword);
    size += sizeof(VALUE) * (pkw->num - pkw->required_num);

    return size;
}

static size_t
iseq_memsize(const rb_iseq_t *iseq)
{
    size_t size = 0; /* struct already counted as RVALUE size */
    const struct rb_iseq_constant_body *body = iseq->body;
    const struct iseq_compile_data *compile_data;

    /* TODO: should we count original_iseq? */

    if (body) {
	struct rb_call_info_with_kwarg *ci_kw_entries = (struct rb_call_info_with_kwarg *)&body->ci_entries[body->ci_size];
	struct rb_call_data_with_kwarg *cd_kw_entries = (struct rb_call_data_with_kwarg *)&body->cd_entries[body->cd_size];

	size += sizeof(struct rb_iseq_constant_body);
	size += body->iseq_size * sizeof(VALUE);
	size += body->rtl_size * sizeof(VALUE);
	size += body->insns_info.size * (sizeof(struct iseq_insn_info_entry) + sizeof(unsigned int));
	size += body->rtl_insns_info.size * (sizeof(struct iseq_insn_info_entry) + sizeof(unsigned int));
	size += body->local_table_size * sizeof(ID);
	if (body->catch_table)
	    size += iseq_catch_table_bytes(body->catch_table->size);
	if (body->rtl_catch_table)
	    size += iseq_catch_table_bytes(body->rtl_catch_table->size);
	size += (body->param.opt_num + 1) * sizeof(VALUE);
	size += param_keyword_size(body->param.keyword);

	/* body->is_entries */
	size += body->is_size * sizeof(union iseq_inline_storage_entry);

	/* body->ci_entries */
	size += body->ci_size * sizeof(struct rb_call_info);
	size += body->ci_kw_size * sizeof(struct rb_call_info_with_kwarg);

	/* body->cc_entries */
	size += body->ci_size * sizeof(struct rb_call_cache);
	size += body->ci_kw_size * sizeof(struct rb_call_cache);

	/* body->cd_entries */
	size += body->cd_size * sizeof(struct rb_call_data);
	size += body->cd_kw_size * sizeof(struct rb_call_data_with_kwarg);

	if (ci_kw_entries) {
	    unsigned int i;

	    for (i = 0; i < body->ci_kw_size; i++) {
		const struct rb_call_info_kw_arg *kw_arg = ci_kw_entries[i].kw_arg;

		if (kw_arg) {
		    size += rb_call_info_kw_arg_bytes(kw_arg->keyword_len);
		}
	    }
	}

	if (cd_kw_entries) {
	    unsigned int i;

	    for (i = 0; i < body->cd_kw_size; i++) {
		const struct rb_call_info_kw_arg *kw_arg = cd_kw_entries[i].kw_arg;

		if (kw_arg) {
		    size += rb_call_info_kw_arg_bytes(kw_arg->keyword_len);
		}
	    }
	}
    }

    compile_data = ISEQ_COMPILE_DATA(iseq);
    if (compile_data) {
	struct iseq_compile_data_storage *cur;

	size += sizeof(struct iseq_compile_data);

	cur = compile_data->storage_head;
	while (cur) {
	    size += cur->size + offsetof(struct iseq_compile_data_storage, buff);
	    cur = cur->next;
	}
    }

    return size;
}

static rb_iseq_t *
iseq_alloc(void)
{
    rb_iseq_t *iseq = iseq_imemo_alloc();
    iseq->body = ZALLOC(struct rb_iseq_constant_body);
    return iseq;
}

VALUE
rb_iseq_pathobj_new(VALUE path, VALUE realpath)
{
    VALUE pathobj;
    VM_ASSERT(RB_TYPE_P(path, T_STRING));
    VM_ASSERT(realpath == Qnil || RB_TYPE_P(realpath, T_STRING));

    if (path == realpath ||
	(!NIL_P(realpath) && rb_str_cmp(path, realpath) == 0)) {
	pathobj = rb_fstring(path);
    }
    else {
	if (!NIL_P(realpath)) realpath = rb_fstring(realpath);
	pathobj = rb_ary_new_from_args(2, rb_fstring(path), realpath);
	rb_obj_freeze(pathobj);
    }
    return pathobj;
}

void
rb_iseq_pathobj_set(const rb_iseq_t *iseq, VALUE path, VALUE realpath)
{
    RB_OBJ_WRITE(iseq, &iseq->body->location.pathobj,
		 rb_iseq_pathobj_new(path, realpath));
}

static rb_iseq_location_t *
iseq_location_setup(rb_iseq_t *iseq, VALUE name, VALUE path, VALUE realpath, VALUE first_lineno, const rb_code_location_t *code_location)
{
    rb_iseq_location_t *loc = &iseq->body->location;

    rb_iseq_pathobj_set(iseq, path, realpath);
    RB_OBJ_WRITE(iseq, &loc->label, name);
    RB_OBJ_WRITE(iseq, &loc->base_label, name);
    loc->first_lineno = first_lineno;
    if (code_location) {
	loc->code_location = *code_location;
    }
    else {
	loc->code_location.beg_pos.lineno = 0;
	loc->code_location.beg_pos.column = 0;
	loc->code_location.end_pos.lineno = -1;
	loc->code_location.end_pos.column = -1;
    }

    return loc;
}

static void
set_relation(rb_iseq_t *iseq, rb_iseq_t *piseq)
{
    struct rb_iseq_constant_body *const body = iseq->body;
    const VALUE type = body->type;

    /* set class nest stack */
    if (type == ISEQ_TYPE_TOP) {
	body->local_iseq = iseq;
    }
    else if (type == ISEQ_TYPE_METHOD || type == ISEQ_TYPE_CLASS) {
	body->local_iseq = iseq;
    }
    else if (piseq) {
	body->local_iseq = piseq->body->local_iseq;
    }

    if (piseq) {
<<<<<<< HEAD
	iseq->body->parent_iseq = piseq;
	piseq->body->parent_iseq_p = TRUE;
=======
	body->parent_iseq = piseq;
>>>>>>> 7a14608e
    }

    if (type == ISEQ_TYPE_MAIN) {
	body->local_iseq = iseq;
    }
}

static VALUE
prepare_iseq_build(rb_iseq_t *iseq,
		   VALUE name, VALUE path, VALUE realpath, VALUE first_lineno, const rb_code_location_t *code_location,
		   rb_iseq_t *parent, enum iseq_type type,
		   const rb_compile_option_t *option)
{
    VALUE coverage = Qfalse;
    VALUE err_info = Qnil;
    struct rb_iseq_constant_body *const body = iseq->body;

    if (parent && (type == ISEQ_TYPE_MAIN || type == ISEQ_TYPE_TOP))
	err_info = Qfalse;

    body->type = type;
    set_relation(iseq, parent);

    name = rb_fstring(name);
    iseq_location_setup(iseq, name, path, realpath, first_lineno, code_location);
    if (iseq != body->local_iseq) {
	RB_OBJ_WRITE(iseq, &body->location.base_label, body->local_iseq->body->location.label);
    }
    ISEQ_COVERAGE_SET(iseq, Qnil);
    ISEQ_ORIGINAL_ISEQ_CLEAR(iseq);
    body->variable.flip_count = 0;

    ISEQ_COMPILE_DATA_ALLOC(iseq);
    RB_OBJ_WRITE(iseq, &ISEQ_COMPILE_DATA(iseq)->err_info, err_info);
    RB_OBJ_WRITE(iseq, &ISEQ_COMPILE_DATA(iseq)->mark_ary, rb_ary_tmp_new(3));

    ISEQ_COMPILE_DATA(iseq)->storage_head = ISEQ_COMPILE_DATA(iseq)->storage_current =
      (struct iseq_compile_data_storage *)
	ALLOC_N(char, INITIAL_ISEQ_COMPILE_DATA_STORAGE_BUFF_SIZE +
		offsetof(struct iseq_compile_data_storage, buff));

    RB_OBJ_WRITE(iseq, &ISEQ_COMPILE_DATA(iseq)->catch_table_ary, rb_ary_tmp_new(3));
    ISEQ_COMPILE_DATA(iseq)->storage_head->pos = 0;
    ISEQ_COMPILE_DATA(iseq)->storage_head->next = 0;
    ISEQ_COMPILE_DATA(iseq)->storage_head->size =
      INITIAL_ISEQ_COMPILE_DATA_STORAGE_BUFF_SIZE;
    ISEQ_COMPILE_DATA(iseq)->option = option;

    ISEQ_COMPILE_DATA(iseq)->ivar_cache_table = NULL;

    if (option->coverage_enabled) {
	VALUE coverages = rb_get_coverages();
	if (RTEST(coverages)) {
	    coverage = rb_hash_lookup(coverages, rb_iseq_path(iseq));
	    if (NIL_P(coverage)) coverage = Qfalse;
	}
    }
    ISEQ_COVERAGE_SET(iseq, coverage);

    return Qtrue;
}

#if VM_CHECK_MODE > 0 && VM_INSN_INFO_TABLE_IMPL > 0
static void validate_get_insn_info(const rb_iseq_t *iseq, int iseq_rtl_p);
#endif

void
rb_iseq_insns_info_encode_positions(const rb_iseq_t *iseq, int rtl_p)
{
#if VM_INSN_INFO_TABLE_IMPL == 2
<<<<<<< HEAD
    struct iseq_insn_info *info = rtl_p ? &iseq->body->rtl_insns_info : &iseq->body->insns_info;
    int size = info->size;
    int max_pos = (rtl_p ? iseq->body->rtl_size : iseq->body->iseq_size);
    int *data = (int *)info->positions;

    if (info->succ_index_table)
	ruby_xfree(info->succ_index_table);
    info->succ_index_table = succ_index_table_create(max_pos, data, size);
#if VM_CHECK_MODE == 0
    ruby_xfree(info->positions);
    info->positions = NULL;
=======
    struct rb_iseq_constant_body *const body = iseq->body;
    int size = body->insns_info.size;
    int max_pos = body->iseq_size;
    int *data = (int *)body->insns_info.positions;
    if (body->insns_info.succ_index_table) ruby_xfree(body->insns_info.succ_index_table);
    body->insns_info.succ_index_table = succ_index_table_create(max_pos, data, size);
#if VM_CHECK_MODE == 0
    ruby_xfree(body->insns_info.positions);
    body->insns_info.positions = NULL;
>>>>>>> 7a14608e
#endif
#endif
}

#if VM_INSN_INFO_TABLE_IMPL == 2
unsigned int *
rb_iseq_insns_info_decode_positions(const struct rb_iseq_constant_body *body)
{
    int size = body->insns_info.size;
    int max_pos = body->iseq_size;
    struct succ_index_table *sd = body->insns_info.succ_index_table;
    return succ_index_table_invert(max_pos, sd, size);
}
#endif

void
rb_iseq_init_trace(rb_iseq_t *iseq)
{
    iseq->aux.trace_events = 0;
    if (ruby_vm_event_enabled_flags & ISEQ_TRACE_EVENTS) {
        rb_iseq_trace_set(iseq, ruby_vm_event_enabled_flags & ISEQ_TRACE_EVENTS);
    }
}

static VALUE
finish_iseq_build(rb_iseq_t *iseq)
{
    struct iseq_compile_data *data = ISEQ_COMPILE_DATA(iseq);
    const struct rb_iseq_constant_body *const body = iseq->body;
    VALUE err = data->err_info;
    ISEQ_COMPILE_DATA_CLEAR(iseq);
    compile_data_free(data);

#if VM_INSN_INFO_TABLE_IMPL == 2 /* succinct bitvector */
    /* create succ_index_table */
<<<<<<< HEAD
    if (iseq->body->insns_info.succ_index_table == NULL) {
	rb_iseq_insns_info_encode_positions(iseq, FALSE);
    }
    if (iseq->body->rtl_insns_info.succ_index_table == NULL) {
	rb_iseq_insns_info_encode_positions(iseq, TRUE);
=======
    if (body->insns_info.succ_index_table == NULL) {
	rb_iseq_insns_info_encode_positions(iseq);
>>>>>>> 7a14608e
    }
#endif

#if VM_CHECK_MODE > 0 && VM_INSN_INFO_TABLE_IMPL > 0
    validate_get_insn_info(iseq, FALSE);
    validate_get_insn_info(iseq, TRUE);
#endif

    if (RTEST(err)) {
	VALUE path = pathobj_path(body->location.pathobj);
	if (err == Qtrue) err = rb_exc_new_cstr(rb_eSyntaxError, "compile error");
	rb_funcallv(err, rb_intern("set_backtrace"), 1, &path);
	rb_exc_raise(err);
    }

    rb_iseq_init_trace(iseq);
    return Qtrue;
}

static rb_compile_option_t COMPILE_OPTION_DEFAULT = {
    OPT_INLINE_CONST_CACHE, /* int inline_const_cache; */
    OPT_PEEPHOLE_OPTIMIZATION, /* int peephole_optimization; */
    OPT_TAILCALL_OPTIMIZATION, /* int tailcall_optimization */
    OPT_SPECIALISED_INSTRUCTION, /* int specialized_instruction; */
    OPT_OPERANDS_UNIFICATION, /* int operands_unification; */
    OPT_INSTRUCTIONS_UNIFICATION, /* int instructions_unification; */
    OPT_STACK_CACHING, /* int stack_caching; */
    OPT_FROZEN_STRING_LITERAL,
    OPT_DEBUG_FROZEN_STRING_LITERAL,
    TRUE,			/* coverage_enabled */
};

static const rb_compile_option_t COMPILE_OPTION_FALSE = {0};

static void
set_compile_option_from_hash(rb_compile_option_t *option, VALUE opt)
{
#define SET_COMPILE_OPTION(o, h, mem) \
  { VALUE flag = rb_hash_aref((h), ID2SYM(rb_intern(#mem))); \
      if (flag == Qtrue)  { (o)->mem = 1; } \
      else if (flag == Qfalse)  { (o)->mem = 0; } \
  }
#define SET_COMPILE_OPTION_NUM(o, h, mem) \
  { VALUE num = rb_hash_aref(opt, ID2SYM(rb_intern(#mem))); \
      if (!NIL_P(num)) (o)->mem = NUM2INT(num); \
  }
    SET_COMPILE_OPTION(option, opt, inline_const_cache);
    SET_COMPILE_OPTION(option, opt, peephole_optimization);
    SET_COMPILE_OPTION(option, opt, tailcall_optimization);
    SET_COMPILE_OPTION(option, opt, specialized_instruction);
    SET_COMPILE_OPTION(option, opt, operands_unification);
    SET_COMPILE_OPTION(option, opt, instructions_unification);
    SET_COMPILE_OPTION(option, opt, stack_caching);
    SET_COMPILE_OPTION(option, opt, frozen_string_literal);
    SET_COMPILE_OPTION(option, opt, debug_frozen_string_literal);
    SET_COMPILE_OPTION(option, opt, coverage_enabled);
    SET_COMPILE_OPTION_NUM(option, opt, debug_level);
#undef SET_COMPILE_OPTION
#undef SET_COMPILE_OPTION_NUM
}

void
rb_iseq_make_compile_option(rb_compile_option_t *option, VALUE opt)
{
    Check_Type(opt, T_HASH);
    set_compile_option_from_hash(option, opt);
}

static void
make_compile_option(rb_compile_option_t *option, VALUE opt)
{
    if (opt == Qnil) {
	*option = COMPILE_OPTION_DEFAULT;
    }
    else if (opt == Qfalse) {
	*option = COMPILE_OPTION_FALSE;
    }
    else if (opt == Qtrue) {
	int i;
	for (i = 0; i < (int)(sizeof(rb_compile_option_t) / sizeof(int)); ++i)
	    ((int *)option)[i] = 1;
    }
    else if (RB_TYPE_P(opt, T_HASH)) {
	*option = COMPILE_OPTION_DEFAULT;
	set_compile_option_from_hash(option, opt);
    }
    else {
	rb_raise(rb_eTypeError, "Compile option must be Hash/true/false/nil");
    }
}

static VALUE
make_compile_option_value(rb_compile_option_t *option)
{
    VALUE opt = rb_hash_new();
#define SET_COMPILE_OPTION(o, h, mem) \
  rb_hash_aset((h), ID2SYM(rb_intern(#mem)), (o)->mem ? Qtrue : Qfalse)
#define SET_COMPILE_OPTION_NUM(o, h, mem) \
  rb_hash_aset((h), ID2SYM(rb_intern(#mem)), INT2NUM((o)->mem))
    {
	SET_COMPILE_OPTION(option, opt, inline_const_cache);
	SET_COMPILE_OPTION(option, opt, peephole_optimization);
	SET_COMPILE_OPTION(option, opt, tailcall_optimization);
	SET_COMPILE_OPTION(option, opt, specialized_instruction);
	SET_COMPILE_OPTION(option, opt, operands_unification);
	SET_COMPILE_OPTION(option, opt, instructions_unification);
	SET_COMPILE_OPTION(option, opt, stack_caching);
	SET_COMPILE_OPTION(option, opt, frozen_string_literal);
	SET_COMPILE_OPTION(option, opt, debug_frozen_string_literal);
	SET_COMPILE_OPTION(option, opt, coverage_enabled);
	SET_COMPILE_OPTION_NUM(option, opt, debug_level);
    }
#undef SET_COMPILE_OPTION
#undef SET_COMPILE_OPTION_NUM
    return opt;
}

rb_iseq_t *
rb_iseq_new(const rb_ast_body_t *ast, VALUE name, VALUE path, VALUE realpath,
	    const rb_iseq_t *parent, enum iseq_type type)
{
    return rb_iseq_new_with_opt(ast, name, path, realpath, INT2FIX(0), parent, type,
				&COMPILE_OPTION_DEFAULT);
}

rb_iseq_t *
rb_iseq_new_top(const rb_ast_body_t *ast, VALUE name, VALUE path, VALUE realpath, const rb_iseq_t *parent)
{
    VALUE coverages = rb_get_coverages();
    if (RTEST(coverages)) {
        if (ast->line_count >= 0) {
            VALUE coverage = rb_default_coverage(ast->line_count);
            rb_hash_aset(coverages, path, coverage);
        }
    }

    return rb_iseq_new_with_opt(ast, name, path, realpath, INT2FIX(0), parent, ISEQ_TYPE_TOP,
				&COMPILE_OPTION_DEFAULT);
}

rb_iseq_t *
rb_iseq_new_main(const rb_ast_body_t *ast, VALUE path, VALUE realpath, const rb_iseq_t *parent)
{
    return rb_iseq_new_with_opt(ast, rb_fstring_lit("<main>"),
				path, realpath, INT2FIX(0),
				parent, ISEQ_TYPE_MAIN, &COMPILE_OPTION_DEFAULT);
}

static inline rb_iseq_t *
iseq_translate(rb_iseq_t *iseq)
{
    if (rb_respond_to(rb_cISeq, rb_intern("translate"))) {
	VALUE v1 = iseqw_new(iseq);
	VALUE v2 = rb_funcall(rb_cISeq, rb_intern("translate"), 1, v1);
	if (v1 != v2 && CLASS_OF(v2) == rb_cISeq) {
	    iseq = (rb_iseq_t *)iseqw_check(v2);
	}
    }

    return iseq;
}

rb_iseq_t *
rb_iseq_new_with_opt(const rb_ast_body_t *ast, VALUE name, VALUE path, VALUE realpath,
		     VALUE first_lineno, const rb_iseq_t *parent,
		     enum iseq_type type, const rb_compile_option_t *option)
{
    const NODE *node = ast ? ast->root : 0;
    /* TODO: argument check */
    rb_iseq_t *iseq = iseq_alloc();
    rb_compile_option_t new_opt;

    new_opt = option ? *option : COMPILE_OPTION_DEFAULT;
    if (ast && ast->compile_option) rb_iseq_make_compile_option(&new_opt, ast->compile_option);

    prepare_iseq_build(iseq, name, path, realpath, first_lineno, node ? &node->nd_loc : NULL, parent, type, &new_opt);

    rb_iseq_compile_node(iseq, node);
    finish_iseq_build(iseq);

    return iseq_translate(iseq);
}

rb_iseq_t *
rb_iseq_new_ifunc(const struct vm_ifunc *ifunc, VALUE name, VALUE path, VALUE realpath,
		       VALUE first_lineno, const rb_iseq_t *parent,
		       enum iseq_type type, const rb_compile_option_t *option)
{
    /* TODO: argument check */
    rb_iseq_t *iseq = iseq_alloc();

    if (!option) option = &COMPILE_OPTION_DEFAULT;
    prepare_iseq_build(iseq, name, path, realpath, first_lineno, NULL, parent, type, option);

    rb_iseq_compile_ifunc(iseq, ifunc);
    finish_iseq_build(iseq);

    iseq = iseq_translate(iseq);
    return iseq;
}

const rb_iseq_t *
rb_iseq_load_iseq(VALUE fname)
{
    VALUE iseqv = rb_check_funcall(rb_cISeq, rb_intern("load_iseq"), 1, &fname);

    if (!SPECIAL_CONST_P(iseqv) && RBASIC_CLASS(iseqv) == rb_cISeq) {
	return  iseqw_check(iseqv);
    }

    return NULL;
}

#define CHECK_ARRAY(v)   rb_to_array_type(v)
#define CHECK_HASH(v)    rb_to_hash_type(v)
#define CHECK_STRING(v)  rb_str_to_str(v)
#define CHECK_SYMBOL(v)  rb_to_symbol_type(v)
static inline VALUE CHECK_INTEGER(VALUE v) {(void)NUM2LONG(v); return v;}

static enum iseq_type
iseq_type_from_sym(VALUE type)
{
    const ID id_top = rb_intern("top");
    const ID id_method = rb_intern("method");
    const ID id_block = rb_intern("block");
    const ID id_class = rb_intern("class");
    const ID id_rescue = rb_intern("rescue");
    const ID id_ensure = rb_intern("ensure");
    const ID id_eval = rb_intern("eval");
    const ID id_main = rb_intern("main");
    const ID id_plain = rb_intern("plain");
    /* ensure all symbols are static or pinned down before
     * conversion */
    const ID typeid = rb_check_id(&type);
    if (typeid == id_top) return ISEQ_TYPE_TOP;
    if (typeid == id_method) return ISEQ_TYPE_METHOD;
    if (typeid == id_block) return ISEQ_TYPE_BLOCK;
    if (typeid == id_class) return ISEQ_TYPE_CLASS;
    if (typeid == id_rescue) return ISEQ_TYPE_RESCUE;
    if (typeid == id_ensure) return ISEQ_TYPE_ENSURE;
    if (typeid == id_eval) return ISEQ_TYPE_EVAL;
    if (typeid == id_main) return ISEQ_TYPE_MAIN;
    if (typeid == id_plain) return ISEQ_TYPE_PLAIN;
    return (enum iseq_type)-1;
}

static VALUE
iseq_load(VALUE data, rb_iseq_t *parent, VALUE opt)
{
    rb_iseq_t *iseq = iseq_alloc();

    VALUE magic, version1, version2, format_type, misc;
    VALUE name, path, realpath, first_lineno, code_location;
    VALUE type, body, locals, params, exception;

    st_data_t iseq_type;
    rb_compile_option_t option;
    int i = 0;
    rb_code_location_t tmp_loc = { {0, 0}, {-1, -1} };

    /* [magic, major_version, minor_version, format_type, misc,
     *  label, path, first_lineno,
     *  type, locals, args, exception_table, body]
     */

    data        = CHECK_ARRAY(data);

    magic       = CHECK_STRING(rb_ary_entry(data, i++));
    version1    = CHECK_INTEGER(rb_ary_entry(data, i++));
    version2    = CHECK_INTEGER(rb_ary_entry(data, i++));
    format_type = CHECK_INTEGER(rb_ary_entry(data, i++));
    misc        = CHECK_HASH(rb_ary_entry(data, i++));
    ((void)magic, (void)version1, (void)version2, (void)format_type);

    name        = CHECK_STRING(rb_ary_entry(data, i++));
    path        = CHECK_STRING(rb_ary_entry(data, i++));
    realpath    = rb_ary_entry(data, i++);
    realpath    = NIL_P(realpath) ? Qnil : CHECK_STRING(realpath);
    first_lineno = CHECK_INTEGER(rb_ary_entry(data, i++));

    type        = CHECK_SYMBOL(rb_ary_entry(data, i++));
    locals      = CHECK_ARRAY(rb_ary_entry(data, i++));
    params      = CHECK_HASH(rb_ary_entry(data, i++));
    exception   = CHECK_ARRAY(rb_ary_entry(data, i++));
    body        = CHECK_ARRAY(rb_ary_entry(data, i++));

    iseq->body->local_iseq = iseq;

    iseq_type = iseq_type_from_sym(type);
    if (iseq_type == (enum iseq_type)-1) {
	rb_raise(rb_eTypeError, "unsupport type: :%"PRIsVALUE, rb_sym2str(type));
    }

    code_location = rb_hash_aref(misc, ID2SYM(rb_intern("code_location")));
    if (RB_TYPE_P(code_location, T_ARRAY) && RARRAY_LEN(code_location) == 4) {
	tmp_loc.beg_pos.lineno = NUM2INT(rb_ary_entry(code_location, 0));
	tmp_loc.beg_pos.column = NUM2INT(rb_ary_entry(code_location, 1));
	tmp_loc.end_pos.lineno = NUM2INT(rb_ary_entry(code_location, 2));
	tmp_loc.end_pos.column = NUM2INT(rb_ary_entry(code_location, 3));
    }

    make_compile_option(&option, opt);
    option.peephole_optimization = FALSE; /* because peephole optimization can modify original iseq */
    prepare_iseq_build(iseq, name, path, realpath, first_lineno, &tmp_loc,
		       parent, (enum iseq_type)iseq_type, &option);

    rb_iseq_build_from_ary(iseq, misc, locals, params, exception, body);

    finish_iseq_build(iseq);

    return iseqw_new(iseq);
}

/*
 * :nodoc:
 */
static VALUE
iseq_s_load(int argc, VALUE *argv, VALUE self)
{
    VALUE data, opt=Qnil;
    rb_scan_args(argc, argv, "11", &data, &opt);
    return iseq_load(data, NULL, opt);
}

VALUE
rb_iseq_load(VALUE data, VALUE parent, VALUE opt)
{
    return iseq_load(data, RTEST(parent) ? (rb_iseq_t *)parent : NULL, opt);
}

rb_iseq_t *
rb_iseq_compile_with_option(VALUE src, VALUE file, VALUE realpath, VALUE line, const struct rb_block *base_block, VALUE opt)
{
    rb_iseq_t *iseq = NULL;
    rb_iseq_t *const parent = base_block ? vm_block_iseq(base_block) : NULL;
    rb_compile_option_t option;
    const enum iseq_type type = parent ? ISEQ_TYPE_EVAL : ISEQ_TYPE_TOP;
#if !defined(__GNUC__) || (__GNUC__ == 4 && __GNUC_MINOR__ == 8)
# define INITIALIZED volatile /* suppress warnings by gcc 4.8 */
#else
# define INITIALIZED /* volatile */
#endif
    rb_ast_t *(*parse)(VALUE vparser, VALUE fname, VALUE file, int start);
    int ln;
    rb_ast_t *INITIALIZED ast;

    /* safe results first */
    make_compile_option(&option, opt);
    ln = NUM2INT(line);
    StringValueCStr(file);
    if (RB_TYPE_P(src, T_FILE)) {
	parse = rb_parser_compile_file_path;
    }
    else {
	parse = rb_parser_compile_string_path;
	StringValue(src);
    }
    {
	const VALUE parser = rb_parser_new();
	rb_parser_set_context(parser, base_block, FALSE);
	ast = (*parse)(parser, file, src, ln);
    }

    if (!ast->body.root) {
	rb_ast_dispose(ast);
	rb_exc_raise(GET_EC()->errinfo);
    }
    else {
	INITIALIZED VALUE label = parent ?
	    parent->body->location.label :
	    rb_fstring_lit("<compiled>");
	iseq = rb_iseq_new_with_opt(&ast->body, label, file, realpath, line,
				    parent, type, &option);
	rb_ast_dispose(ast);
    }

    return iseq;
}

rb_iseq_t *
rb_iseq_compile(VALUE src, VALUE file, VALUE line)
{
    return rb_iseq_compile_with_option(src, file, Qnil, line, 0, Qnil);
}

rb_iseq_t *
rb_iseq_compile_on_base(VALUE src, VALUE file, VALUE line, const struct rb_block *base_block)
{
    return rb_iseq_compile_with_option(src, file, Qnil, line, base_block, Qnil);
}

VALUE
rb_iseq_path(const rb_iseq_t *iseq)
{
    return pathobj_path(iseq->body->location.pathobj);
}

VALUE
rb_iseq_realpath(const rb_iseq_t *iseq)
{
    return pathobj_realpath(iseq->body->location.pathobj);
}

VALUE
rb_iseq_absolute_path(const rb_iseq_t *iseq)
{
    return rb_iseq_realpath(iseq);
}

VALUE
rb_iseq_label(const rb_iseq_t *iseq)
{
    return iseq->body->location.label;
}

VALUE
rb_iseq_base_label(const rb_iseq_t *iseq)
{
    return iseq->body->location.base_label;
}

VALUE
rb_iseq_first_lineno(const rb_iseq_t *iseq)
{
    return iseq->body->location.first_lineno;
}

VALUE
rb_iseq_method_name(const rb_iseq_t *iseq)
{
    struct rb_iseq_constant_body *const body = iseq->body->local_iseq->body;

    if (body->type == ISEQ_TYPE_METHOD) {
	return body->location.base_label;
    }
    else {
	return Qnil;
    }
}

void
rb_iseq_code_location(const rb_iseq_t *iseq, int *beg_pos_lineno, int *beg_pos_column, int *end_pos_lineno, int *end_pos_column)
{
    const rb_code_location_t *loc = &iseq->body->location.code_location;
    if (beg_pos_lineno) *beg_pos_lineno = loc->beg_pos.lineno;
    if (beg_pos_column) *beg_pos_column = loc->beg_pos.column;
    if (end_pos_lineno) *end_pos_lineno = loc->end_pos.lineno;
    if (end_pos_column) *end_pos_column = loc->end_pos.column;
}

VALUE
rb_iseq_coverage(const rb_iseq_t *iseq)
{
    return ISEQ_COVERAGE(iseq);
}

static int
remove_coverage_i(void *vstart, void *vend, size_t stride, void *data)
{
    VALUE v = (VALUE)vstart;
    for (; v != (VALUE)vend; v += stride) {
	if (rb_obj_is_iseq(v)) {
            rb_iseq_t *iseq = (rb_iseq_t *)v;
            ISEQ_COVERAGE_SET(iseq, Qnil);
	}
    }
    return 0;
}

void
rb_iseq_remove_coverage_all(void)
{
    rb_objspace_each_objects(remove_coverage_i, NULL);
}

/* define wrapper class methods (RubyVM::InstructionSequence) */

static void
iseqw_mark(void *ptr)
{
    rb_gc_mark((VALUE)ptr);
}

static size_t
iseqw_memsize(const void *ptr)
{
    return iseq_memsize((const rb_iseq_t *)ptr);
}

static const rb_data_type_t iseqw_data_type = {
    "T_IMEMO/iseq",
    {iseqw_mark, NULL, iseqw_memsize,},
    0, 0, RUBY_TYPED_FREE_IMMEDIATELY|RUBY_TYPED_WB_PROTECTED
};

static VALUE
iseqw_new(const rb_iseq_t *iseq)
{
    union { const rb_iseq_t *in; void *out; } deconst;
    VALUE obj;

    deconst.in = iseq;
    obj = TypedData_Wrap_Struct(rb_cISeq, &iseqw_data_type, deconst.out);
    RB_OBJ_WRITTEN(obj, Qundef, iseq);

    return obj;
}

VALUE
rb_iseqw_new(const rb_iseq_t *iseq)
{
    return iseqw_new(iseq);
}

/*
 *  call-seq:
 *     InstructionSequence.compile(source[, file[, path[, line[, options]]]]) -> iseq
 *     InstructionSequence.new(source[, file[, path[, line[, options]]]]) -> iseq
 *
 *  Takes +source+, a String of Ruby code and compiles it to an
 *  InstructionSequence.
 *
 *  Optionally takes +file+, +path+, and +line+ which describe the filename,
 *  absolute path and first line number of the ruby code in +source+ which are
 *  metadata attached to the returned +iseq+.
 *
 *  +options+, which can be +true+, +false+ or a +Hash+, is used to
 *  modify the default behavior of the Ruby iseq compiler.
 *
 *  For details regarding valid compile options see ::compile_option=.
 *
 *     RubyVM::InstructionSequence.compile("a = 1 + 2")
 *     #=> <RubyVM::InstructionSequence:<compiled>@<compiled>>
 *
 */
static VALUE
iseqw_s_compile(int argc, VALUE *argv, VALUE self)
{
    VALUE src, file = Qnil, path = Qnil, line = INT2FIX(1), opt = Qnil;
    int i;

    rb_secure(1);

    i = rb_scan_args(argc, argv, "1*:", &src, NULL, &opt);
    if (i > 4+NIL_P(opt)) rb_error_arity(argc, 1, 5);
    switch (i) {
      case 5: opt = argv[--i];
      case 4: line = argv[--i];
      case 3: path = argv[--i];
      case 2: file = argv[--i];
    }

    if (NIL_P(file)) file = rb_fstring_lit("<compiled>");
    if (NIL_P(path)) path = file;
    if (NIL_P(line)) line = INT2FIX(1);

    Check_Type(path, T_STRING);
    Check_Type(file, T_STRING);

    return iseqw_new(rb_iseq_compile_with_option(src, file, path, line, 0, opt));
}

/*
 *  call-seq:
 *      InstructionSequence.compile_file(file[, options]) -> iseq
 *
 *  Takes +file+, a String with the location of a Ruby source file, reads,
 *  parses and compiles the file, and returns +iseq+, the compiled
 *  InstructionSequence with source location metadata set.
 *
 *  Optionally takes +options+, which can be +true+, +false+ or a +Hash+, to
 *  modify the default behavior of the Ruby iseq compiler.
 *
 *  For details regarding valid compile options see ::compile_option=.
 *
 *      # /tmp/hello.rb
 *      puts "Hello, world!"
 *
 *      # elsewhere
 *      RubyVM::InstructionSequence.compile_file("/tmp/hello.rb")
 *      #=> <RubyVM::InstructionSequence:<main>@/tmp/hello.rb>
 */
static VALUE
iseqw_s_compile_file(int argc, VALUE *argv, VALUE self)
{
    VALUE file, line = INT2FIX(1), opt = Qnil;
    VALUE parser, f, exc = Qnil, ret;
    rb_ast_t *ast;
    rb_compile_option_t option;
    int i;

    rb_secure(1);
    i = rb_scan_args(argc, argv, "1*:", &file, NULL, &opt);
    if (i > 1+NIL_P(opt)) rb_error_arity(argc, 1, 2);
    switch (i) {
      case 2: opt = argv[--i];
    }
    FilePathValue(file);
    file = rb_fstring(file); /* rb_io_t->pathv gets frozen anyways */

    f = rb_file_open_str(file, "r");

    parser = rb_parser_new();
    rb_parser_set_context(parser, NULL, FALSE);
    ast = rb_parser_compile_file_path(parser, file, f, NUM2INT(line));
    if (!ast->body.root) exc = GET_EC()->errinfo;

    rb_io_close(f);
    if (!ast->body.root) {
	rb_ast_dispose(ast);
	rb_exc_raise(exc);
    }

    make_compile_option(&option, opt);

    ret = iseqw_new(rb_iseq_new_with_opt(&ast->body, rb_fstring_lit("<main>"),
					 file,
					 rb_realpath_internal(Qnil, file, 1),
					 line, NULL, ISEQ_TYPE_TOP, &option));
    rb_ast_dispose(ast);
    return ret;
}

/*
 *  call-seq:
 *     InstructionSequence.compile_option = options
 *
 *  Sets the default values for various optimizations in the Ruby iseq
 *  compiler.
 *
 *  Possible values for +options+ include +true+, which enables all options,
 *  +false+ which disables all options, and +nil+ which leaves all options
 *  unchanged.
 *
 *  You can also pass a +Hash+ of +options+ that you want to change, any
 *  options not present in the hash will be left unchanged.
 *
 *  Possible option names (which are keys in +options+) which can be set to
 *  +true+ or +false+ include:
 *
 *  * +:inline_const_cache+
 *  * +:instructions_unification+
 *  * +:operands_unification+
 *  * +:peephole_optimization+
 *  * +:specialized_instruction+
 *  * +:stack_caching+
 *  * +:tailcall_optimization+
 *
 *  Additionally, +:debug_level+ can be set to an integer.
 *
 *  These default options can be overwritten for a single run of the iseq
 *  compiler by passing any of the above values as the +options+ parameter to
 *  ::new, ::compile and ::compile_file.
 */
static VALUE
iseqw_s_compile_option_set(VALUE self, VALUE opt)
{
    rb_compile_option_t option;
    rb_secure(1);
    make_compile_option(&option, opt);
    COMPILE_OPTION_DEFAULT = option;
    return opt;
}

/*
 *  call-seq:
 *     InstructionSequence.compile_option -> options
 *
 *  Returns a hash of default options used by the Ruby iseq compiler.
 *
 *  For details, see InstructionSequence.compile_option=.
 */
static VALUE
iseqw_s_compile_option_get(VALUE self)
{
    return make_compile_option_value(&COMPILE_OPTION_DEFAULT);
}

static const rb_iseq_t *
iseqw_check(VALUE iseqw)
{
    rb_iseq_t *iseq = DATA_PTR(iseqw);

    if (!iseq->body) {
	rb_ibf_load_iseq_complete(iseq);
    }

    if (!iseq->body->location.label) {
	rb_raise(rb_eTypeError, "uninitialized InstructionSequence");
    }
    return iseq;
}

const rb_iseq_t *
rb_iseqw_to_iseq(VALUE iseqw)
{
    return iseqw_check(iseqw);
}

/*
 *  call-seq:
 *     iseq.eval -> obj
 *
 *  Evaluates the instruction sequence and returns the result.
 *
 *      RubyVM::InstructionSequence.compile("1 + 2").eval #=> 3
 */
static VALUE
iseqw_eval(VALUE self)
{
    rb_secure(1);
    return rb_iseq_eval(iseqw_check(self));
}

/*
 *  Returns a human-readable string representation of this instruction
 *  sequence, including the #label and #path.
 */
static VALUE
iseqw_inspect(VALUE self)
{
    const rb_iseq_t *iseq = iseqw_check(self);
    const struct rb_iseq_constant_body *const body = iseq->body;
    VALUE klass = rb_class_name(rb_obj_class(self));

    if (!body->location.label) {
	return rb_sprintf("#<%"PRIsVALUE": uninitialized>", klass);
    }
    else {
	return rb_sprintf("<%"PRIsVALUE":%"PRIsVALUE"@%"PRIsVALUE":%d>",
			  klass,
			  body->location.label, rb_iseq_path(iseq),
			  FIX2INT(rb_iseq_first_lineno(iseq)));
    }
}

/*
 *  Returns the path of this instruction sequence.
 *
 *  <code><compiled></code> if the iseq was evaluated from a string.
 *
 *  For example, using irb:
 *
 *	iseq = RubyVM::InstructionSequence.compile('num = 1 + 2')
 *	#=> <RubyVM::InstructionSequence:<compiled>@<compiled>>
 *	iseq.path
 *	#=> "<compiled>"
 *
 *  Using ::compile_file:
 *
 *	# /tmp/method.rb
 *	def hello
 *	  puts "hello, world"
 *	end
 *
 *	# in irb
 *	> iseq = RubyVM::InstructionSequence.compile_file('/tmp/method.rb')
 *	> iseq.path #=> /tmp/method.rb
 */
static VALUE
iseqw_path(VALUE self)
{
    return rb_iseq_path(iseqw_check(self));
}

/*
 *  Returns the absolute path of this instruction sequence.
 *
 *  +nil+ if the iseq was evaluated from a string.
 *
 *  For example, using ::compile_file:
 *
 *	# /tmp/method.rb
 *	def hello
 *	  puts "hello, world"
 *	end
 *
 *	# in irb
 *	> iseq = RubyVM::InstructionSequence.compile_file('/tmp/method.rb')
 *	> iseq.absolute_path #=> /tmp/method.rb
 */
static VALUE
iseqw_absolute_path(VALUE self)
{
    return rb_iseq_realpath(iseqw_check(self));
}

/*  Returns the label of this instruction sequence.
 *
 *  <code><main></code> if it's at the top level, <code><compiled></code> if it
 *  was evaluated from a string.
 *
 *  For example, using irb:
 *
 *	iseq = RubyVM::InstructionSequence.compile('num = 1 + 2')
 *	#=> <RubyVM::InstructionSequence:<compiled>@<compiled>>
 *	iseq.label
 *	#=> "<compiled>"
 *
 *  Using ::compile_file:
 *
 *	# /tmp/method.rb
 *	def hello
 *	  puts "hello, world"
 *	end
 *
 *	# in irb
 *	> iseq = RubyVM::InstructionSequence.compile_file('/tmp/method.rb')
 *	> iseq.label #=> <main>
 */
static VALUE
iseqw_label(VALUE self)
{
    return rb_iseq_label(iseqw_check(self));
}

/*  Returns the base label of this instruction sequence.
 *
 *  For example, using irb:
 *
 *	iseq = RubyVM::InstructionSequence.compile('num = 1 + 2')
 *	#=> <RubyVM::InstructionSequence:<compiled>@<compiled>>
 *	iseq.base_label
 *	#=> "<compiled>"
 *
 *  Using ::compile_file:
 *
 *	# /tmp/method.rb
 *	def hello
 *	  puts "hello, world"
 *	end
 *
 *	# in irb
 *	> iseq = RubyVM::InstructionSequence.compile_file('/tmp/method.rb')
 *	> iseq.base_label #=> <main>
 */
static VALUE
iseqw_base_label(VALUE self)
{
    return rb_iseq_base_label(iseqw_check(self));
}

/*  Returns the number of the first source line where the instruction sequence
 *  was loaded from.
 *
 *  For example, using irb:
 *
 *	iseq = RubyVM::InstructionSequence.compile('num = 1 + 2')
 *	#=> <RubyVM::InstructionSequence:<compiled>@<compiled>>
 *	iseq.first_lineno
 *	#=> 1
 */
static VALUE
iseqw_first_lineno(VALUE self)
{
    return rb_iseq_first_lineno(iseqw_check(self));
}

static VALUE iseq_data_to_ary(const rb_iseq_t *iseq);

/*
 *  call-seq:
 *     iseq.to_a -> ary
 *
 *  Returns an Array with 14 elements representing the instruction sequence
 *  with the following data:
 *
 *  [magic]
 *    A string identifying the data format. <b>Always
 *    +YARVInstructionSequence/SimpleDataFormat+.</b>
 *
 *  [major_version]
 *    The major version of the instruction sequence.
 *
 *  [minor_version]
 *    The minor version of the instruction sequence.
 *
 *  [format_type]
 *    A number identifying the data format. <b>Always 1</b>.
 *
 *  [misc]
 *    A hash containing:
 *
 *    [+:arg_size+]
 *	the total number of arguments taken by the method or the block (0 if
 *	_iseq_ doesn't represent a method or block)
 *    [+:local_size+]
 *	the number of local variables + 1
 *    [+:stack_max+]
 *	used in calculating the stack depth at which a SystemStackError is
 *	thrown.
 *
 *  [#label]
 *    The name of the context (block, method, class, module, etc.) that this
 *    instruction sequence belongs to.
 *
 *    <code><main></code> if it's at the top level, <code><compiled></code> if
 *    it was evaluated from a string.
 *
 *  [#path]
 *    The relative path to the Ruby file where the instruction sequence was
 *    loaded from.
 *
 *    <code><compiled></code> if the iseq was evaluated from a string.
 *
 *  [#absolute_path]
 *    The absolute path to the Ruby file where the instruction sequence was
 *    loaded from.
 *
 *    +nil+ if the iseq was evaluated from a string.
 *
 *  [#first_lineno]
 *    The number of the first source line where the instruction sequence was
 *    loaded from.
 *
 *  [type]
 *    The type of the instruction sequence.
 *
 *    Valid values are +:top+, +:method+, +:block+, +:class+, +:rescue+,
 *    +:ensure+, +:eval+, +:main+, and +plain+.
 *
 *  [locals]
 *    An array containing the names of all arguments and local variables as
 *    symbols.
 *
 *  [params]
 *    An Hash object containing parameter information.
 *
 *    More info about these values can be found in +vm_core.h+.
 *
 *  [catch_table]
 *    A list of exceptions and control flow operators (rescue, next, redo,
 *    break, etc.).
 *
 *  [bytecode]
 *    An array of arrays containing the instruction names and operands that
 *    make up the body of the instruction sequence.
 *
 *  Note that this format is MRI specific and version dependent.
 *
 */
static VALUE
iseqw_to_a(VALUE self)
{
    const rb_iseq_t *iseq = iseqw_check(self);
    rb_secure(1);
    return iseq_data_to_ary(iseq);
}

#if VM_INSN_INFO_TABLE_IMPL == 1 /* binary search */
static const struct iseq_insn_info_entry *
get_insn_info_binary_search(const rb_iseq_t *iseq, size_t pos, int rtl_p)
{
<<<<<<< HEAD
    struct iseq_insn_info *info = rtl_p ? iseq->body->rtl_insns_info : iseq->body->insns_info;
    size_t size = info->size;
    const struct iseq_insn_info_entry *insns_info = info->body;
    const unsigned int *positions = info->positions;
=======
    const struct rb_iseq_constant_body *const body = iseq->body;
    size_t size = body->insns_info.size;
    const struct iseq_insn_info_entry *insns_info = body->insns_info.body;
    const unsigned int *positions = body->insns_info.positions;
>>>>>>> 7a14608e
    const int debug = 0;

    if (debug) {
	printf("size: %"PRIuSIZE"\n", size);
	printf("insns_info[%"PRIuSIZE"]: position: %d, line: %d, pos: %"PRIuSIZE"\n",
	       (size_t)0, positions[0], insns_info[0].line_no, pos);
    }

    if (size == 0) {
	return NULL;
    }
    else if (size == 1) {
	return &insns_info[0];
    }
    else {
	size_t l = 1, r = size - 1;
	while (l <= r) {
	    size_t m = l + (r - l) / 2;
	    if (positions[m] == pos) {
		return &insns_info[m];
	    }
	    if (positions[m] < pos) {
		l = m + 1;
	    }
	    else {
		r = m - 1;
	    }
	}
	if (l >= size) {
	    return &insns_info[size-1];
	}
	if (positions[l] > pos) {
	    return &insns_info[l-1];
	}
	return &insns_info[l];
    }
}

static const struct iseq_insn_info_entry *
get_insn_info(const rb_iseq_t *iseq, size_t pos, int rtl_p)
{
    return get_insn_info_binary_search(iseq, pos, rtl_p);
}
#endif

#if VM_INSN_INFO_TABLE_IMPL == 2 /* succinct bitvector */
static const struct iseq_insn_info_entry *
get_insn_info_succinct_bitvector(const rb_iseq_t *iseq, size_t pos, int rtl_p)
{
<<<<<<< HEAD
    struct iseq_insn_info *info = rtl_p ? &iseq->body->rtl_insns_info : &iseq->body->insns_info;
    size_t size = info->size;
    const struct iseq_insn_info_entry *insns_info = info->body;
    const unsigned int *positions = info->positions;
=======
    const struct rb_iseq_constant_body *const body = iseq->body;
    size_t size = body->insns_info.size;
    const struct iseq_insn_info_entry *insns_info = body->insns_info.body;
>>>>>>> 7a14608e
    const int debug = 0;

    if (debug) {
#if VM_CHECK_MODE > 0
        const unsigned int *positions = body->insns_info.positions;
        printf("size: %"PRIuSIZE"\n", size);
        printf("insns_info[%"PRIuSIZE"]: position: %d, line: %d, pos: %"PRIuSIZE"\n",
               (size_t)0, positions[0], insns_info[0].line_no, pos);
#else
        printf("size: %"PRIuSIZE"\n", size);
        printf("insns_info[%"PRIuSIZE"]: line: %d, pos: %"PRIuSIZE"\n",
               (size_t)0, insns_info[0].line_no, pos);
#endif
    }

    if (size == 0) {
	return NULL;
    }
    else if (size == 1) {
	return &insns_info[0];
    }
    else {
	int index;
<<<<<<< HEAD
	VM_ASSERT(info->succ_index_table != NULL);
	index = succ_index_lookup(info->succ_index_table, (int)pos);
	VM_ASSERT(index > 0);
=======
	VM_ASSERT(body->insns_info.succ_index_table != NULL);
	index = succ_index_lookup(body->insns_info.succ_index_table, (int)pos);
>>>>>>> 7a14608e
	return &insns_info[index-1];
    }
}

static const struct iseq_insn_info_entry *
get_insn_info(const rb_iseq_t *iseq, size_t pos, int rtl_p)
{
    return get_insn_info_succinct_bitvector(iseq, pos, rtl_p);
}
#endif

#if VM_CHECK_MODE > 0 || VM_INSN_INFO_TABLE_IMPL == 0
static const struct iseq_insn_info_entry *
get_insn_info_linear_search(const rb_iseq_t *iseq, size_t pos, int iseq_rtl_p)
{
<<<<<<< HEAD
    struct iseq_insn_info *info = (iseq_rtl_p ? &iseq->body->rtl_insns_info : &iseq->body->insns_info);
    size_t i = 0, size = info->size;
    const struct iseq_insn_info_entry *insns_info = info->body;
    const unsigned int *positions = info->positions;
=======
    const struct rb_iseq_constant_body *const body = iseq->body;
    size_t i = 0, size = body->insns_info.size;
    const struct iseq_insn_info_entry *insns_info = body->insns_info.body;
    const unsigned int *positions = body->insns_info.positions;
>>>>>>> 7a14608e
    const int debug = 0;

    if (debug) {
	printf("size: %"PRIuSIZE"\n", size);
	printf("insns_info[%"PRIuSIZE"]: position: %d, line: %d, pos: %"PRIuSIZE"\n",
	       i, positions[i], insns_info[i].line_no, pos);
    }

    if (size == 0) {
	return NULL;
    }
    else if (size == 1) {
	return &insns_info[0];
    }
    else {
	for (i=1; i<size; i++) {
	    if (debug) printf("insns_info[%"PRIuSIZE"]: position: %d, line: %d, pos: %"PRIuSIZE"\n",
			      i, positions[i], insns_info[i].line_no, pos);

	    if (positions[i] == pos) {
		return &insns_info[i];
	    }
	    if (positions[i] > pos) {
		return &insns_info[i-1];
	    }
	}
    }
    return &insns_info[i-1];
}
#endif

#if VM_INSN_INFO_TABLE_IMPL == 0 /* linear search */
static const struct iseq_insn_info_entry *
get_insn_info(const rb_iseq_t *iseq, size_t pos, int rtl_p)
{
    return get_insn_info_linear_search(iseq, pos, rtl_p);
}
#endif

#if VM_CHECK_MODE > 0 && VM_INSN_INFO_TABLE_IMPL > 0
static void
validate_get_insn_info(const rb_iseq_t *iseq, int iseq_rtl_p)
{
    const struct rb_iseq_constant_body *const body = iseq->body;
    size_t i;
<<<<<<< HEAD
    for (i = 0; i < iseq->body->iseq_size; i++) {
	if (get_insn_info_linear_search(iseq, i, iseq_rtl_p) != get_insn_info(iseq, i, iseq_rtl_p)) {
	    rb_bug("validate_get_insn_info: get_insn_info_linear_search(iseq, %"PRIuSIZE", %d) != get_insn_info(iseq, %"PRIuSIZE", %d)",
		   i, iseq_rtl_p, i, iseq_rtl_p);
=======
    for (i = 0; i < body->iseq_size; i++) {
	if (get_insn_info_linear_search(iseq, i) != get_insn_info(iseq, i)) {
	    rb_bug("validate_get_insn_info: get_insn_info_linear_search(iseq, %"PRIuSIZE") != get_insn_info(iseq, %"PRIuSIZE")", i, i);
>>>>>>> 7a14608e
	}
    }
}
#endif

unsigned int
rb_iseq_line_no(const rb_iseq_t *iseq, size_t pos, int rtl_p)
{
    const struct iseq_insn_info_entry *entry = get_insn_info(iseq, pos, rtl_p);

    if (entry) {
	return entry->line_no;
    }
    else {
	return 0;
    }
}

MJIT_FUNC_EXPORTED rb_event_flag_t
rb_iseq_event_flags(const rb_iseq_t *iseq, size_t pos, int rtl_p)
{
    const struct iseq_insn_info_entry *entry = get_insn_info(iseq, pos, rtl_p);
    if (entry) {
	return entry->events;
    }
    else {
	return 0;
    }
}

static VALUE
local_var_name(const rb_iseq_t *diseq, VALUE level, VALUE op)
{
    VALUE i;
    VALUE name;
    ID lid;
    int idx;

    for (i = 0; i < level; i++) {
	diseq = diseq->body->parent_iseq;
    }
    idx = diseq->body->local_table_size - (int)op - 1;
    lid = diseq->body->local_table[idx];
    name = rb_id2str(lid);
    if (!name) {
	name = rb_str_new_cstr("?");
    }
    else if (!rb_str_symname_p(name)) {
	name = rb_str_inspect(name);
    }
    else {
	name = rb_str_dup(name);
    }
    rb_str_catf(name, "@%d", idx);
    return name;
}

int rb_insn_unified_local_var_level(VALUE);

VALUE
rb_insn_operand_intern(const rb_iseq_t *iseq,
		       VALUE insn, int op_no, VALUE op,
		       int len, size_t pos, const VALUE *pnop, VALUE child)
{
    const char *types = insn_op_types(insn);
    char type = types[op_no];
    VALUE ret = Qundef;

    switch (type) {
      case TS_OFFSET:		/* LONG */
	ret = rb_sprintf("%"PRIdVALUE, (VALUE)(pos + len + op));
	break;

      case TS_NUM:		/* ULONG */
	if (insn == BIN(defined) && op_no == 0) {
	    enum defined_type deftype = (enum defined_type)op;
	    if (deftype == DEFINED_FUNC) {
		ret = rb_fstring_lit("func"); break;
	    }
	    if (deftype == DEFINED_REF) {
		ret = rb_fstring_lit("ref"); break;
	    }
	    ret = rb_iseq_defined_string(deftype);
	    if (ret) break;
	}
	else if (insn == BIN(checktype) && op_no == 0) {
	    const char *type_str = rb_type_str((enum ruby_value_type)op);
	    if (type_str) {
		ret = rb_str_new_cstr(type_str); break;
	    }
	}
	ret = rb_sprintf("%"PRIuVALUE, op);
	break;

      case TS_LINDEX:{
	int level;
	if (types[op_no+1] == TS_NUM && pnop) {
	    ret = local_var_name(iseq, *pnop, op - VM_ENV_DATA_SIZE);
	}
	else if ((level = rb_insn_unified_local_var_level(insn)) >= 0) {
	    ret = local_var_name(iseq, (VALUE)level, op - VM_ENV_DATA_SIZE);
	}
	else {
	    ret = rb_inspect(INT2FIX(op));
	}
	break;
      }
      case TS_INSN:
	ret = rb_str_new2(insn_name(op));
	break;

      case TS_VINDEX:
      case TS_TINDEX:
      case TS_SINDEX:
      case TS_RINDEX: {
	ret = rb_inspect(LONG2FIX(op));
	break;
      }
      case TS_ID:		/* ID (symbol) */
	ret = rb_inspect(ID2SYM(op));
	break;

      case TS_VALUE:		/* VALUE */
	op = obj_resurrect(op);
	if (insn == BIN(defined) && op_no == 1 && FIXNUM_P(op)) {
	    /* should be DEFINED_REF */
	    int type = NUM2INT(op);
	    if (type) {
		if (type & 1) {
		    ret = rb_sprintf(":$%c", (type >> 1));
		}
		else {
		    ret = rb_sprintf(":$%d", (type >> 1));
		}
		break;
	    }
	}
	ret = rb_inspect(op);
	if (CLASS_OF(op) == rb_cISeq) {
	    if (child) {
		rb_ary_push(child, op);
	    }
	}
	break;

      case TS_ISEQ:		/* iseq */
	{
	    if (op) {
		const rb_iseq_t *iseq = rb_iseq_check((rb_iseq_t *)op);
		ret = iseq->body->location.label;
		if (child) {
		    rb_ary_push(child, (VALUE)iseq);
		}
	    }
	    else {
		ret = rb_str_new2("nil");
	    }
	    break;
	}
      case TS_GENTRY:
	{
	    struct rb_global_entry *entry = (struct rb_global_entry *)op;
	    ret = rb_str_dup(rb_id2str(entry->id));
	}
	break;

      case TS_IC:
      case TS_ISE:
	ret = rb_sprintf("<is:%"PRIdPTRDIFF">", (union iseq_inline_storage_entry *)op - iseq->body->is_entries);
	break;

      case TS_CALLINFO:
	{
	    struct rb_call_info *ci = (struct rb_call_info *)op;
	    VALUE ary = rb_ary_new();

	    if (ci->mid) {
		rb_ary_push(ary, rb_sprintf("mid:%"PRIsVALUE, rb_id2str(ci->mid)));
	    }

	    rb_ary_push(ary, rb_sprintf("argc:%d", ci->orig_argc));

	    if (ci->flag & VM_CALL_KWARG) {
		struct rb_call_info_kw_arg *kw_args = ((struct rb_call_info_with_kwarg *)ci)->kw_arg;
		VALUE kw_ary = rb_ary_new_from_values(kw_args->keyword_len, kw_args->keywords);
		rb_ary_push(ary, rb_sprintf("kw:[%"PRIsVALUE"]", rb_ary_join(kw_ary, rb_str_new2(","))));
	    }

	    if (ci->flag) {
		VALUE flags = rb_ary_new();
# define CALL_FLAG(n) if (ci->flag & VM_CALL_##n) rb_ary_push(flags, rb_str_new2(#n))
		CALL_FLAG(ARGS_SPLAT);
		CALL_FLAG(ARGS_BLOCKARG);
		CALL_FLAG(FCALL);
		CALL_FLAG(VCALL);
		CALL_FLAG(ARGS_SIMPLE);
		CALL_FLAG(BLOCKISEQ);
		CALL_FLAG(TAILCALL);
		CALL_FLAG(SUPER);
		CALL_FLAG(ZSUPER);
		CALL_FLAG(KWARG);
		CALL_FLAG(KW_SPLAT);
		CALL_FLAG(OPT_SEND); /* maybe not reachable */
		rb_ary_push(ary, rb_ary_join(flags, rb_str_new2("|")));
	    }
	    ret = rb_sprintf("<callinfo!%"PRIsVALUE">", rb_ary_join(ary, rb_str_new2(", ")));
	}
	break;

      case TS_CALLDATA:
	{
	    struct rb_call_data *cd = (struct rb_call_data *)op;
	    struct rb_call_info *ci = &cd->call_info;
	    VALUE ary = rb_ary_new();

	    if (cd && ci->mid) {
		rb_ary_push(ary, rb_sprintf("mid:%"PRIsVALUE, rb_id2str(ci->mid)));
	    }

	    if (cd) rb_ary_push(ary, rb_sprintf("argc:%d", ci->orig_argc));
	    if (cd) rb_ary_push(ary, rb_sprintf("call_start:%ld", (long) cd->call_start));

	    if (cd && ci->flag & VM_CALL_KWARG) {
		struct rb_call_info_kw_arg *kw_args = ((struct rb_call_data_with_kwarg *)ci)->kw_arg;
		VALUE kw_ary = rb_ary_new_from_values(kw_args->keyword_len, kw_args->keywords);
		rb_ary_push(ary, rb_sprintf("kw:[%"PRIsVALUE"]", rb_ary_join(kw_ary, rb_str_new2(","))));
	    }

	    if (cd && ci->flag) {
		VALUE flags = rb_ary_new();
		if (ci->flag & VM_CALL_ARGS_SPLAT) rb_ary_push(flags, rb_str_new2("ARGS_SPLAT"));
		if (ci->flag & VM_CALL_ARGS_BLOCKARG) rb_ary_push(flags, rb_str_new2("ARGS_BLOCKARG"));
		if (ci->flag & VM_CALL_FCALL) rb_ary_push(flags, rb_str_new2("FCALL"));
		if (ci->flag & VM_CALL_VCALL) rb_ary_push(flags, rb_str_new2("VCALL"));
		if (ci->flag & VM_CALL_TAILCALL) rb_ary_push(flags, rb_str_new2("TAILCALL"));
		if (ci->flag & VM_CALL_SUPER) rb_ary_push(flags, rb_str_new2("SUPER"));
		if (ci->flag & VM_CALL_KWARG) rb_ary_push(flags, rb_str_new2("KWARG"));
		if (ci->flag & VM_CALL_OPT_SEND) rb_ary_push(flags, rb_str_new2("SNED")); /* maybe not reachable */
		if (ci->flag & VM_CALL_ARGS_SIMPLE) rb_ary_push(flags, rb_str_new2("ARGS_SIMPLE")); /* maybe not reachable */
		rb_ary_push(ary, rb_ary_join(flags, rb_str_new2("|")));
	    }
	    ret = rb_sprintf("<calldata!%"PRIsVALUE">", rb_ary_join(ary, rb_str_new2(", ")));
	}
	break;

      case TS_CALLCACHE:
	ret = rb_str_new2("<callcache>");
	break;

      case TS_CDHASH:
	ret = rb_str_new2("<cdhash>");
	break;

      case TS_FUNCPTR:
	{
#ifdef HAVE_DLADDR
	    Dl_info info;
	    if (dladdr((void *)op, &info) && info.dli_sname) {
		ret = rb_str_new_cstr(info.dli_sname);
		break;
	    }
#endif
	    ret = rb_str_new2("<funcptr>");
	}
	break;

      case TS_VARIABLE:
	ret = rb_str_new2("_");
	break;
	
      default:
<<<<<<< HEAD
	  rb_bug("insn_operand_intern: unknown operand type: %c: insn %s", type, insn_name(insn));
=======
	rb_bug("unknown operand type: %c", type);
>>>>>>> 7a14608e
    }
    return ret;
}

static VALUE
right_strip(VALUE str)
{
    const char *beg = RSTRING_PTR(str), *end = RSTRING_END(str);
    while (end-- > beg && *end == ' ');
    rb_str_set_len(str, end - beg + 1);
    return str;
}

/**
 * Disassemble a instruction
 * Iseq -> Iseq inspect object
 */
int
rb_iseq_disasm_insn(VALUE ret, const VALUE *code, size_t pos,
		    const rb_iseq_t *iseq, VALUE child, int iseq_rtl_p)
{
    VALUE insn = code[pos];
    int len = insn_len(insn);
    int j;
    const char *types = insn_op_types(insn);
    VALUE str = rb_str_new(0, 0);
    const char *insn_name_buff;

    insn_name_buff = insn_name(insn);
    if (1) {
	extern const int rb_vm_max_insn_name_size;
	rb_str_catf(str, "%04"PRIuSIZE" %-*s ", pos, rb_vm_max_insn_name_size, insn_name_buff);
    }
    else {
	rb_str_catf(str, "%04"PRIuSIZE" %-28.*s ", pos,
		    (int)strcspn(insn_name_buff, "_"), insn_name_buff);
    }

    for (j = 0; types[j]; j++) {
	VALUE opstr = rb_insn_operand_intern(iseq, insn, j, code[pos + j + 1],
					     len, pos, &code[pos + j + 2],
					     child);
	rb_str_concat(str, opstr);

	if (types[j + 1]) {
	    rb_str_cat2(str, ", ");
	}
    }

    if (iseq_rtl_p >= 0) {
	unsigned int line_no = rb_iseq_line_no(iseq, pos, iseq_rtl_p);
	unsigned int prev = pos == 0 ? 0 : rb_iseq_line_no(iseq, pos - 1, iseq_rtl_p);
	rb_event_flag_t events = rb_iseq_event_flags(iseq, pos, iseq_rtl_p);
	
	if (line_no && line_no != prev) {
	    long slen = RSTRING_LEN(str);
	    slen = (slen > 70) ? 0 : (70 - slen);
	    str = rb_str_catf(str, "%*s(%4d)", (int)slen, "", line_no);
	}
	
	if ((events & ~(rb_event_flag_t) RUBY_EVENT_LINE)
	    || (events && (! iseq_rtl_p || line_no != prev))) {
	    str = rb_str_catf(str, "[%s%s%s%s%s%s%s%s%s]",
			      events & RUBY_EVENT_LINE    ? "Li" : "",
			      events & RUBY_EVENT_CLASS    ? "Cl" : "",
			      events & RUBY_EVENT_END      ? "En" : "",
			      events & RUBY_EVENT_CALL     ? "Ca" : "",
			      events & RUBY_EVENT_RETURN   ? "Re" : "",
			      events & RUBY_EVENT_C_CALL   ? "Cc" : "",
			      events & RUBY_EVENT_C_RETURN ? "Cr" : "",
			      events & RUBY_EVENT_B_CALL   ? "Bc" : "",
			      events & RUBY_EVENT_B_RETURN ? "Br" : "");
	}
    }
    
    right_strip(str);
    if (ret) {
	rb_str_cat2(str, "\n");
	rb_str_concat(ret, str);
    }
    else {
	printf("%.*s\n", (int)RSTRING_LEN(str), RSTRING_PTR(str));
    }
    return len;
}

/* Disassemble RTL insn starting at position POS in CODE.  Add the
   result (a string) into RET.  Return the insn length.  */
int
rb_iseq_disasm_rtl_insn(VALUE ret, const VALUE *code, size_t pos,
			const rb_iseq_t *iseq, VALUE child) {
    int res;

    res = rb_iseq_disasm_insn(ret, code, pos, iseq, child, TRUE);
    return res;
}

static const char *
catch_type(int type)
{
    switch (type) {
      case CATCH_TYPE_RESCUE:
	return "rescue";
      case CATCH_TYPE_ENSURE:
	return "ensure";
      case CATCH_TYPE_RETRY:
	return "retry";
      case CATCH_TYPE_BREAK:
	return "break";
      case CATCH_TYPE_REDO:
	return "redo";
      case CATCH_TYPE_NEXT:
	return "next";
      default:
	rb_bug("unknown catch type: %d", type);
	return 0;
    }
}

static VALUE
iseq_inspect(const rb_iseq_t *iseq)
{
    const struct rb_iseq_constant_body *const body = iseq->body;
    if (!body->location.label) {
	return rb_sprintf("#<ISeq: uninitialized>");
    }
    else {
	const rb_code_location_t *loc = &body->location.code_location;
	return rb_sprintf("#<ISeq:%"PRIsVALUE"@%"PRIsVALUE":%d (%d,%d)-(%d,%d)>",
			  body->location.label, rb_iseq_path(iseq),
			  loc->beg_pos.lineno,
			  loc->beg_pos.lineno,
			  loc->beg_pos.column,
			  loc->end_pos.lineno,
			  loc->end_pos.column);
    }
}

static VALUE
rb_iseq_disasm_recursive(const rb_iseq_t *iseq, VALUE indent, int iseq_rtl_p)
{
    const struct rb_iseq_constant_body *const body = iseq->body;
    VALUE *code;
    VALUE str = rb_str_new(0, 0);
    VALUE child = rb_ary_tmp_new(3);
    unsigned int size;
    unsigned int i;
    long l;
    size_t n;
    enum {header_minlen = 72};
    const struct iseq_catch_table *catch_table;
    st_table *done_iseq = 0;
    const char *indent_str;
    long indent_len;

    rb_secure(1);

<<<<<<< HEAD
    size = (iseq_rtl_p ? iseq->body->rtl_size : iseq->body->iseq_size);
=======
    size = body->iseq_size;
>>>>>>> 7a14608e

    indent_len = RSTRING_LEN(indent);
    indent_str = RSTRING_PTR(indent);

    rb_str_cat(str, indent_str, indent_len);
    rb_str_cat2(str, "== disasm: ");

    rb_str_append(str, iseq_inspect(iseq));
    rb_str_catf(str, " (catch: %s)", body->catch_except_p ? "TRUE" : "FALSE");
    if ((l = RSTRING_LEN(str) - indent_len) < header_minlen) {
	rb_str_modify_expand(str, header_minlen - l);
	memset(RSTRING_END(str), '=', header_minlen - l);
    }
    rb_str_cat2(str, "\n");

    /* show catch table information */
<<<<<<< HEAD
    catch_table = (iseq_rtl_p ? iseq->body->rtl_catch_table : iseq->body->catch_table);
    if (catch_table) {
	rb_str_cat(str, indent_str, indent_len);
	rb_str_cat2(str, "== catch table\n");
    }
    if (catch_table) {
	rb_str_cat_cstr(indent, "| ");
	indent_str = RSTRING_PTR(indent);
	for (i = 0; i < catch_table->size; i++) {
	    const struct iseq_catch_table_entry *entry = &catch_table->entries[i];
=======
    if (body->catch_table) {
	rb_str_cat(str, indent_str, indent_len);
	rb_str_cat2(str, "== catch table\n");
    }
    if (body->catch_table) {
	rb_str_cat_cstr(indent, "| ");
	indent_str = RSTRING_PTR(indent);
	for (i = 0; i < body->catch_table->size; i++) {
	    const struct iseq_catch_table_entry *entry = &body->catch_table->entries[i];
>>>>>>> 7a14608e
	    rb_str_cat(str, indent_str, indent_len);
	    rb_str_catf(str,
			"| catch type: %-6s st: %04d ed: %04d sp: %04d cont: %04d\n",
			catch_type((int)entry->type), (int)entry->start,
			(int)entry->end, (int)entry->sp, (int)entry->cont);
	    if (entry->iseq && !(done_iseq && st_is_member(done_iseq, (st_data_t)entry->iseq))) {
		rb_str_concat(str, rb_iseq_disasm_recursive(rb_iseq_check(entry->iseq), indent, iseq_rtl_p));
		if (!done_iseq) done_iseq = st_init_numtable();
		st_insert(done_iseq, (st_data_t)entry->iseq, (st_data_t)0);
		indent_str = RSTRING_PTR(indent);
	    }
	}
	rb_str_resize(indent, indent_len);
	indent_str = RSTRING_PTR(indent);
    }
<<<<<<< HEAD
    if (catch_table) {
=======
    if (body->catch_table) {
>>>>>>> 7a14608e
	rb_str_cat(str, indent_str, indent_len);
	rb_str_cat2(str, "|-------------------------------------"
		    "-----------------------------------\n");
    }

    /* show local table information */
    if (body->local_table) {
	const struct rb_iseq_param_keyword *const keyword = body->param.keyword;
	rb_str_cat(str, indent_str, indent_len);
	rb_str_catf(str,
<<<<<<< HEAD
		    "local table (size: %d, argc: %d",
		    iseq->body->local_table_size,
		    iseq->body->param.lead_num);
	if (iseq_rtl_p)
	  rb_str_catf(str, ", temp: %d", iseq->body->temp_vars_num);
    	rb_str_catf(str, " [opts: %d, rest: %d, post: %d, block: %d, kw: %d@%d, kwrest: %d])\n",
		    iseq->body->param.opt_num,
		    iseq->body->param.flags.has_rest ? iseq->body->param.rest_start : -1,
		    iseq->body->param.post_num,
		    iseq->body->param.flags.has_block ? iseq->body->param.block_start : -1,
		    iseq->body->param.flags.has_kw ? iseq->body->param.keyword->num : -1,
		    iseq->body->param.flags.has_kw ? iseq->body->param.keyword->required_num : -1,
		    iseq->body->param.flags.has_kwrest ? iseq->body->param.keyword->rest_start : -1);

	for (i = iseq->body->local_table_size; i > 0;) {
	    int li = iseq->body->local_table_size - --i - 1;
=======
		    "local table (size: %d, argc: %d "
		    "[opts: %d, rest: %d, post: %d, block: %d, kw: %d@%d, kwrest: %d])\n",
		    body->local_table_size,
		    body->param.lead_num,
		    body->param.opt_num,
		    body->param.flags.has_rest ? body->param.rest_start : -1,
		    body->param.post_num,
		    body->param.flags.has_block ? body->param.block_start : -1,
		    body->param.flags.has_kw ? keyword->num : -1,
		    body->param.flags.has_kw ? keyword->required_num : -1,
		    body->param.flags.has_kwrest ? keyword->rest_start : -1);

	for (i = body->local_table_size; i > 0;) {
	    int li = body->local_table_size - --i - 1;
>>>>>>> 7a14608e
	    long width;
	    VALUE name = local_var_name(iseq, 0, i);
	    char argi[0x100] = "";
	    char opti[0x100] = "";

	    if (body->param.flags.has_opt) {
		int argc = body->param.lead_num;
		int opts = body->param.opt_num;
		if (li >= argc && li < argc + opts) {
		    snprintf(opti, sizeof(opti), "Opt=%"PRIdVALUE,
			     body->param.opt_table[li - argc]);
		}
	    }

	    snprintf(argi, sizeof(argi), "%s%s%s%s%s%s",	/* arg, opts, rest, post, kwrest, block */
		     body->param.lead_num > li ? "Arg" : "",
		     opti,
		     (body->param.flags.has_rest && body->param.rest_start == li) ? "Rest" : "",
		     (body->param.flags.has_post && body->param.post_start <= li && li < body->param.post_start + body->param.post_num) ? "Post" : "",
		     (body->param.flags.has_kwrest && keyword->rest_start == li) ? "Kwrest" : "",
		     (body->param.flags.has_block && body->param.block_start == li) ? "Block" : "");

	    rb_str_cat(str, indent_str, indent_len);
	    rb_str_catf(str, "[%2d] ", i + 1);
	    width = RSTRING_LEN(str) + 11;
	    rb_str_append(str, name);
	    if (*argi) rb_str_catf(str, "<%s>", argi);
	    if ((width -= RSTRING_LEN(str)) > 0) rb_str_catf(str, "%*s", (int)width, "");
	}
	rb_str_cat_cstr(right_strip(str), "\n");
    }

    /* show each line */
    code = rb_iseq_original_iseq(iseq, iseq_rtl_p);
    for (n = 0; n < size;) {
	rb_str_cat(str, indent_str, indent_len);
	n += rb_iseq_disasm_insn(str, code, n, iseq, child, iseq_rtl_p);
    }

    for (l = 0; l < RARRAY_LEN(child); l++) {
	VALUE isv = rb_ary_entry(child, l);
	if (done_iseq && st_is_member(done_iseq, (st_data_t)isv)) continue;
	rb_str_cat_cstr(str, "\n");
	rb_str_concat(str, rb_iseq_disasm_recursive(rb_iseq_check((rb_iseq_t *)isv), indent, iseq_rtl_p));
	indent_str = RSTRING_PTR(indent);
    }
    if (done_iseq) st_free_table(done_iseq);

    return str;
}

/* Disassemble RTL insns of ISEQ.  Return the result ruby string.  */
VALUE
rb_iseq_disasm_rtl(const rb_iseq_t *iseq) {
    VALUE res;

    res = rb_iseq_disasm(iseq, TRUE);
    return res;
}

VALUE
rb_iseq_disasm(const rb_iseq_t *iseq, int iseq_rtl_p)
{
    return rb_iseq_disasm_recursive(iseq, rb_str_new(0, 0), iseq_rtl_p);
}

static VALUE
rb_iseq_all_children(const rb_iseq_t *iseq, int iseq_rtl_p)
{
    unsigned int i;
    VALUE *code = rb_iseq_original_iseq(iseq, iseq_rtl_p);
    VALUE all_children = rb_obj_hide(rb_ident_hash_new());
    VALUE child;
<<<<<<< HEAD
    unsigned int iseq_size = iseq_rtl_p ? iseq->body->rtl_size : iseq->body->iseq_size;
    const struct iseq_catch_table *catch_table = (iseq_rtl_p ? iseq->body->rtl_catch_table : iseq->body->catch_table);
    if (catch_table) {
	for (i = 0; i < catch_table->size; i++) {
	    const struct iseq_catch_table_entry *entry = &catch_table->entries[i];
=======
    const struct rb_iseq_constant_body *const body = iseq->body;

    if (body->catch_table) {
	for (i = 0; i < body->catch_table->size; i++) {
	    const struct iseq_catch_table_entry *entry = &body->catch_table->entries[i];
>>>>>>> 7a14608e
	    child = (VALUE)entry->iseq;
	    if (child) {
		rb_hash_aset(all_children, child, Qtrue);
	    }
	}
    }
<<<<<<< HEAD
    for (i=0; i<iseq_size;) {
=======
    for (i=0; i<body->iseq_size;) {
>>>>>>> 7a14608e
	VALUE insn = code[i];
	int len = insn_len(insn);
	const char *types = insn_op_types(insn);
	int j;

	for (j=0; types[j]; j++) {
	    switch (types[j]) {
	      case TS_ISEQ:
		child = code[i+j+1];
		if (child) {
		    rb_hash_aset(all_children, child, Qtrue);
		}
		break;
	      default:
		break;
	    }
	}
	i += len;
    }
    return all_children;
}

/*
 *  call-seq:
 *     iseq.disasm -> str
 *     iseq.disassemble -> str
 *
 *  Returns the instruction sequence as a +String+ in human readable form.
 *
 *    puts RubyVM::InstructionSequence.compile('1 + 2').disasm
 *
 *  Produces:
 *
 *    == disasm: <RubyVM::InstructionSequence:<compiled>@<compiled>>==========
 *    0000 trace            1                                               (   1)
 *    0002 putobject        1
 *    0004 putobject        2
 *    0006 opt_plus         <ic:1>
 *    0008 leave
 */
static VALUE
iseqw_disasm(VALUE self)
{
    return rb_iseq_disasm(iseqw_check(self), FALSE);
}

static int
iseqw_each_child_i(VALUE key, VALUE value, VALUE dummy)
{
    rb_yield(iseqw_new((const rb_iseq_t *)key));
    return ST_CONTINUE;
}

/*
 *  call-seq:
 *     iseq.each_child{|child_iseq| ...} -> iseq
 *
 *  Iterate all direct child instruction sequences.
 *  Iteration order is implementation/version defined
 *  so that people should not rely on the order.
 */
static VALUE
iseqw_each_child(VALUE self)
{
    const rb_iseq_t *iseq = iseqw_check(self);
    VALUE all_children = rb_iseq_all_children(iseq, FALSE);
    rb_hash_foreach(all_children, iseqw_each_child_i, Qnil);
    return self;
}

static void
push_event_info(const rb_iseq_t *iseq, rb_event_flag_t events, int line, VALUE ary)
{
#define C(ev, cstr, l) if (events & ev) rb_ary_push(ary, rb_ary_new_from_args(2, l, ID2SYM(rb_intern(cstr))));
    C(RUBY_EVENT_CLASS,    "class",    rb_iseq_first_lineno(iseq));
    C(RUBY_EVENT_CALL,     "call",     rb_iseq_first_lineno(iseq));
    C(RUBY_EVENT_B_CALL,   "b_call",   rb_iseq_first_lineno(iseq));
    C(RUBY_EVENT_LINE,     "line",     INT2FIX(line));
    C(RUBY_EVENT_END,      "end",      INT2FIX(line));
    C(RUBY_EVENT_RETURN,   "return",   INT2FIX(line));
    C(RUBY_EVENT_B_RETURN, "b_return", INT2FIX(line));
#undef C
}

/*
 *  call-seq:
 *     iseq.trace_points -> ary
 *
 *  Return trace points in the instruction sequence.
 *  Return an array of [line, event_symbol] pair.
 */
static VALUE
iseqw_trace_points(VALUE self)
{
    const rb_iseq_t *iseq = iseqw_check(self);
    const struct rb_iseq_constant_body *const body = iseq->body;
    unsigned int i;
    VALUE ary = rb_ary_new();

    for (i=0; i<body->insns_info.size; i++) {
	const struct iseq_insn_info_entry *entry = &body->insns_info.body[i];
	if (entry->events) {
	    push_event_info(iseq, entry->events, entry->line_no, ary);
	}
    }
    return ary;
}

/*
 *  Returns the instruction sequence containing the given proc or method.
 *
 *  For example, using irb:
 *
 *	# a proc
 *	> p = proc { num = 1 + 2 }
 *	> RubyVM::InstructionSequence.of(p)
 *	> #=> <RubyVM::InstructionSequence:block in irb_binding@(irb)>
 *
 *	# for a method
 *	> def foo(bar); puts bar; end
 *	> RubyVM::InstructionSequence.of(method(:foo))
 *	> #=> <RubyVM::InstructionSequence:foo@(irb)>
 *
 *  Using ::compile_file:
 *
 *	# /tmp/iseq_of.rb
 *	def hello
 *	  puts "hello, world"
 *	end
 *
 *	$a_global_proc = proc { str = 'a' + 'b' }
 *
 *	# in irb
 *	> require '/tmp/iseq_of.rb'
 *
 *	# first the method hello
 *	> RubyVM::InstructionSequence.of(method(:hello))
 *	> #=> #<RubyVM::InstructionSequence:0x007fb73d7cb1d0>
 *
 *	# then the global proc
 *	> RubyVM::InstructionSequence.of($a_global_proc)
 *	> #=> #<RubyVM::InstructionSequence:0x007fb73d7caf78>
 */
static VALUE
iseqw_s_of(VALUE klass, VALUE body)
{
    const rb_iseq_t *iseq = NULL;

    rb_secure(1);

    if (rb_obj_is_proc(body)) {
	iseq = vm_proc_iseq(body);

	if (!rb_obj_is_iseq((VALUE)iseq)) {
	    iseq = NULL;
	}
    }
    else {
	iseq = rb_method_iseq(body);
    }

    return iseq ? iseqw_new(iseq) : Qnil;
}

/*
 *  call-seq:
 *     InstructionSequence.disasm(body) -> str
 *     InstructionSequence.disassemble(body) -> str
 *
 *  Takes +body+, a Method or Proc object, and returns a String with the
 *  human readable instructions for +body+.
 *
 *  For a Method object:
 *
 *    # /tmp/method.rb
 *    def hello
 *      puts "hello, world"
 *    end
 *
 *    puts RubyVM::InstructionSequence.disasm(method(:hello))
 *
 *  Produces:
 *
 *    == disasm: <RubyVM::InstructionSequence:hello@/tmp/method.rb>============
 *    0000 trace            8                                               (   1)
 *    0002 trace            1                                               (   2)
 *    0004 putself
 *    0005 putstring        "hello, world"
 *    0007 send             :puts, 1, nil, 8, <ic:0>
 *    0013 trace            16                                              (   3)
 *    0015 leave                                                            (   2)
 *
 *  For a Proc:
 *
 *    # /tmp/proc.rb
 *    p = proc { num = 1 + 2 }
 *    puts RubyVM::InstructionSequence.disasm(p)
 *
 *  Produces:
 *
 *    == disasm: <RubyVM::InstructionSequence:block in <main>@/tmp/proc.rb>===
 *    == catch table
 *    | catch type: redo   st: 0000 ed: 0012 sp: 0000 cont: 0000
 *    | catch type: next   st: 0000 ed: 0012 sp: 0000 cont: 0012
 *    |------------------------------------------------------------------------
 *    local table (size: 2, argc: 0 [opts: 0, rest: -1, post: 0, block: -1] s1)
 *    [ 2] num
 *    0000 trace            1                                               (   1)
 *    0002 putobject        1
 *    0004 putobject        2
 *    0006 opt_plus         <ic:1>
 *    0008 dup
 *    0009 setlocal         num, 0
 *    0012 leave
 *
 */
static VALUE
iseqw_s_disasm(VALUE klass, VALUE body)
{
    VALUE iseqw = iseqw_s_of(klass, body);
    return NIL_P(iseqw) ? Qnil : rb_iseq_disasm(iseqw_check(iseqw), FALSE);
}

const char *
ruby_node_name(int node)
{
    switch (node) {
#include "node_name.inc"
      default:
	rb_bug("unknown node: %d", node);
	return 0;
    }
}

#define DECL_SYMBOL(name) \
  static VALUE sym_##name

#define INIT_SYMBOL(name) \
  sym_##name = ID2SYM(rb_intern(#name))

static VALUE
register_label(struct st_table *table, unsigned long idx)
{
    VALUE sym = rb_str_intern(rb_sprintf("label_%lu", idx));
    st_insert(table, idx, sym);
    return sym;
}

static VALUE
exception_type2symbol(VALUE type)
{
    ID id;
    switch (type) {
      case CATCH_TYPE_RESCUE: CONST_ID(id, "rescue"); break;
      case CATCH_TYPE_ENSURE: CONST_ID(id, "ensure"); break;
      case CATCH_TYPE_RETRY:  CONST_ID(id, "retry");  break;
      case CATCH_TYPE_BREAK:  CONST_ID(id, "break");  break;
      case CATCH_TYPE_REDO:   CONST_ID(id, "redo");   break;
      case CATCH_TYPE_NEXT:   CONST_ID(id, "next");   break;
      default:
	rb_bug("unknown exception type: %d", (int)type);
    }
    return ID2SYM(id);
}

static int
cdhash_each(VALUE key, VALUE value, VALUE ary)
{
    rb_ary_push(ary, obj_resurrect(key));
    rb_ary_push(ary, value);
    return ST_CONTINUE;
}

static VALUE
iseq_data_to_ary(const rb_iseq_t *iseq)
{
    unsigned int i;
    long l;
    const struct rb_iseq_constant_body *const iseq_body = iseq->body;
    const struct iseq_insn_info_entry *prev_insn_info;
    unsigned int pos;
    int last_line = 0;
    VALUE *seq, *iseq_original;

    VALUE val = rb_ary_new();
    VALUE type; /* Symbol */
    VALUE locals = rb_ary_new();
    VALUE params = rb_hash_new();
    VALUE body = rb_ary_new(); /* [[:insn1, ...], ...] */
    VALUE nbody;
    VALUE exception = rb_ary_new(); /* [[....]] */
    VALUE misc = rb_hash_new();

    static VALUE insn_syms[VM_INSTRUCTION_SIZE/2]; /* w/o-trace only */
    struct st_table *labels_table = st_init_numtable();

    DECL_SYMBOL(top);
    DECL_SYMBOL(method);
    DECL_SYMBOL(block);
    DECL_SYMBOL(class);
    DECL_SYMBOL(rescue);
    DECL_SYMBOL(ensure);
    DECL_SYMBOL(eval);
    DECL_SYMBOL(main);
    DECL_SYMBOL(plain);

    if (sym_top == 0) {
	int i;
	for (i=0; i<numberof(insn_syms); i++) {
	    insn_syms[i] = ID2SYM(rb_intern(insn_name(i)));
	}
	INIT_SYMBOL(top);
	INIT_SYMBOL(method);
	INIT_SYMBOL(block);
	INIT_SYMBOL(class);
	INIT_SYMBOL(rescue);
	INIT_SYMBOL(ensure);
	INIT_SYMBOL(eval);
	INIT_SYMBOL(main);
	INIT_SYMBOL(plain);
    }

    /* type */
    switch (iseq_body->type) {
      case ISEQ_TYPE_TOP:    type = sym_top;    break;
      case ISEQ_TYPE_METHOD: type = sym_method; break;
      case ISEQ_TYPE_BLOCK:  type = sym_block;  break;
      case ISEQ_TYPE_CLASS:  type = sym_class;  break;
      case ISEQ_TYPE_RESCUE: type = sym_rescue; break;
      case ISEQ_TYPE_ENSURE: type = sym_ensure; break;
      case ISEQ_TYPE_EVAL:   type = sym_eval;   break;
      case ISEQ_TYPE_MAIN:   type = sym_main;   break;
      case ISEQ_TYPE_PLAIN:  type = sym_plain;  break;
      default: rb_bug("unsupported iseq type: %d", (int)iseq_body->type);
    };

    /* locals */
    for (i=0; i<iseq_body->local_table_size; i++) {
	ID lid = iseq_body->local_table[i];
	if (lid) {
	    if (rb_id2str(lid)) {
		rb_ary_push(locals, ID2SYM(lid));
	    }
	    else { /* hidden variable from id_internal() */
		rb_ary_push(locals, ULONG2NUM(iseq_body->local_table_size-i+1));
	    }
	}
	else {
	    rb_ary_push(locals, ID2SYM(rb_intern("#arg_rest")));
	}
    }

    /* params */
    {
	const struct rb_iseq_param_keyword *const keyword = iseq_body->param.keyword;
	int j;

	if (iseq_body->param.flags.has_opt) {
	    int len = iseq_body->param.opt_num + 1;
	    VALUE arg_opt_labels = rb_ary_new2(len);

	    for (j = 0; j < len; j++) {
		VALUE l = register_label(labels_table, iseq_body->param.opt_table[j]);
		rb_ary_push(arg_opt_labels, l);
	    }
	    rb_hash_aset(params, ID2SYM(rb_intern("opt")), arg_opt_labels);
        }

	/* commit */
	if (iseq_body->param.flags.has_lead) rb_hash_aset(params, ID2SYM(rb_intern("lead_num")), INT2FIX(iseq_body->param.lead_num));
	if (iseq_body->param.flags.has_post) rb_hash_aset(params, ID2SYM(rb_intern("post_num")), INT2FIX(iseq_body->param.post_num));
	if (iseq_body->param.flags.has_post) rb_hash_aset(params, ID2SYM(rb_intern("post_start")), INT2FIX(iseq_body->param.post_start));
	if (iseq_body->param.flags.has_rest) rb_hash_aset(params, ID2SYM(rb_intern("rest_start")), INT2FIX(iseq_body->param.rest_start));
	if (iseq_body->param.flags.has_block) rb_hash_aset(params, ID2SYM(rb_intern("block_start")), INT2FIX(iseq_body->param.block_start));
	if (iseq_body->param.flags.has_kw) {
	    VALUE keywords = rb_ary_new();
	    int i, j;
	    for (i=0; i<keyword->required_num; i++) {
		rb_ary_push(keywords, ID2SYM(keyword->table[i]));
	    }
	    for (j=0; i<keyword->num; i++, j++) {
		VALUE key = rb_ary_new_from_args(1, ID2SYM(keyword->table[i]));
		if (keyword->default_values[j] != Qundef) {
		    rb_ary_push(key, keyword->default_values[j]);
		}
		rb_ary_push(keywords, key);
	    }

	    rb_hash_aset(params, ID2SYM(rb_intern("kwbits")),
	                 INT2FIX(keyword->bits_start));
	    rb_hash_aset(params, ID2SYM(rb_intern("keyword")), keywords);
	}
	if (iseq_body->param.flags.has_kwrest) rb_hash_aset(params, ID2SYM(rb_intern("kwrest")), INT2FIX(keyword->rest_start));
	if (iseq_body->param.flags.ambiguous_param0) rb_hash_aset(params, ID2SYM(rb_intern("ambiguous_param0")), Qtrue);
    }

    /* body */
    iseq_original = rb_iseq_original_iseq((rb_iseq_t *)iseq, FALSE);

    for (seq = iseq_original; seq < iseq_original + iseq_body->iseq_size; ) {
	VALUE insn = *seq++;
	int j, len = insn_len(insn);
	VALUE *nseq = seq + len - 1;
	VALUE ary = rb_ary_new2(len);

	rb_ary_push(ary, insn_syms[insn%numberof(insn_syms)]);
	for (j=0; j<len-1; j++, seq++) {
	    switch (insn_op_type(insn, j)) {
	      case TS_OFFSET: {
		unsigned long idx = nseq - iseq_original + *seq;
		rb_ary_push(ary, register_label(labels_table, idx));
		break;
	      }
	      case TS_INSN:
	      case TS_LINDEX:
	      case TS_SINDEX:
	      case TS_RINDEX:
	      case TS_NUM:
		rb_ary_push(ary, INT2FIX(*seq));
		break;
	      case TS_VALUE:
		rb_ary_push(ary, obj_resurrect(*seq));
		break;
	      case TS_ISEQ:
		{
		    const rb_iseq_t *iseq = (rb_iseq_t *)*seq;
		    if (iseq) {
			VALUE val = iseq_data_to_ary(rb_iseq_check(iseq));
			rb_ary_push(ary, val);
		    }
		    else {
			rb_ary_push(ary, Qnil);
		    }
		}
		break;
	      case TS_GENTRY:
		{
		    struct rb_global_entry *entry = (struct rb_global_entry *)*seq;
		    rb_ary_push(ary, ID2SYM(entry->id));
		}
		break;
	      case TS_IC:
	      case TS_ISE:
		{
		    union iseq_inline_storage_entry *is = (union iseq_inline_storage_entry *)*seq;
		    rb_ary_push(ary, INT2FIX(is - iseq_body->is_entries));
		}
		break;
	      case TS_CALLINFO:
		{
		    struct rb_call_info *ci = (struct rb_call_info *)*seq;
		    VALUE e = rb_hash_new();
		    int orig_argc = ci->orig_argc;

		    rb_hash_aset(e, ID2SYM(rb_intern("mid")), ci->mid ? ID2SYM(ci->mid) : Qnil);
		    rb_hash_aset(e, ID2SYM(rb_intern("flag")), UINT2NUM(ci->flag));

		    if (ci->flag & VM_CALL_KWARG) {
			struct rb_call_info_with_kwarg *ci_kw = (struct rb_call_info_with_kwarg *)ci;
			int i;
			VALUE kw = rb_ary_new2((long)ci_kw->kw_arg->keyword_len);

			orig_argc -= ci_kw->kw_arg->keyword_len;
			for (i = 0; i < ci_kw->kw_arg->keyword_len; i++) {
			    rb_ary_push(kw, ci_kw->kw_arg->keywords[i]);
			}
			rb_hash_aset(e, ID2SYM(rb_intern("kw_arg")), kw);
		    }

		    rb_hash_aset(e, ID2SYM(rb_intern("orig_argc")),
				 INT2FIX(orig_argc));
		    rb_ary_push(ary, e);
	        }
		break;
	      case TS_CALLCACHE:
		rb_ary_push(ary, Qfalse);
		break;
	      case TS_CALLDATA:
		{
		    struct rb_call_data *cd = (struct rb_call_data *)*seq;
		    struct rb_call_info *ci = &cd->call_info;
		    VALUE e = rb_hash_new();
		    int orig_argc = ci->orig_argc;
		    int call_start = (int) cd->call_start;

		    rb_hash_aset(e, ID2SYM(rb_intern("mid")), ci->mid ? ID2SYM(ci->mid) : Qnil);
		    rb_hash_aset(e, ID2SYM(rb_intern("flag")), UINT2NUM(ci->flag));

		    if (ci->flag & VM_CALL_KWARG) {
			struct rb_call_data_with_kwarg *cd_kw = (struct rb_call_data_with_kwarg *)cd;
			int i;
			VALUE kw = rb_ary_new2((long)cd_kw->kw_arg->keyword_len);

			orig_argc -= cd_kw->kw_arg->keyword_len;
			for (i = 0; i < cd_kw->kw_arg->keyword_len; i++) {
			    rb_ary_push(kw, cd_kw->kw_arg->keywords[i]);
			}
			rb_hash_aset(e, ID2SYM(rb_intern("kw_arg")), kw);
		    }

		    rb_hash_aset(e, ID2SYM(rb_intern("orig_argc")),
				 INT2FIX(orig_argc));
		    rb_hash_aset(e, ID2SYM(rb_intern("call_start")),
				 INT2FIX(call_start));
		    rb_ary_push(ary, e);
	        }
		break;
	      case TS_ID:
		rb_ary_push(ary, ID2SYM(*seq));
		break;
	      case TS_CDHASH:
		{
		    VALUE hash = *seq;
		    VALUE val = rb_ary_new();
		    int i;

		    rb_hash_foreach(hash, cdhash_each, val);

		    for (i=0; i<RARRAY_LEN(val); i+=2) {
			VALUE pos = FIX2INT(rb_ary_entry(val, i+1));
			unsigned long idx = nseq - iseq_original + pos;

			rb_ary_store(val, i+1,
				     register_label(labels_table, idx));
		    }
		    rb_ary_push(ary, val);
		}
		break;
	      case TS_FUNCPTR:
		{
#if SIZEOF_VALUE <= SIZEOF_LONG
		    VALUE val = LONG2NUM((SIGNED_VALUE)*seq);
#else
		    VALUE val = LL2NUM((SIGNED_VALUE)*seq);
#endif
		    rb_ary_push(ary, val);
		}
		break;
	      default:
		rb_bug("unknown operand: %c", insn_op_type(insn, j));
	    }
	}
	rb_ary_push(body, ary);
    }

    nbody = body;

    /* exception */
    if (iseq_body->catch_table) for (i=0; i<iseq_body->catch_table->size; i++) {
	VALUE ary = rb_ary_new();
	const struct iseq_catch_table_entry *entry = &iseq_body->catch_table->entries[i];
	rb_ary_push(ary, exception_type2symbol(entry->type));
	if (entry->iseq) {
	    rb_ary_push(ary, iseq_data_to_ary(rb_iseq_check(entry->iseq)));
	}
	else {
	    rb_ary_push(ary, Qnil);
	}
	rb_ary_push(ary, register_label(labels_table, entry->start));
	rb_ary_push(ary, register_label(labels_table, entry->end));
	rb_ary_push(ary, register_label(labels_table, entry->cont));
	rb_ary_push(ary, UINT2NUM(entry->sp));
	rb_ary_push(exception, ary);
    }

    /* make body with labels and insert line number */
    body = rb_ary_new();
    prev_insn_info = NULL;

    for (l=0, pos=0; l<RARRAY_LEN(nbody); l++) {
	const struct iseq_insn_info_entry *info;
	VALUE ary = RARRAY_AREF(nbody, l);
	st_data_t label;

	if (st_lookup(labels_table, pos, &label)) {
	    rb_ary_push(body, (VALUE)label);
	}

	info = get_insn_info(iseq, pos, FALSE);

	if (prev_insn_info != info) {
	    int line = info->line_no;
	    rb_event_flag_t events = info->events;

	    if (line > 0 && last_line != line) {
		rb_ary_push(body, INT2FIX(line));
		last_line = line;
	    }
#define CHECK_EVENT(ev) if (events & ev) rb_ary_push(body, ID2SYM(rb_intern(#ev)));
	    CHECK_EVENT(RUBY_EVENT_LINE);
	    CHECK_EVENT(RUBY_EVENT_CLASS);
	    CHECK_EVENT(RUBY_EVENT_END);
	    CHECK_EVENT(RUBY_EVENT_CALL);
	    CHECK_EVENT(RUBY_EVENT_RETURN);
	    CHECK_EVENT(RUBY_EVENT_B_CALL);
	    CHECK_EVENT(RUBY_EVENT_B_RETURN);
#undef CHECK_EVENT
	    prev_insn_info = info;
	}

	rb_ary_push(body, ary);
	pos += RARRAY_LENINT(ary); /* reject too huge data */
    }
    RB_GC_GUARD(nbody);

    st_free_table(labels_table);

    rb_hash_aset(misc, ID2SYM(rb_intern("arg_size")), INT2FIX(iseq_body->param.size));
    rb_hash_aset(misc, ID2SYM(rb_intern("local_size")), INT2FIX(iseq_body->local_table_size));
    rb_hash_aset(misc, ID2SYM(rb_intern("stack_max")), INT2FIX(iseq_body->stack_max));
    rb_hash_aset(misc, ID2SYM(rb_intern("code_location")),
	    rb_ary_new_from_args(4,
		INT2FIX(iseq_body->location.code_location.beg_pos.lineno),
		INT2FIX(iseq_body->location.code_location.beg_pos.column),
		INT2FIX(iseq_body->location.code_location.end_pos.lineno),
		INT2FIX(iseq_body->location.code_location.end_pos.column)));

    /*
     * [:magic, :major_version, :minor_version, :format_type, :misc,
     *  :name, :path, :absolute_path, :start_lineno, :type, :locals, :args,
     *  :catch_table, :bytecode]
     */
    rb_ary_push(val, rb_str_new2("YARVInstructionSequence/SimpleDataFormat"));
    rb_ary_push(val, INT2FIX(ISEQ_MAJOR_VERSION)); /* major */
    rb_ary_push(val, INT2FIX(ISEQ_MINOR_VERSION)); /* minor */
    rb_ary_push(val, INT2FIX(1));
    rb_ary_push(val, misc);
    rb_ary_push(val, iseq_body->location.label);
    rb_ary_push(val, rb_iseq_path(iseq));
    rb_ary_push(val, rb_iseq_realpath(iseq));
    rb_ary_push(val, iseq_body->location.first_lineno);
    rb_ary_push(val, type);
    rb_ary_push(val, locals);
    rb_ary_push(val, params);
    rb_ary_push(val, exception);
    rb_ary_push(val, body);
    return val;
}

VALUE
rb_iseq_parameters(const rb_iseq_t *iseq, int is_proc)
{
    int i, r;
    const struct rb_iseq_constant_body *const body = iseq->body;
    const struct rb_iseq_param_keyword *const keyword = body->param.keyword;
    VALUE a, args = rb_ary_new2(body->param.size);
    ID req, opt, rest, block, key, keyrest;
#define PARAM_TYPE(type) rb_ary_push(a = rb_ary_new2(2), ID2SYM(type))
#define PARAM_ID(i) body->local_table[(i)]
#define PARAM(i, type) (		      \
	PARAM_TYPE(type),		      \
	rb_id2str(PARAM_ID(i)) ?	      \
	rb_ary_push(a, ID2SYM(PARAM_ID(i))) : \
	a)

    CONST_ID(req, "req");
    CONST_ID(opt, "opt");
    if (is_proc) {
	for (i = 0; i < body->param.lead_num; i++) {
	    PARAM_TYPE(opt);
	    rb_ary_push(a, rb_id2str(PARAM_ID(i)) ? ID2SYM(PARAM_ID(i)) : Qnil);
	    rb_ary_push(args, a);
	}
    }
    else {
	for (i = 0; i < body->param.lead_num; i++) {
	    rb_ary_push(args, PARAM(i, req));
	}
    }
    r = body->param.lead_num + body->param.opt_num;
    for (; i < r; i++) {
	PARAM_TYPE(opt);
	if (rb_id2str(PARAM_ID(i))) {
	    rb_ary_push(a, ID2SYM(PARAM_ID(i)));
	}
	rb_ary_push(args, a);
    }
    if (body->param.flags.has_rest) {
	CONST_ID(rest, "rest");
	rb_ary_push(args, PARAM(body->param.rest_start, rest));
    }
    r = body->param.post_start + body->param.post_num;
    if (is_proc) {
	for (i = body->param.post_start; i < r; i++) {
	    PARAM_TYPE(opt);
	    rb_ary_push(a, rb_id2str(PARAM_ID(i)) ? ID2SYM(PARAM_ID(i)) : Qnil);
	    rb_ary_push(args, a);
	}
    }
    else {
	for (i = body->param.post_start; i < r; i++) {
	    rb_ary_push(args, PARAM(i, req));
	}
    }
    if (body->param.flags.has_kw) {
	i = 0;
	if (keyword->required_num > 0) {
	    ID keyreq;
	    CONST_ID(keyreq, "keyreq");
	    for (; i < keyword->required_num; i++) {
		PARAM_TYPE(keyreq);
		if (rb_id2str(keyword->table[i])) {
		    rb_ary_push(a, ID2SYM(keyword->table[i]));
		}
		rb_ary_push(args, a);
	    }
	}
	CONST_ID(key, "key");
	for (; i < keyword->num; i++) {
	    PARAM_TYPE(key);
	    if (rb_id2str(keyword->table[i])) {
		rb_ary_push(a, ID2SYM(keyword->table[i]));
	    }
	    rb_ary_push(args, a);
	}
    }
    if (body->param.flags.has_kwrest) {
	CONST_ID(keyrest, "keyrest");
	rb_ary_push(args, PARAM(keyword->rest_start, keyrest));
    }
    if (body->param.flags.has_block) {
	CONST_ID(block, "block");
	rb_ary_push(args, PARAM(body->param.block_start, block));
    }
    return args;
}

VALUE
rb_iseq_defined_string(enum defined_type type)
{
    static const char expr_names[][18] = {
	"nil",
	"instance-variable",
	"local-variable",
	"global-variable",
	"class variable",
	"constant",
	"method",
	"yield",
	"super",
	"self",
	"true",
	"false",
	"assignment",
	"expression",
    };
    const char *estr;
    VALUE *defs, str;

    if ((unsigned)(type - 1) >= (unsigned)numberof(expr_names)) return 0;
    estr = expr_names[type - 1];
    if (!estr[0]) return 0;
    defs = GET_VM()->defined_strings;
    if (!defs) {
	defs = ruby_xcalloc(numberof(expr_names), sizeof(VALUE));
	GET_VM()->defined_strings = defs;
    }
    str = defs[type-1];
    if (!str) {
	str = rb_str_new_cstr(estr);
	OBJ_FREEZE(str);
	defs[type-1] = str;
	rb_gc_register_mark_object(str);
    }
    return str;
}

/* A map from encoded_insn to insn_data: decoded insn number, its len,
 * non-trace version of encoded insn, and trace version. */

static st_table *encoded_insn_data;
typedef struct insn_data_struct {
    int insn;
    int insn_len;
    void *notrace_encoded_insn;
    void *trace_encoded_insn;
} insn_data_t;
static insn_data_t insn_data[VM_INSTRUCTION_SIZE/2];

void
rb_vm_encoded_insn_data_table_init(void)
{
#if OPT_DIRECT_THREADED_CODE || OPT_CALL_THREADED_CODE
    const void * const *table = rb_vm_get_insns_address_table();
#define INSN_CODE(insn) ((VALUE)table[insn])
#else
#define INSN_CODE(insn) (insn)
#endif
    st_data_t insn;
    encoded_insn_data = st_init_numtable_with_size(VM_INSTRUCTION_SIZE / 2);

    for (insn = 0; insn < VM_INSTRUCTION_SIZE/2; insn++) {
        st_data_t key1 = (st_data_t)INSN_CODE(insn);
        st_data_t key2 = (st_data_t)INSN_CODE(insn + VM_INSTRUCTION_SIZE/2);

        insn_data[insn].insn = (int)insn;
        insn_data[insn].insn_len = insn_len(insn);
        insn_data[insn].notrace_encoded_insn = (void *) key1;
        insn_data[insn].trace_encoded_insn = (void *) key2;

        st_add_direct(encoded_insn_data, key1, (st_data_t)&insn_data[insn]);
        st_add_direct(encoded_insn_data, key2, (st_data_t)&insn_data[insn]);
    }
}

int
rb_vm_insn_addr2insn(const void *addr)
{
    st_data_t key = (st_data_t)addr;
    st_data_t val;

    if (st_lookup(encoded_insn_data, key, &val)) {
        insn_data_t *e = (insn_data_t *)val;
        return (int)e->insn;
    }

    rb_bug("rb_vm_insn_addr2insn: invalid insn address: %p", addr);
}

static inline int
encoded_iseq_trace_instrument(VALUE *iseq_encoded_insn, rb_event_flag_t turnon)
{
    st_data_t key = (st_data_t)*iseq_encoded_insn;
    st_data_t val;

    if (st_lookup(encoded_insn_data, key, &val)) {
        insn_data_t *e = (insn_data_t *)val;
        *iseq_encoded_insn = (VALUE) (turnon ? e->trace_encoded_insn : e->notrace_encoded_insn);
        return e->insn_len;
    }

    rb_bug("trace_instrument: invalid insn address: %p", (void *)*iseq_encoded_insn);
}

void
rb_iseq_trace_set(const rb_iseq_t *iseq, rb_event_flag_t turnon_events)
{
    VM_ASSERT((turnon_events & ~ISEQ_TRACE_EVENTS) == 0);

    if (iseq->aux.trace_events == turnon_events) {
	return;
    }
    if (iseq->flags & ISEQ_USE_COMPILE_DATA) {
	/* this is building ISeq */
	return;
    }
    else {
	unsigned int i;
<<<<<<< HEAD
	VALUE *iseq_encoded = (VALUE *)iseq->body->rtl_encoded;
	VALUE *code = iseq->body->rtl_encoded;
#if OPT_DIRECT_THREADED_CODE || OPT_CALL_THREADED_CODE
	const void * const *table = rb_vm_get_insns_address_table();
#endif

#if OPT_DIRECT_THREADED_CODE || OPT_CALL_THREADED_CODE
	code = rb_iseq_original_iseq(iseq, TRUE);
#endif
	((rb_iseq_t *)iseq)->aux.trace_events = turnon_events;

	for (i=0; i<iseq->body->rtl_size;) {
	    int insn = (int)code[i];
	    rb_event_flag_t events = rb_iseq_event_flags(iseq, i, TRUE);

	    if (events & turnon_events) {
		if (!TRACE_INSN_P(insn)) {
		    iseq_encoded[i] = INSN_CODE(insn + VM_INSTRUCTION_SIZE/2);
		}
	    }
	    else if (TRACE_INSN_P(insn)) {
		iseq_encoded[i] = INSN_CODE(insn - VM_INSTRUCTION_SIZE/2);
	    }
	    i += insn_len(insn);
=======
	const struct rb_iseq_constant_body *const body = iseq->body;
	VALUE *iseq_encoded = (VALUE *)body->iseq_encoded;
	((rb_iseq_t *)iseq)->aux.trace_events = turnon_events;

	for (i=0; i<body->iseq_size;) {
	    rb_event_flag_t events = rb_iseq_event_flags(iseq, i);
            i += encoded_iseq_trace_instrument(&iseq_encoded[i], events & turnon_events);
>>>>>>> 7a14608e
	}
	/* clear for debugging: ISEQ_ORIGINAL_ISEQ_CLEAR(iseq); */
    }
}

static int
trace_set_i(void *vstart, void *vend, size_t stride, void *data)
{
    rb_event_flag_t turnon_events = *(rb_event_flag_t *)data;

    VALUE v = (VALUE)vstart;
    for (; v != (VALUE)vend; v += stride) {
	if (rb_obj_is_iseq(v)) {
	    rb_iseq_trace_set(rb_iseq_check((rb_iseq_t *)v), turnon_events);
	}
    }
    return 0;
}

void
rb_iseq_trace_set_all(rb_event_flag_t turnon_events)
{
    rb_objspace_each_objects(trace_set_i, &turnon_events);
}

/* This is exported since Ruby 2.5 but not internally used for now. If you're going to use this, please
   update `ruby_vm_event_enabled_flags` and set `mjit_call_p = FALSE` as well to cancel MJIT code. */
void
rb_iseq_trace_on_all(void)
{
    rb_iseq_trace_set_all(RUBY_EVENT_TRACEPOINT_ALL);
}

VALUE
rb_iseqw_local_variables(VALUE iseqval)
{
    return rb_iseq_local_variables(iseqw_check(iseqval));
}

/*
 *  call-seq:
 *     iseq.to_binary(extra_data = nil) -> binary str
 *
 *  Returns serialized iseq binary format data as a String object.
 *  A corresponding iseq object is created by
 *  RubyVM::InstructionSequence.load_from_binary() method.
 *
 *  String extra_data will be saved with binary data.
 *  You can access this data with
 *  RubyVM::InstructionSequence.load_from_binary_extra_data(binary).
 *
 *  Note that the translated binary data is not portable.
 *  You can not move this binary data to another machine.
 *  You can not use the binary data which is created by another
 *  version/another architecture of Ruby.
 */
static VALUE
iseqw_to_binary(int argc, VALUE *argv, VALUE self)
{
    VALUE opt;
    rb_scan_args(argc, argv, "01", &opt);
    return rb_iseq_ibf_dump(iseqw_check(self), opt);
}

/*
 *  call-seq:
 *     RubyVM::InstructionSequence.load_from_binary(binary) -> iseq
 *
 *  Load an iseq object from binary format String object
 *  created by RubyVM::InstructionSequence.to_binary.
 *
 *  This loader does not have a verifier, so that loading broken/modified
 *  binary causes critical problem.
 *
 *  You should not load binary data provided by others.
 *  You should use binary data translated by yourself.
 */
static VALUE
iseqw_s_load_from_binary(VALUE self, VALUE str)
{
    return iseqw_new(rb_iseq_ibf_load(str));
}

/*
 *  call-seq:
 *     RubyVM::InstructionSequence.load_from_binary_extra_data(binary) -> str
 *
 *  Load extra data embed into binary format String object.
 */
static VALUE
iseqw_s_load_from_binary_extra_data(VALUE self, VALUE str)
{
    return rb_iseq_ibf_load_extra_data(str);
}

#if VM_INSN_INFO_TABLE_IMPL == 2

/* An implementation of succinct bit-vector for insn_info table.
 *
 * A succinct bit-vector is a small and efficient data structure that provides
 * a bit-vector augmented with an index for O(1) rank operation:
 *
 *   rank(bv, n): the number of 1's within a range from index 0 to index n
 *
 * This can be used to lookup insn_info table from PC.
 * For example, consider the following iseq and insn_info_table:
 *
 *  iseq               insn_info_table
 *  PC  insn+operand   position  lineno event
 *   0: insn1                 0: 1      [Li]
 *   2: insn2                 2: 2      [Li]  <= (A)
 *   5: insn3                 8: 3      [Li]  <= (B)
 *   8: insn4
 *
 * In this case, a succinct bit-vector whose indexes 0, 2, 8 is "1" and
 * other indexes is "0", i.e., "101000001", is created.
 * To lookup the lineno of insn2, calculate rank("10100001", 2) = 2, so
 * the line (A) is the entry in question.
 * To lookup the lineno of insn4, calculate rank("10100001", 8) = 3, so
 * the line (B) is the entry in question.
 *
 * A naive implementatoin of succinct bit-vector works really well
 * not only for large size but also for small size.  However, it has
 * tiny overhead for very small size.  So, this implementation consist
 * of two parts: one part is the "immediate" table that keeps rank result
 * as a raw table, and the other part is a normal succinct bit-vector.
 */

#define IMMEDIATE_TABLE_SIZE 54 /* a multiple of 9, and < 128 */

struct succ_index_table {
    uint64_t imm_part[IMMEDIATE_TABLE_SIZE / 9];
    struct succ_dict_block {
	unsigned int rank;
	uint64_t small_block_ranks; /* 9 bits * 7 = 63 bits */
	uint64_t bits[512/64];
    } succ_part[FLEX_ARY_LEN];
};

#define imm_block_rank_set(v, i, r) (v) |= (uint64_t)(r) << (7 * (i))
#define imm_block_rank_get(v, i) (((int)((v) >> ((i) * 7))) & 0x7f)
#define small_block_rank_set(v, i, r) (v) |= (uint64_t)(r) << (9 * ((i) - 1))
#define small_block_rank_get(v, i) ((i) == 0 ? 0 : (((int)((v) >> (((i) - 1) * 9))) & 0x1ff))

static struct succ_index_table *
succ_index_table_create(int max_pos, int *data, int size)
{
    const int imm_size = (max_pos < IMMEDIATE_TABLE_SIZE ? max_pos + 8 : IMMEDIATE_TABLE_SIZE) / 9;
    const int succ_size = (max_pos < IMMEDIATE_TABLE_SIZE ? 0 : (max_pos - IMMEDIATE_TABLE_SIZE + 511)) / 512;
    struct succ_index_table *sd = ruby_xcalloc(imm_size * sizeof(uint64_t) + succ_size * sizeof(struct succ_dict_block), 1); /* zero cleared */
    int i, j, k, r;

    r = 0;
    for (j = 0; j < imm_size; j++) {
	for (i = 0; i < 9; i++) {
	    if (r < size && data[r] == j * 9 + i) r++;
	    imm_block_rank_set(sd->imm_part[j], i, r);
	}
    }
    for (k = 0; k < succ_size; k++) {
	struct succ_dict_block *sd_block = &sd->succ_part[k];
	int small_rank = 0;
	sd_block->rank = r;
	for (j = 0; j < 8; j++) {
	    uint64_t bits = 0;
	    if (j) small_block_rank_set(sd_block->small_block_ranks, j, small_rank);
	    for (i = 0; i < 64; i++) {
		if (r < size && data[r] == k * 512 + j * 64 + i + IMMEDIATE_TABLE_SIZE) {
		    bits |= ((uint64_t)1) << i;
		    r++;
		}
	    }
	    sd_block->bits[j] = bits;
	    small_rank += rb_popcount64(bits);
	}
    }
    return sd;
}

static unsigned int *
succ_index_table_invert(int max_pos, struct succ_index_table *sd, int size)
{
    const int imm_size = (max_pos < IMMEDIATE_TABLE_SIZE ? max_pos + 8 : IMMEDIATE_TABLE_SIZE) / 9;
    const int succ_size = (max_pos < IMMEDIATE_TABLE_SIZE ? 0 : (max_pos - IMMEDIATE_TABLE_SIZE + 511)) / 512;
    unsigned int *positions = ruby_xmalloc(sizeof(unsigned int) * size), *p;
    int i, j, k, r = -1;
    p = positions;
    for (j = 0; j < imm_size; j++) {
	for (i = 0; i < 9; i++) {
	    int nr = imm_block_rank_get(sd->imm_part[j], i);
	    if (r != nr) *p++ = j * 9 + i;
	    r = nr;
	}
    }
    for (k = 0; k < succ_size; k++) {
	for (j = 0; j < 8; j++) {
	    for (i = 0; i < 64; i++) {
		if (sd->succ_part[k].bits[j] & (((uint64_t)1) << i)) {
		    *p++ = k * 512 + j * 64 + i + IMMEDIATE_TABLE_SIZE;
		}
	    }
	}
    }
    return positions;
}

static int
succ_index_lookup(const struct succ_index_table *sd, int x)
{
    if (x < IMMEDIATE_TABLE_SIZE) {
	const int i = x / 9;
	const int j = x % 9;
	return imm_block_rank_get(sd->imm_part[i], j);
    }
    else {
	const int block_index = (x - IMMEDIATE_TABLE_SIZE) / 512;
	const struct succ_dict_block *block = &sd->succ_part[block_index];
	const int block_bit_index = (x - IMMEDIATE_TABLE_SIZE) % 512;
	const int small_block_index = block_bit_index / 64;
	const int small_block_popcount = small_block_rank_get(block->small_block_ranks, small_block_index);
	const int popcnt = rb_popcount64(block->bits[small_block_index] << (63 - block_bit_index % 64));

	return block->rank + small_block_popcount + popcnt;
    }
}
#endif

/*
 *  Document-class: RubyVM::InstructionSequence
 *
 *  The InstructionSequence class represents a compiled sequence of
 *  instructions for the Ruby Virtual Machine.
 *
 *  With it, you can get a handle to the instructions that make up a method or
 *  a proc, compile strings of Ruby code down to VM instructions, and
 *  disassemble instruction sequences to strings for easy inspection. It is
 *  mostly useful if you want to learn how the Ruby VM works, but it also lets
 *  you control various settings for the Ruby iseq compiler.
 *
 *  You can find the source for the VM instructions in +insns.def+ in the Ruby
 *  source.
 *
 *  The instruction sequence results will almost certainly change as Ruby
 *  changes, so example output in this documentation may be different from what
 *  you see.
 */

void
Init_ISeq(void)
{
    /* declare ::RubyVM::InstructionSequence */
    rb_cISeq = rb_define_class_under(rb_cRubyVM, "InstructionSequence", rb_cObject);
    rb_undef_alloc_func(rb_cISeq);
    rb_define_method(rb_cISeq, "inspect", iseqw_inspect, 0);
    rb_define_method(rb_cISeq, "disasm", iseqw_disasm, 0);
    rb_define_method(rb_cISeq, "disassemble", iseqw_disasm, 0);
    rb_define_method(rb_cISeq, "to_a", iseqw_to_a, 0);
    rb_define_method(rb_cISeq, "eval", iseqw_eval, 0);

    rb_define_method(rb_cISeq, "to_binary", iseqw_to_binary, -1);
    rb_define_singleton_method(rb_cISeq, "load_from_binary", iseqw_s_load_from_binary, 1);
    rb_define_singleton_method(rb_cISeq, "load_from_binary_extra_data", iseqw_s_load_from_binary_extra_data, 1);


    /* location APIs */
    rb_define_method(rb_cISeq, "path", iseqw_path, 0);
    rb_define_method(rb_cISeq, "absolute_path", iseqw_absolute_path, 0);
    rb_define_method(rb_cISeq, "label", iseqw_label, 0);
    rb_define_method(rb_cISeq, "base_label", iseqw_base_label, 0);
    rb_define_method(rb_cISeq, "first_lineno", iseqw_first_lineno, 0);
    rb_define_method(rb_cISeq, "trace_points", iseqw_trace_points, 0);
    rb_define_method(rb_cISeq, "each_child", iseqw_each_child, 0);

#if 0 /* TBD */
    rb_define_private_method(rb_cISeq, "marshal_dump", iseqw_marshal_dump, 0);
    rb_define_private_method(rb_cISeq, "marshal_load", iseqw_marshal_load, 1);
    /* disable this feature because there is no verifier. */
    rb_define_singleton_method(rb_cISeq, "load", iseq_s_load, -1);
#endif
    (void)iseq_s_load;

    rb_define_singleton_method(rb_cISeq, "compile", iseqw_s_compile, -1);
    rb_define_singleton_method(rb_cISeq, "new", iseqw_s_compile, -1);
    rb_define_singleton_method(rb_cISeq, "compile_file", iseqw_s_compile_file, -1);
    rb_define_singleton_method(rb_cISeq, "compile_option", iseqw_s_compile_option_get, 0);
    rb_define_singleton_method(rb_cISeq, "compile_option=", iseqw_s_compile_option_set, 1);
    rb_define_singleton_method(rb_cISeq, "disasm", iseqw_s_disasm, 1);
    rb_define_singleton_method(rb_cISeq, "disassemble", iseqw_s_disasm, 1);
    rb_define_singleton_method(rb_cISeq, "of", iseqw_s_of, 1);

    rb_undef_method(CLASS_OF(rb_cISeq), "translate");
    rb_undef_method(CLASS_OF(rb_cISeq), "load_iseq");
}<|MERGE_RESOLUTION|>--- conflicted
+++ resolved
@@ -83,56 +83,19 @@
     if (iseq && iseq->body) {
 	struct rb_iseq_constant_body *const body = iseq->body;
 	mjit_free_iseq(iseq); /* Notify MJIT */
-<<<<<<< HEAD
-	if (iseq->body) {
-	    ruby_xfree((void *)iseq->body->iseq_encoded);
-	    ruby_xfree((void *)iseq->body->rtl_encoded);
-	    ruby_xfree((void *)iseq->body->insns_info.body);
-	    ruby_xfree((void *)iseq->body->rtl_insns_info.body);
-	    if (iseq->body->insns_info.positions) ruby_xfree((void *)iseq->body->insns_info.positions);
-	    if (iseq->body->rtl_insns_info.positions) ruby_xfree((void *)iseq->body->rtl_insns_info.positions);
-#if VM_INSN_INFO_TABLE_IMPL == 2
-	    if (iseq->body->insns_info.succ_index_table) ruby_xfree(iseq->body->insns_info.succ_index_table);
-	    if (iseq->body->rtl_insns_info.succ_index_table) ruby_xfree(iseq->body->rtl_insns_info.succ_index_table);
-#endif
-	    ruby_xfree((void *)iseq->body->local_table);
-	    ruby_xfree((void *)iseq->body->is_entries);
-
-	    if (iseq->body->ci_entries) {
-		unsigned int i;
-		struct rb_call_info_with_kwarg *ci_kw_entries = (struct rb_call_info_with_kwarg *)&iseq->body->ci_entries[iseq->body->ci_size];
-		for (i=0; i<iseq->body->ci_kw_size; i++) {
-		    const struct rb_call_info_kw_arg *kw_arg = ci_kw_entries[i].kw_arg;
-		    ruby_xfree((void *)kw_arg);
-		}
-		ruby_xfree(iseq->body->ci_entries);
-		ruby_xfree(iseq->body->cc_entries);
- 	    }
-	    if (iseq->body->cd_entries) {
-#if 0
-		unsigned int i;
-		struct rb_call_data_with_kwarg *cd_kw_entries = (struct rb_call_data_with_kwarg *)&iseq->body->cd_entries[iseq->body->cd_size];
-		for (i=0; i<iseq->body->cd_kw_size; i++) {
-		    const struct rb_call_info_kw_arg *kw_arg = cd_kw_entries[i].kw_arg;
-		    ruby_xfree((void *)kw_arg);
-		}
-#endif
-		ruby_xfree(iseq->body->cd_entries);
-	    }
-	    ruby_xfree((void *)iseq->body->catch_table);
-	    ruby_xfree((void *)iseq->body->rtl_catch_table);
-	    ruby_xfree((void *)iseq->body->param.opt_table);
-=======
 	ruby_xfree((void *)body->iseq_encoded);
+	ruby_xfree((void *)body->rtl_encoded);
 	ruby_xfree((void *)body->insns_info.body);
+	ruby_xfree((void *)body->rtl_insns_info.body);
 	if (body->insns_info.positions) ruby_xfree((void *)body->insns_info.positions);
+	if (body->rtl_insns_info.positions) ruby_xfree((void *)body->rtl_insns_info.positions);
 #if VM_INSN_INFO_TABLE_IMPL == 2
 	if (body->insns_info.succ_index_table) ruby_xfree(body->insns_info.succ_index_table);
+	if (body->rtl_insns_info.succ_index_table) ruby_xfree(body->rtl_insns_info.succ_index_table);
 #endif
 	ruby_xfree((void *)body->local_table);
 	ruby_xfree((void *)body->is_entries);
->>>>>>> 7a14608e
-
+	
 	if (body->ci_entries) {
 	    unsigned int i;
 	    struct rb_call_info_with_kwarg *ci_kw_entries = (struct rb_call_info_with_kwarg *)&body->ci_entries[body->ci_size];
@@ -143,7 +106,19 @@
 	    ruby_xfree(body->ci_entries);
 	    ruby_xfree(body->cc_entries);
 	}
+	if (body->cd_entries) {
+#if 0
+	    unsigned int i;
+	    struct rb_call_data_with_kwarg *cd_kw_entries = (struct rb_call_data_with_kwarg *)&body->cd_entries[body->cd_size];
+	    for (i=0; i<body->cd_kw_size; i++) {
+		const struct rb_call_info_kw_arg *kw_arg = cd_kw_entries[i].kw_arg;
+		ruby_xfree((void *)kw_arg);
+	    }
+#endif
+	    ruby_xfree(body->cd_entries);
+	}
 	ruby_xfree((void *)body->catch_table);
+	ruby_xfree((void *)body->rtl_catch_table);
 	ruby_xfree((void *)body->param.opt_table);
 
 	if (body->param.keyword != NULL) {
@@ -219,20 +194,15 @@
     rb_vm_insns_translator_t * translator;
     const struct rb_iseq_constant_body *const body = iseq->body;
 
-<<<<<<< HEAD
-    size = iseq->body->iseq_size;
-    code = iseq->body->iseq_encoded;
-#if 1
-    if (iseq->body->rtl_encoded != NULL) {
-	size = iseq->body->rtl_size;
-	code = iseq->body->rtl_encoded;
-    }
-#endif
-=======
     size = body->iseq_size;
     code = body->iseq_encoded;
-
->>>>>>> 7a14608e
+#if 1
+    if (body->rtl_encoded != NULL) {
+	size = body->rtl_size;
+	code = body->rtl_encoded;
+    }
+#endif
+
 #if OPT_DIRECT_THREADED_CODE || OPT_CALL_THREADED_CODE
     if (FL_TEST(iseq, ISEQ_TRANSLATED)) {
 	translator = rb_vm_insn_addr2insn2;
@@ -482,12 +452,8 @@
     }
 
     if (piseq) {
-<<<<<<< HEAD
-	iseq->body->parent_iseq = piseq;
+	body->parent_iseq = piseq;
 	piseq->body->parent_iseq_p = TRUE;
-=======
-	body->parent_iseq = piseq;
->>>>>>> 7a14608e
     }
 
     if (type == ISEQ_TYPE_MAIN) {
@@ -558,10 +524,10 @@
 rb_iseq_insns_info_encode_positions(const rb_iseq_t *iseq, int rtl_p)
 {
 #if VM_INSN_INFO_TABLE_IMPL == 2
-<<<<<<< HEAD
-    struct iseq_insn_info *info = rtl_p ? &iseq->body->rtl_insns_info : &iseq->body->insns_info;
+    struct rb_iseq_constant_body *const body = iseq->body;
+    struct iseq_insn_info *info = rtl_p ? &body->rtl_insns_info : &body->insns_info;
     int size = info->size;
-    int max_pos = (rtl_p ? iseq->body->rtl_size : iseq->body->iseq_size);
+    int max_pos = (rtl_p ? body->rtl_size : body->iseq_size);
     int *data = (int *)info->positions;
 
     if (info->succ_index_table)
@@ -570,17 +536,6 @@
 #if VM_CHECK_MODE == 0
     ruby_xfree(info->positions);
     info->positions = NULL;
-=======
-    struct rb_iseq_constant_body *const body = iseq->body;
-    int size = body->insns_info.size;
-    int max_pos = body->iseq_size;
-    int *data = (int *)body->insns_info.positions;
-    if (body->insns_info.succ_index_table) ruby_xfree(body->insns_info.succ_index_table);
-    body->insns_info.succ_index_table = succ_index_table_create(max_pos, data, size);
-#if VM_CHECK_MODE == 0
-    ruby_xfree(body->insns_info.positions);
-    body->insns_info.positions = NULL;
->>>>>>> 7a14608e
 #endif
 #endif
 }
@@ -616,16 +571,11 @@
 
 #if VM_INSN_INFO_TABLE_IMPL == 2 /* succinct bitvector */
     /* create succ_index_table */
-<<<<<<< HEAD
-    if (iseq->body->insns_info.succ_index_table == NULL) {
+    if (body->insns_info.succ_index_table == NULL) {
 	rb_iseq_insns_info_encode_positions(iseq, FALSE);
     }
-    if (iseq->body->rtl_insns_info.succ_index_table == NULL) {
+    if (body->rtl_insns_info.succ_index_table == NULL) {
 	rb_iseq_insns_info_encode_positions(iseq, TRUE);
-=======
-    if (body->insns_info.succ_index_table == NULL) {
-	rb_iseq_insns_info_encode_positions(iseq);
->>>>>>> 7a14608e
     }
 #endif
 
@@ -1579,17 +1529,11 @@
 static const struct iseq_insn_info_entry *
 get_insn_info_binary_search(const rb_iseq_t *iseq, size_t pos, int rtl_p)
 {
-<<<<<<< HEAD
-    struct iseq_insn_info *info = rtl_p ? iseq->body->rtl_insns_info : iseq->body->insns_info;
+    const struct rb_iseq_constant_body *const body = iseq->body;
+    struct iseq_insn_info *info = rtl_p ? body->rtl_insns_info : body->insns_info;
     size_t size = info->size;
     const struct iseq_insn_info_entry *insns_info = info->body;
     const unsigned int *positions = info->positions;
-=======
-    const struct rb_iseq_constant_body *const body = iseq->body;
-    size_t size = body->insns_info.size;
-    const struct iseq_insn_info_entry *insns_info = body->insns_info.body;
-    const unsigned int *positions = body->insns_info.positions;
->>>>>>> 7a14608e
     const int debug = 0;
 
     if (debug) {
@@ -1639,21 +1583,15 @@
 static const struct iseq_insn_info_entry *
 get_insn_info_succinct_bitvector(const rb_iseq_t *iseq, size_t pos, int rtl_p)
 {
-<<<<<<< HEAD
-    struct iseq_insn_info *info = rtl_p ? &iseq->body->rtl_insns_info : &iseq->body->insns_info;
+    const struct rb_iseq_constant_body *const body = iseq->body;
+    struct iseq_insn_info *info = rtl_p ? &body->rtl_insns_info : &body->insns_info;
     size_t size = info->size;
     const struct iseq_insn_info_entry *insns_info = info->body;
-    const unsigned int *positions = info->positions;
-=======
-    const struct rb_iseq_constant_body *const body = iseq->body;
-    size_t size = body->insns_info.size;
-    const struct iseq_insn_info_entry *insns_info = body->insns_info.body;
->>>>>>> 7a14608e
     const int debug = 0;
 
     if (debug) {
 #if VM_CHECK_MODE > 0
-        const unsigned int *positions = body->insns_info.positions;
+        const unsigned int *positions = info->positions;
         printf("size: %"PRIuSIZE"\n", size);
         printf("insns_info[%"PRIuSIZE"]: position: %d, line: %d, pos: %"PRIuSIZE"\n",
                (size_t)0, positions[0], insns_info[0].line_no, pos);
@@ -1672,14 +1610,9 @@
     }
     else {
 	int index;
-<<<<<<< HEAD
 	VM_ASSERT(info->succ_index_table != NULL);
 	index = succ_index_lookup(info->succ_index_table, (int)pos);
 	VM_ASSERT(index > 0);
-=======
-	VM_ASSERT(body->insns_info.succ_index_table != NULL);
-	index = succ_index_lookup(body->insns_info.succ_index_table, (int)pos);
->>>>>>> 7a14608e
 	return &insns_info[index-1];
     }
 }
@@ -1695,17 +1628,11 @@
 static const struct iseq_insn_info_entry *
 get_insn_info_linear_search(const rb_iseq_t *iseq, size_t pos, int iseq_rtl_p)
 {
-<<<<<<< HEAD
-    struct iseq_insn_info *info = (iseq_rtl_p ? &iseq->body->rtl_insns_info : &iseq->body->insns_info);
+    const struct rb_iseq_constant_body *const body = iseq->body;
+    struct iseq_insn_info *info = (iseq_rtl_p ? &body->rtl_insns_info : &body->insns_info);
     size_t i = 0, size = info->size;
     const struct iseq_insn_info_entry *insns_info = info->body;
     const unsigned int *positions = info->positions;
-=======
-    const struct rb_iseq_constant_body *const body = iseq->body;
-    size_t i = 0, size = body->insns_info.size;
-    const struct iseq_insn_info_entry *insns_info = body->insns_info.body;
-    const unsigned int *positions = body->insns_info.positions;
->>>>>>> 7a14608e
     const int debug = 0;
 
     if (debug) {
@@ -1751,16 +1678,10 @@
 {
     const struct rb_iseq_constant_body *const body = iseq->body;
     size_t i;
-<<<<<<< HEAD
-    for (i = 0; i < iseq->body->iseq_size; i++) {
+    for (i = 0; i < body->iseq_size; i++) {
 	if (get_insn_info_linear_search(iseq, i, iseq_rtl_p) != get_insn_info(iseq, i, iseq_rtl_p)) {
 	    rb_bug("validate_get_insn_info: get_insn_info_linear_search(iseq, %"PRIuSIZE", %d) != get_insn_info(iseq, %"PRIuSIZE", %d)",
 		   i, iseq_rtl_p, i, iseq_rtl_p);
-=======
-    for (i = 0; i < body->iseq_size; i++) {
-	if (get_insn_info_linear_search(iseq, i) != get_insn_info(iseq, i)) {
-	    rb_bug("validate_get_insn_info: get_insn_info_linear_search(iseq, %"PRIuSIZE") != get_insn_info(iseq, %"PRIuSIZE")", i, i);
->>>>>>> 7a14608e
 	}
     }
 }
@@ -2032,11 +1953,7 @@
 	break;
 	
       default:
-<<<<<<< HEAD
-	  rb_bug("insn_operand_intern: unknown operand type: %c: insn %s", type, insn_name(insn));
-=======
-	rb_bug("unknown operand type: %c", type);
->>>>>>> 7a14608e
+	rb_bug("insn_operand_intern: unknown operand type: %c: insn %s", type, insn_name(insn));
     }
     return ret;
 }
@@ -2194,11 +2111,7 @@
 
     rb_secure(1);
 
-<<<<<<< HEAD
-    size = (iseq_rtl_p ? iseq->body->rtl_size : iseq->body->iseq_size);
-=======
-    size = body->iseq_size;
->>>>>>> 7a14608e
+    size = (iseq_rtl_p ? body->rtl_size : body->iseq_size);
 
     indent_len = RSTRING_LEN(indent);
     indent_str = RSTRING_PTR(indent);
@@ -2215,8 +2128,7 @@
     rb_str_cat2(str, "\n");
 
     /* show catch table information */
-<<<<<<< HEAD
-    catch_table = (iseq_rtl_p ? iseq->body->rtl_catch_table : iseq->body->catch_table);
+    catch_table = (iseq_rtl_p ? body->rtl_catch_table : body->catch_table);
     if (catch_table) {
 	rb_str_cat(str, indent_str, indent_len);
 	rb_str_cat2(str, "== catch table\n");
@@ -2226,17 +2138,6 @@
 	indent_str = RSTRING_PTR(indent);
 	for (i = 0; i < catch_table->size; i++) {
 	    const struct iseq_catch_table_entry *entry = &catch_table->entries[i];
-=======
-    if (body->catch_table) {
-	rb_str_cat(str, indent_str, indent_len);
-	rb_str_cat2(str, "== catch table\n");
-    }
-    if (body->catch_table) {
-	rb_str_cat_cstr(indent, "| ");
-	indent_str = RSTRING_PTR(indent);
-	for (i = 0; i < body->catch_table->size; i++) {
-	    const struct iseq_catch_table_entry *entry = &body->catch_table->entries[i];
->>>>>>> 7a14608e
 	    rb_str_cat(str, indent_str, indent_len);
 	    rb_str_catf(str,
 			"| catch type: %-6s st: %04d ed: %04d sp: %04d cont: %04d\n",
@@ -2252,11 +2153,7 @@
 	rb_str_resize(indent, indent_len);
 	indent_str = RSTRING_PTR(indent);
     }
-<<<<<<< HEAD
     if (catch_table) {
-=======
-    if (body->catch_table) {
->>>>>>> 7a14608e
 	rb_str_cat(str, indent_str, indent_len);
 	rb_str_cat2(str, "|-------------------------------------"
 		    "-----------------------------------\n");
@@ -2267,39 +2164,22 @@
 	const struct rb_iseq_param_keyword *const keyword = body->param.keyword;
 	rb_str_cat(str, indent_str, indent_len);
 	rb_str_catf(str,
-<<<<<<< HEAD
 		    "local table (size: %d, argc: %d",
-		    iseq->body->local_table_size,
-		    iseq->body->param.lead_num);
+		    body->local_table_size,
+		    body->param.lead_num);
 	if (iseq_rtl_p)
-	  rb_str_catf(str, ", temp: %d", iseq->body->temp_vars_num);
+	  rb_str_catf(str, ", temp: %d", body->temp_vars_num);
     	rb_str_catf(str, " [opts: %d, rest: %d, post: %d, block: %d, kw: %d@%d, kwrest: %d])\n",
-		    iseq->body->param.opt_num,
-		    iseq->body->param.flags.has_rest ? iseq->body->param.rest_start : -1,
-		    iseq->body->param.post_num,
-		    iseq->body->param.flags.has_block ? iseq->body->param.block_start : -1,
-		    iseq->body->param.flags.has_kw ? iseq->body->param.keyword->num : -1,
-		    iseq->body->param.flags.has_kw ? iseq->body->param.keyword->required_num : -1,
-		    iseq->body->param.flags.has_kwrest ? iseq->body->param.keyword->rest_start : -1);
-
-	for (i = iseq->body->local_table_size; i > 0;) {
-	    int li = iseq->body->local_table_size - --i - 1;
-=======
-		    "local table (size: %d, argc: %d "
-		    "[opts: %d, rest: %d, post: %d, block: %d, kw: %d@%d, kwrest: %d])\n",
-		    body->local_table_size,
-		    body->param.lead_num,
 		    body->param.opt_num,
 		    body->param.flags.has_rest ? body->param.rest_start : -1,
 		    body->param.post_num,
 		    body->param.flags.has_block ? body->param.block_start : -1,
-		    body->param.flags.has_kw ? keyword->num : -1,
-		    body->param.flags.has_kw ? keyword->required_num : -1,
-		    body->param.flags.has_kwrest ? keyword->rest_start : -1);
+		    body->param.flags.has_kw ? body->param.keyword->num : -1,
+		    body->param.flags.has_kw ? body->param.keyword->required_num : -1,
+		    body->param.flags.has_kwrest ? body->param.keyword->rest_start : -1);
 
 	for (i = body->local_table_size; i > 0;) {
 	    int li = body->local_table_size - --i - 1;
->>>>>>> 7a14608e
 	    long width;
 	    VALUE name = local_var_name(iseq, 0, i);
 	    char argi[0x100] = "";
@@ -2373,30 +2253,19 @@
     VALUE *code = rb_iseq_original_iseq(iseq, iseq_rtl_p);
     VALUE all_children = rb_obj_hide(rb_ident_hash_new());
     VALUE child;
-<<<<<<< HEAD
-    unsigned int iseq_size = iseq_rtl_p ? iseq->body->rtl_size : iseq->body->iseq_size;
-    const struct iseq_catch_table *catch_table = (iseq_rtl_p ? iseq->body->rtl_catch_table : iseq->body->catch_table);
+    const struct rb_iseq_constant_body *const body = iseq->body;
+    unsigned int iseq_size = iseq_rtl_p ? body->rtl_size : body->iseq_size;
+    const struct iseq_catch_table *catch_table = (iseq_rtl_p ? body->rtl_catch_table : body->catch_table);
     if (catch_table) {
 	for (i = 0; i < catch_table->size; i++) {
 	    const struct iseq_catch_table_entry *entry = &catch_table->entries[i];
-=======
-    const struct rb_iseq_constant_body *const body = iseq->body;
-
-    if (body->catch_table) {
-	for (i = 0; i < body->catch_table->size; i++) {
-	    const struct iseq_catch_table_entry *entry = &body->catch_table->entries[i];
->>>>>>> 7a14608e
 	    child = (VALUE)entry->iseq;
 	    if (child) {
 		rb_hash_aset(all_children, child, Qtrue);
 	    }
 	}
     }
-<<<<<<< HEAD
     for (i=0; i<iseq_size;) {
-=======
-    for (i=0; i<body->iseq_size;) {
->>>>>>> 7a14608e
 	VALUE insn = code[i];
 	int len = insn_len(insn);
 	const char *types = insn_op_types(insn);
@@ -3245,40 +3114,14 @@
     }
     else {
 	unsigned int i;
-<<<<<<< HEAD
-	VALUE *iseq_encoded = (VALUE *)iseq->body->rtl_encoded;
-	VALUE *code = iseq->body->rtl_encoded;
-#if OPT_DIRECT_THREADED_CODE || OPT_CALL_THREADED_CODE
-	const void * const *table = rb_vm_get_insns_address_table();
-#endif
-
-#if OPT_DIRECT_THREADED_CODE || OPT_CALL_THREADED_CODE
-	code = rb_iseq_original_iseq(iseq, TRUE);
-#endif
+	const struct rb_iseq_constant_body *const body = iseq->body;
+	VALUE *iseq_encoded = (VALUE *)body->rtl_encoded;
 	((rb_iseq_t *)iseq)->aux.trace_events = turnon_events;
 
-	for (i=0; i<iseq->body->rtl_size;) {
-	    int insn = (int)code[i];
+	for (i=0; i<body->rtl_size;) {
 	    rb_event_flag_t events = rb_iseq_event_flags(iseq, i, TRUE);
 
-	    if (events & turnon_events) {
-		if (!TRACE_INSN_P(insn)) {
-		    iseq_encoded[i] = INSN_CODE(insn + VM_INSTRUCTION_SIZE/2);
-		}
-	    }
-	    else if (TRACE_INSN_P(insn)) {
-		iseq_encoded[i] = INSN_CODE(insn - VM_INSTRUCTION_SIZE/2);
-	    }
-	    i += insn_len(insn);
-=======
-	const struct rb_iseq_constant_body *const body = iseq->body;
-	VALUE *iseq_encoded = (VALUE *)body->iseq_encoded;
-	((rb_iseq_t *)iseq)->aux.trace_events = turnon_events;
-
-	for (i=0; i<body->iseq_size;) {
-	    rb_event_flag_t events = rb_iseq_event_flags(iseq, i);
             i += encoded_iseq_trace_instrument(&iseq_encoded[i], events & turnon_events);
->>>>>>> 7a14608e
 	}
 	/* clear for debugging: ISEQ_ORIGINAL_ISEQ_CLEAR(iseq); */
     }
