/**********************************************************************

  bignum.c -

  $Author$
  created at: Fri Jun 10 00:48:55 JST 1994

  Copyright (C) 1993-2007 Yukihiro Matsumoto

**********************************************************************/

#include "internal.h"
#include "ruby/thread.h"
#include "ruby/util.h"
#include "id.h"

#ifdef HAVE_STRINGS_H
#include <strings.h>
#endif
#include <math.h>
#include <float.h>
#include <ctype.h>
#ifdef HAVE_IEEEFP_H
#include <ieeefp.h>
#endif
#include "ruby_assert.h"

#if defined(HAVE_LIBGMP) && defined(HAVE_GMP_H)
#define USE_GMP
#include <gmp.h>
#endif

#define RB_BIGNUM_TYPE_P(x) RB_TYPE_P((x), T_BIGNUM)

#ifndef RUBY_INTEGER_UNIFICATION
VALUE rb_cBignum;
#endif
const char ruby_digitmap[] = "0123456789abcdefghijklmnopqrstuvwxyz";

#ifndef SIZEOF_BDIGIT_DBL
# if SIZEOF_INT*2 <= SIZEOF_LONG_LONG
#  define SIZEOF_BDIGIT_DBL SIZEOF_LONG_LONG
# else
#  define SIZEOF_BDIGIT_DBL SIZEOF_LONG
# endif
#endif

STATIC_ASSERT(sizeof_bdigit_dbl, sizeof(BDIGIT_DBL) == SIZEOF_BDIGIT_DBL);
STATIC_ASSERT(sizeof_bdigit_dbl_signed, sizeof(BDIGIT_DBL_SIGNED) == SIZEOF_BDIGIT_DBL);
STATIC_ASSERT(sizeof_bdigit, SIZEOF_BDIGIT <= sizeof(BDIGIT));
STATIC_ASSERT(sizeof_bdigit_and_dbl, SIZEOF_BDIGIT*2 <= SIZEOF_BDIGIT_DBL);
STATIC_ASSERT(bdigit_signedness, 0 < (BDIGIT)-1);
STATIC_ASSERT(bdigit_dbl_signedness, 0 < (BDIGIT_DBL)-1);
STATIC_ASSERT(bdigit_dbl_signed_signedness, 0 > (BDIGIT_DBL_SIGNED)-1);
STATIC_ASSERT(rbignum_embed_len_max, BIGNUM_EMBED_LEN_MAX <= (BIGNUM_EMBED_LEN_MASK >> BIGNUM_EMBED_LEN_SHIFT));

#if SIZEOF_BDIGIT < SIZEOF_LONG
STATIC_ASSERT(sizeof_long_and_sizeof_bdigit, SIZEOF_LONG % SIZEOF_BDIGIT == 0);
#else
STATIC_ASSERT(sizeof_long_and_sizeof_bdigit, SIZEOF_BDIGIT % SIZEOF_LONG == 0);
#endif

#ifdef WORDS_BIGENDIAN
#   define HOST_BIGENDIAN_P 1
#else
#   define HOST_BIGENDIAN_P 0
#endif
/* (!LSHIFTABLE(d, n) ? 0 : (n)) is same as n but suppress a warning, C4293, by Visual Studio.  */
#define LSHIFTABLE(d, n) ((n) < sizeof(d) * CHAR_BIT)
#define LSHIFTX(d, n) (!LSHIFTABLE(d, n) ? 0 : ((d) << (!LSHIFTABLE(d, n) ? 0 : (n))))
#define CLEAR_LOWBITS(d, numbits) ((d) & LSHIFTX(~((d)*0), (numbits)))
#define FILL_LOWBITS(d, numbits) ((d) | (LSHIFTX(((d)*0+1), (numbits))-1))
#define POW2_P(x) (((x)&((x)-1))==0)

#define BDIGITS(x) (BIGNUM_DIGITS(x))
#define BITSPERDIG (SIZEOF_BDIGIT*CHAR_BIT)
#define BIGRAD ((BDIGIT_DBL)1 << BITSPERDIG)
#define BIGRAD_HALF ((BDIGIT)(BIGRAD >> 1))
#define BDIGIT_MSB(d) (((d) & BIGRAD_HALF) != 0)
#define BIGUP(x) LSHIFTX(((x) + (BDIGIT_DBL)0), BITSPERDIG)
#define BIGDN(x) RSHIFT((x),BITSPERDIG)
#define BIGLO(x) ((BDIGIT)((x) & BDIGMAX))
#define BDIGMAX ((BDIGIT)(BIGRAD-1))
#define BDIGIT_DBL_MAX (~(BDIGIT_DBL)0)

#if SIZEOF_BDIGIT == 2
#   define swap_bdigit(x) swap16(x)
#elif SIZEOF_BDIGIT == 4
#   define swap_bdigit(x) swap32(x)
#elif SIZEOF_BDIGIT == 8
#   define swap_bdigit(x) swap64(x)
#endif

#define BIGZEROP(x) (BIGNUM_LEN(x) == 0 || \
		     (BDIGITS(x)[0] == 0 && \
		      (BIGNUM_LEN(x) == 1 || bigzero_p(x))))
#define BIGSIZE(x) (BIGNUM_LEN(x) == 0 ? (size_t)0 : \
    BDIGITS(x)[BIGNUM_LEN(x)-1] ? \
        (size_t)(BIGNUM_LEN(x)*SIZEOF_BDIGIT - nlz(BDIGITS(x)[BIGNUM_LEN(x)-1])/CHAR_BIT) : \
    rb_absint_size(x, NULL))

#define BIGDIVREM_EXTRA_WORDS 1
#define bdigit_roomof(n) roomof(n, SIZEOF_BDIGIT)
#define BARY_ARGS(ary) ary, numberof(ary)

#define BARY_ADD(z, x, y) bary_add(BARY_ARGS(z), BARY_ARGS(x), BARY_ARGS(y))
#define BARY_SUB(z, x, y) bary_sub(BARY_ARGS(z), BARY_ARGS(x), BARY_ARGS(y))
#define BARY_SHORT_MUL(z, x, y) bary_short_mul(BARY_ARGS(z), BARY_ARGS(x), BARY_ARGS(y))
#define BARY_DIVMOD(q, r, x, y) bary_divmod(BARY_ARGS(q), BARY_ARGS(r), BARY_ARGS(x), BARY_ARGS(y))
#define BARY_ZERO_P(x) bary_zero_p(BARY_ARGS(x))

#define BIGNUM_SET_NEGATIVE_SIGN(b) BIGNUM_SET_SIGN(b, 0)
#define BIGNUM_SET_POSITIVE_SIGN(b) BIGNUM_SET_SIGN(b, 1)

#define bignew(len,sign) bignew_1(rb_cInteger,(len),(sign))

#define BDIGITS_ZERO(ptr, n) do { \
  BDIGIT *bdigitz_zero_ptr = (ptr); \
  size_t bdigitz_zero_n = (n); \
  while (bdigitz_zero_n) { \
    *bdigitz_zero_ptr++ = 0; \
    bdigitz_zero_n--; \
  } \
} while (0)

#define BARY_TRUNC(ds, n) do { \
        while (0 < (n) && (ds)[(n)-1] == 0) \
            (n)--; \
    } while (0)

#define KARATSUBA_BALANCED(xn, yn) ((yn)/2 < (xn))
#define TOOM3_BALANCED(xn, yn) (((yn)+2)/3 * 2 < (xn))

#define GMP_MUL_DIGITS 20
#define KARATSUBA_MUL_DIGITS 70
#define TOOM3_MUL_DIGITS 150

#define GMP_DIV_DIGITS 20
#define GMP_BIG2STR_DIGITS 20
#define GMP_STR2BIG_DIGITS 20
#ifdef USE_GMP
# define NAIVE_MUL_DIGITS GMP_MUL_DIGITS
#else
# define NAIVE_MUL_DIGITS KARATSUBA_MUL_DIGITS
#endif

typedef void (mulfunc_t)(BDIGIT *zds, size_t zn, const BDIGIT *xds, size_t xn, const BDIGIT *yds, size_t yn, BDIGIT *wds, size_t wn);

static mulfunc_t bary_mul_toom3_start;
static mulfunc_t bary_mul_karatsuba_start;
static BDIGIT bigdivrem_single(BDIGIT *qds, const BDIGIT *xds, size_t xn, BDIGIT y);
static void bary_divmod(BDIGIT *qds, size_t qn, BDIGIT *rds, size_t rn, const BDIGIT *xds, size_t xn, const BDIGIT *yds, size_t yn);

static VALUE bigmul0(VALUE x, VALUE y);
static void bary_mul_toom3(BDIGIT *zds, size_t zn, const BDIGIT *xds, size_t xn, const BDIGIT *yds, size_t yn, BDIGIT *wds, size_t wn);
static VALUE bignew_1(VALUE klass, size_t len, int sign);
static inline VALUE bigtrunc(VALUE x);

static VALUE bigsq(VALUE x);
static void bigdivmod(VALUE x, VALUE y, volatile VALUE *divp, volatile VALUE *modp);
static inline VALUE power_cache_get_power(int base, int power_level, size_t *numdigits_ret);

#if SIZEOF_BDIGIT <= SIZEOF_INT
static int nlz(BDIGIT x) { return nlz_int((unsigned int)x) - (SIZEOF_INT-SIZEOF_BDIGIT) * CHAR_BIT; }
#elif SIZEOF_BDIGIT <= SIZEOF_LONG
static int nlz(BDIGIT x) { return nlz_long((unsigned long)x) - (SIZEOF_LONG-SIZEOF_BDIGIT) * CHAR_BIT; }
#elif SIZEOF_BDIGIT <= SIZEOF_LONG_LONG
static int nlz(BDIGIT x) { return nlz_long_long((unsigned LONG_LONG)x) - (SIZEOF_LONG_LONG-SIZEOF_BDIGIT) * CHAR_BIT; }
#elif SIZEOF_BDIGIT <= SIZEOF_INT128_T
static int nlz(BDIGIT x) { return nlz_int128((uint128_t)x) - (SIZEOF_INT128_T-SIZEOF_BDIGIT) * CHAR_BIT; }
#endif

#define U16(a) ((uint16_t)(a))
#define U32(a) ((uint32_t)(a))
#ifdef HAVE_UINT64_T
#define U64(a,b) (((uint64_t)(a) << 32) | (b))
#endif
#ifdef HAVE_UINT128_T
#define U128(a,b,c,d) (((uint128_t)U64(a,b) << 64) | U64(c,d))
#endif

/* The following script, maxpow.rb, generates the tables follows.

def big(n, bits)
  ns = []
  ((bits+31)/32).times {
    ns << sprintf("0x%08x", n & 0xffff_ffff)
    n >>= 32
  }
  "U#{bits}(" + ns.reverse.join(",") + ")"
end
def values(ary, width, indent)
  lines = [""]
  ary.each {|e|
    lines << "" if !ary.last.empty? && width < (lines.last + e + ", ").length
    lines.last << e + ", "
  }
  lines.map {|line| " " * indent + line.chomp(" ") + "\n" }.join
end
[16,32,64,128].each {|bits|
  max = 2**bits-1
  exps = []
  nums = []
  2.upto(36) {|base|
    exp = 0
    n = 1
    while n * base <= max
      exp += 1
      n *= base
    end
    exps << exp.to_s
    nums << big(n, bits)
  }
  puts "#ifdef HAVE_UINT#{bits}_T"
  puts "static const int maxpow#{bits}_exp[35] = {"
  print values(exps, 70, 4)
  puts "};"
  puts "static const uint#{bits}_t maxpow#{bits}_num[35] = {"
  print values(nums, 70, 4)
  puts "};"
  puts "#endif"
}

 */

#if SIZEOF_BDIGIT_DBL == 2
static const int maxpow16_exp[35] = {
    15, 10, 7, 6, 6, 5, 5, 5, 4, 4, 4, 4, 4, 4, 3, 3, 3, 3, 3, 3, 3, 3,
    3, 3, 3, 3, 3, 3, 3, 3, 3, 3, 3, 3, 3,
};
static const uint16_t maxpow16_num[35] = {
    U16(0x00008000), U16(0x0000e6a9), U16(0x00004000), U16(0x00003d09),
    U16(0x0000b640), U16(0x000041a7), U16(0x00008000), U16(0x0000e6a9),
    U16(0x00002710), U16(0x00003931), U16(0x00005100), U16(0x00006f91),
    U16(0x00009610), U16(0x0000c5c1), U16(0x00001000), U16(0x00001331),
    U16(0x000016c8), U16(0x00001acb), U16(0x00001f40), U16(0x0000242d),
    U16(0x00002998), U16(0x00002f87), U16(0x00003600), U16(0x00003d09),
    U16(0x000044a8), U16(0x00004ce3), U16(0x000055c0), U16(0x00005f45),
    U16(0x00006978), U16(0x0000745f), U16(0x00008000), U16(0x00008c61),
    U16(0x00009988), U16(0x0000a77b), U16(0x0000b640),
};
#elif SIZEOF_BDIGIT_DBL == 4
static const int maxpow32_exp[35] = {
    31, 20, 15, 13, 12, 11, 10, 10, 9, 9, 8, 8, 8, 8, 7, 7, 7, 7, 7, 7,
    7, 7, 6, 6, 6, 6, 6, 6, 6, 6, 6, 6, 6, 6, 6,
};
static const uint32_t maxpow32_num[35] = {
    U32(0x80000000), U32(0xcfd41b91), U32(0x40000000), U32(0x48c27395),
    U32(0x81bf1000), U32(0x75db9c97), U32(0x40000000), U32(0xcfd41b91),
    U32(0x3b9aca00), U32(0x8c8b6d2b), U32(0x19a10000), U32(0x309f1021),
    U32(0x57f6c100), U32(0x98c29b81), U32(0x10000000), U32(0x18754571),
    U32(0x247dbc80), U32(0x3547667b), U32(0x4c4b4000), U32(0x6b5a6e1d),
    U32(0x94ace180), U32(0xcaf18367), U32(0x0b640000), U32(0x0e8d4a51),
    U32(0x1269ae40), U32(0x17179149), U32(0x1cb91000), U32(0x23744899),
    U32(0x2b73a840), U32(0x34e63b41), U32(0x40000000), U32(0x4cfa3cc1),
    U32(0x5c13d840), U32(0x6d91b519), U32(0x81bf1000),
};
#elif SIZEOF_BDIGIT_DBL == 8 && defined HAVE_UINT64_T
static const int maxpow64_exp[35] = {
    63, 40, 31, 27, 24, 22, 21, 20, 19, 18, 17, 17, 16, 16, 15, 15, 15,
    15, 14, 14, 14, 14, 13, 13, 13, 13, 13, 13, 13, 12, 12, 12, 12, 12,
    12,
};
static const uint64_t maxpow64_num[35] = {
    U64(0x80000000,0x00000000), U64(0xa8b8b452,0x291fe821),
    U64(0x40000000,0x00000000), U64(0x6765c793,0xfa10079d),
    U64(0x41c21cb8,0xe1000000), U64(0x36427987,0x50226111),
    U64(0x80000000,0x00000000), U64(0xa8b8b452,0x291fe821),
    U64(0x8ac72304,0x89e80000), U64(0x4d28cb56,0xc33fa539),
    U64(0x1eca170c,0x00000000), U64(0x780c7372,0x621bd74d),
    U64(0x1e39a505,0x7d810000), U64(0x5b27ac99,0x3df97701),
    U64(0x10000000,0x00000000), U64(0x27b95e99,0x7e21d9f1),
    U64(0x5da0e1e5,0x3c5c8000), U64(0xd2ae3299,0xc1c4aedb),
    U64(0x16bcc41e,0x90000000), U64(0x2d04b7fd,0xd9c0ef49),
    U64(0x5658597b,0xcaa24000), U64(0xa0e20737,0x37609371),
    U64(0x0c29e980,0x00000000), U64(0x14adf4b7,0x320334b9),
    U64(0x226ed364,0x78bfa000), U64(0x383d9170,0xb85ff80b),
    U64(0x5a3c23e3,0x9c000000), U64(0x8e651373,0x88122bcd),
    U64(0xdd41bb36,0xd259e000), U64(0x0aee5720,0xee830681),
    U64(0x10000000,0x00000000), U64(0x172588ad,0x4f5f0981),
    U64(0x211e44f7,0xd02c1000), U64(0x2ee56725,0xf06e5c71),
    U64(0x41c21cb8,0xe1000000),
};
#elif SIZEOF_BDIGIT_DBL == 16 && defined HAVE_UINT128_T
static const int maxpow128_exp[35] = {
    127, 80, 63, 55, 49, 45, 42, 40, 38, 37, 35, 34, 33, 32, 31, 31, 30,
    30, 29, 29, 28, 28, 27, 27, 27, 26, 26, 26, 26, 25, 25, 25, 25, 24,
    24,
};
static const uint128_t maxpow128_num[35] = {
    U128(0x80000000,0x00000000,0x00000000,0x00000000),
    U128(0x6f32f1ef,0x8b18a2bc,0x3cea5978,0x9c79d441),
    U128(0x40000000,0x00000000,0x00000000,0x00000000),
    U128(0xd0cf4b50,0xcfe20765,0xfff4b4e3,0xf741cf6d),
    U128(0x6558e2a0,0x921fe069,0x42860000,0x00000000),
    U128(0x5080c7b7,0xd0e31ba7,0x5911a67d,0xdd3d35e7),
    U128(0x40000000,0x00000000,0x00000000,0x00000000),
    U128(0x6f32f1ef,0x8b18a2bc,0x3cea5978,0x9c79d441),
    U128(0x4b3b4ca8,0x5a86c47a,0x098a2240,0x00000000),
    U128(0xffd1390a,0x0adc2fb8,0xdabbb817,0x4d95c99b),
    U128(0x2c6fdb36,0x4c25e6c0,0x00000000,0x00000000),
    U128(0x384bacd6,0x42c343b4,0xe90c4272,0x13506d29),
    U128(0x31f5db32,0xa34aced6,0x0bf13a0e,0x00000000),
    U128(0x20753ada,0xfd1e839f,0x53686d01,0x3143ee01),
    U128(0x10000000,0x00000000,0x00000000,0x00000000),
    U128(0x68ca11d6,0xb4f6d1d1,0xfaa82667,0x8073c2f1),
    U128(0x223e493b,0xb3bb69ff,0xa4b87d6c,0x40000000),
    U128(0xad62418d,0x14ea8247,0x01c4b488,0x6cc66f59),
    U128(0x2863c1f5,0xcdae42f9,0x54000000,0x00000000),
    U128(0xa63fd833,0xb9386b07,0x36039e82,0xbe651b25),
    U128(0x1d1f7a9c,0xd087a14d,0x28cdf3d5,0x10000000),
    U128(0x651b5095,0xc2ea8fc1,0xb30e2c57,0x77aaf7e1),
    U128(0x0ddef20e,0xff760000,0x00000000,0x00000000),
    U128(0x29c30f10,0x29939b14,0x6664242d,0x97d9f649),
    U128(0x786a435a,0xe9558b0e,0x6aaf6d63,0xa8000000),
    U128(0x0c5afe6f,0xf302bcbf,0x94fd9829,0xd87f5079),
    U128(0x1fce575c,0xe1692706,0x07100000,0x00000000),
    U128(0x4f34497c,0x8597e144,0x36e91802,0x00528229),
    U128(0xbf3a8e1d,0x41ef2170,0x7802130d,0x84000000),
    U128(0x0e7819e1,0x7f1eb0fb,0x6ee4fb89,0x01d9531f),
    U128(0x20000000,0x00000000,0x00000000,0x00000000),
    U128(0x4510460d,0xd9e879c0,0x14a82375,0x2f22b321),
    U128(0x91abce3c,0x4b4117ad,0xe76d35db,0x22000000),
    U128(0x08973ea3,0x55d75bc2,0x2e42c391,0x727d69e1),
    U128(0x10e425c5,0x6daffabc,0x35c10000,0x00000000),
};
#endif

static BDIGIT_DBL
maxpow_in_bdigit_dbl(int base, int *exp_ret)
{
    BDIGIT_DBL maxpow;
    int exponent;

    assert(2 <= base && base <= 36);

    {
#if SIZEOF_BDIGIT_DBL == 2
        maxpow = maxpow16_num[base-2];
        exponent = maxpow16_exp[base-2];
#elif SIZEOF_BDIGIT_DBL == 4
        maxpow = maxpow32_num[base-2];
        exponent = maxpow32_exp[base-2];
#elif SIZEOF_BDIGIT_DBL == 8 && defined HAVE_UINT64_T
        maxpow = maxpow64_num[base-2];
        exponent = maxpow64_exp[base-2];
#elif SIZEOF_BDIGIT_DBL == 16 && defined HAVE_UINT128_T
        maxpow = maxpow128_num[base-2];
        exponent = maxpow128_exp[base-2];
#else
        maxpow = base;
        exponent = 1;
        while (maxpow <= BDIGIT_DBL_MAX / base) {
            maxpow *= base;
            exponent++;
        }
#endif
    }

    *exp_ret = exponent;
    return maxpow;
}

static inline BDIGIT_DBL
bary2bdigitdbl(const BDIGIT *ds, size_t n)
{
    assert(n <= 2);

    if (n == 2)
        return ds[0] | BIGUP(ds[1]);
    if (n == 1)
        return ds[0];
    return 0;
}

static inline void
bdigitdbl2bary(BDIGIT *ds, size_t n, BDIGIT_DBL num)
{
    assert(n == 2);

    ds[0] = BIGLO(num);
    ds[1] = (BDIGIT)BIGDN(num);
}

static int
bary_cmp(const BDIGIT *xds, size_t xn, const BDIGIT *yds, size_t yn)
{
    BARY_TRUNC(xds, xn);
    BARY_TRUNC(yds, yn);

    if (xn < yn)
        return -1;
    if (xn > yn)
        return 1;

    while (xn-- && xds[xn] == yds[xn])
        ;
    if (xn == (size_t)-1)
        return 0;
    return xds[xn] < yds[xn] ? -1 : 1;
}

static BDIGIT
bary_small_lshift(BDIGIT *zds, const BDIGIT *xds, size_t n, int shift)
{
    size_t i;
    BDIGIT_DBL num = 0;
    assert(0 <= shift && shift < BITSPERDIG);

    for (i=0; i<n; i++) {
	num = num | (BDIGIT_DBL)*xds++ << shift;
	*zds++ = BIGLO(num);
	num = BIGDN(num);
    }
    return BIGLO(num);
}

static void
bary_small_rshift(BDIGIT *zds, const BDIGIT *xds, size_t n, int shift, BDIGIT higher_bdigit)
{
    BDIGIT_DBL num = 0;

    assert(0 <= shift && shift < BITSPERDIG);

    num = BIGUP(higher_bdigit);
    while (n--) {
	BDIGIT x = xds[n];
	num = (num | x) >> shift;
	zds[n] = BIGLO(num);
	num = BIGUP(x);
    }
}

static int
bary_zero_p(const BDIGIT *xds, size_t xn)
{
    if (xn == 0)
        return 1;
    do {
	if (xds[--xn]) return 0;
    } while (xn);
    return 1;
}

static void
bary_neg(BDIGIT *ds, size_t n)
{
    while (n--)
        ds[n] = BIGLO(~ds[n]);
}

static int
bary_2comp(BDIGIT *ds, size_t n)
{
    size_t i;
    i = 0;
    for (i = 0; i < n; i++) {
        if (ds[i] != 0) {
            goto non_zero;
        }
    }
    return 1;

  non_zero:
    ds[i] = BIGLO(~ds[i] + 1);
    i++;
    for (; i < n; i++) {
        ds[i] = BIGLO(~ds[i]);
    }
    return 0;
}

static void
bary_swap(BDIGIT *ds, size_t num_bdigits)
{
    BDIGIT *p1 = ds;
    BDIGIT *p2 = ds + num_bdigits - 1;
    for (; p1 < p2; p1++, p2--) {
        BDIGIT tmp = *p1;
        *p1 = *p2;
        *p2 = tmp;
    }
}

#define INTEGER_PACK_WORDORDER_MASK \
    (INTEGER_PACK_MSWORD_FIRST | \
     INTEGER_PACK_LSWORD_FIRST)
#define INTEGER_PACK_BYTEORDER_MASK \
    (INTEGER_PACK_MSBYTE_FIRST | \
     INTEGER_PACK_LSBYTE_FIRST | \
     INTEGER_PACK_NATIVE_BYTE_ORDER)

static void
validate_integer_pack_format(size_t numwords, size_t wordsize, size_t nails, int flags, int supported_flags)
{
    int wordorder_bits = flags & INTEGER_PACK_WORDORDER_MASK;
    int byteorder_bits = flags & INTEGER_PACK_BYTEORDER_MASK;

    if (flags & ~supported_flags) {
        rb_raise(rb_eArgError, "unsupported flags specified");
    }
    if (wordorder_bits == 0) {
        if (1 < numwords)
            rb_raise(rb_eArgError, "word order not specified");
    }
    else if (wordorder_bits != INTEGER_PACK_MSWORD_FIRST &&
        wordorder_bits != INTEGER_PACK_LSWORD_FIRST)
        rb_raise(rb_eArgError, "unexpected word order");
    if (byteorder_bits == 0) {
        rb_raise(rb_eArgError, "byte order not specified");
    }
    else if (byteorder_bits != INTEGER_PACK_MSBYTE_FIRST &&
        byteorder_bits != INTEGER_PACK_LSBYTE_FIRST &&
        byteorder_bits != INTEGER_PACK_NATIVE_BYTE_ORDER)
        rb_raise(rb_eArgError, "unexpected byte order");
    if (wordsize == 0)
        rb_raise(rb_eArgError, "invalid wordsize: %"PRI_SIZE_PREFIX"u", wordsize);
    if (SSIZE_MAX < wordsize)
        rb_raise(rb_eArgError, "too big wordsize: %"PRI_SIZE_PREFIX"u", wordsize);
    if (wordsize <= nails / CHAR_BIT)
        rb_raise(rb_eArgError, "too big nails: %"PRI_SIZE_PREFIX"u", nails);
    if (SIZE_MAX / wordsize < numwords)
        rb_raise(rb_eArgError, "too big numwords * wordsize: %"PRI_SIZE_PREFIX"u * %"PRI_SIZE_PREFIX"u", numwords, wordsize);
}

static void
integer_pack_loop_setup(
    size_t numwords, size_t wordsize, size_t nails, int flags,
    size_t *word_num_fullbytes_ret,
    int *word_num_partialbits_ret,
    size_t *word_start_ret,
    ssize_t *word_step_ret,
    size_t *word_last_ret,
    size_t *byte_start_ret,
    int *byte_step_ret)
{
    int wordorder_bits = flags & INTEGER_PACK_WORDORDER_MASK;
    int byteorder_bits = flags & INTEGER_PACK_BYTEORDER_MASK;
    size_t word_num_fullbytes;
    int word_num_partialbits;
    size_t word_start;
    ssize_t word_step;
    size_t word_last;
    size_t byte_start;
    int byte_step;

    word_num_partialbits = CHAR_BIT - (int)(nails % CHAR_BIT);
    if (word_num_partialbits == CHAR_BIT)
        word_num_partialbits = 0;
    word_num_fullbytes = wordsize - (nails / CHAR_BIT);
    if (word_num_partialbits != 0) {
        word_num_fullbytes--;
    }

    if (wordorder_bits == INTEGER_PACK_MSWORD_FIRST) {
        word_start = wordsize*(numwords-1);
        word_step = -(ssize_t)wordsize;
        word_last = 0;
    }
    else {
        word_start = 0;
        word_step = wordsize;
        word_last = wordsize*(numwords-1);
    }

    if (byteorder_bits == INTEGER_PACK_NATIVE_BYTE_ORDER) {
#ifdef WORDS_BIGENDIAN
        byteorder_bits = INTEGER_PACK_MSBYTE_FIRST;
#else
        byteorder_bits = INTEGER_PACK_LSBYTE_FIRST;
#endif
    }
    if (byteorder_bits == INTEGER_PACK_MSBYTE_FIRST) {
        byte_start = wordsize-1;
        byte_step = -1;
    }
    else {
        byte_start = 0;
        byte_step = 1;
    }

    *word_num_partialbits_ret = word_num_partialbits;
    *word_num_fullbytes_ret = word_num_fullbytes;
    *word_start_ret = word_start;
    *word_step_ret = word_step;
    *word_last_ret = word_last;
    *byte_start_ret = byte_start;
    *byte_step_ret = byte_step;
}

static inline void
integer_pack_fill_dd(BDIGIT **dpp, BDIGIT **dep, BDIGIT_DBL *ddp, int *numbits_in_dd_p)
{
    if (*dpp < *dep && BITSPERDIG <= (int)sizeof(*ddp) * CHAR_BIT - *numbits_in_dd_p) {
        *ddp |= (BDIGIT_DBL)(*(*dpp)++) << *numbits_in_dd_p;
        *numbits_in_dd_p += BITSPERDIG;
    }
    else if (*dpp == *dep) {
        /* higher bits are infinity zeros */
        *numbits_in_dd_p = (int)sizeof(*ddp) * CHAR_BIT;
    }
}

static inline BDIGIT_DBL
integer_pack_take_lowbits(int n, BDIGIT_DBL *ddp, int *numbits_in_dd_p)
{
    BDIGIT_DBL ret;
    ret = (*ddp) & (((BDIGIT_DBL)1 << n) - 1);
    *ddp >>= n;
    *numbits_in_dd_p -= n;
    return ret;
}

#if !defined(WORDS_BIGENDIAN)
static int
bytes_2comp(unsigned char *buf, size_t len)
{
    size_t i;
    for (i = 0; i < len; i++)
        buf[i] = ~buf[i];
    for (i = 0; i < len; i++) {
        buf[i]++;
        if (buf[i] != 0)
            return 0;
    }
    return 1;
}
#endif

static int
bary_pack(int sign, BDIGIT *ds, size_t num_bdigits, void *words, size_t numwords, size_t wordsize, size_t nails, int flags)
{
    BDIGIT *dp, *de;
    unsigned char *buf, *bufend;

    dp = ds;
    de = ds + num_bdigits;

    validate_integer_pack_format(numwords, wordsize, nails, flags,
            INTEGER_PACK_MSWORD_FIRST|
            INTEGER_PACK_LSWORD_FIRST|
            INTEGER_PACK_MSBYTE_FIRST|
            INTEGER_PACK_LSBYTE_FIRST|
            INTEGER_PACK_NATIVE_BYTE_ORDER|
            INTEGER_PACK_2COMP|
            INTEGER_PACK_FORCE_GENERIC_IMPLEMENTATION);

    while (dp < de && de[-1] == 0)
        de--;
    if (dp == de) {
        sign = 0;
    }

    if (!(flags & INTEGER_PACK_FORCE_GENERIC_IMPLEMENTATION)) {
        if (sign == 0) {
            MEMZERO(words, unsigned char, numwords * wordsize);
            return 0;
        }
        if (nails == 0 && numwords == 1) {
            int need_swap = wordsize != 1 &&
                (flags & INTEGER_PACK_BYTEORDER_MASK) != INTEGER_PACK_NATIVE_BYTE_ORDER &&
                ((flags & INTEGER_PACK_MSBYTE_FIRST) ? !HOST_BIGENDIAN_P : HOST_BIGENDIAN_P);
            if (0 < sign || !(flags & INTEGER_PACK_2COMP)) {
                BDIGIT d;
                if (wordsize == 1) {
                    *((unsigned char *)words) = (unsigned char)(d = dp[0]);
                    return ((1 < de - dp || CLEAR_LOWBITS(d, 8) != 0) ? 2 : 1) * sign;
                }
#if defined(HAVE_UINT16_T) && 2 <= SIZEOF_BDIGIT
                if (wordsize == 2 && (uintptr_t)words % RUBY_ALIGNOF(uint16_t) == 0) {
                    uint16_t u = (uint16_t)(d = dp[0]);
                    if (need_swap) u = swap16(u);
                    *((uint16_t *)words) = u;
                    return ((1 < de - dp || CLEAR_LOWBITS(d, 16) != 0) ? 2 : 1) * sign;
                }
#endif
#if defined(HAVE_UINT32_T) && 4 <= SIZEOF_BDIGIT
                if (wordsize == 4 && (uintptr_t)words % RUBY_ALIGNOF(uint32_t) == 0) {
                    uint32_t u = (uint32_t)(d = dp[0]);
                    if (need_swap) u = swap32(u);
                    *((uint32_t *)words) = u;
                    return ((1 < de - dp || CLEAR_LOWBITS(d, 32) != 0) ? 2 : 1) * sign;
                }
#endif
#if defined(HAVE_UINT64_T) && 8 <= SIZEOF_BDIGIT
                if (wordsize == 8 && (uintptr_t)words % RUBY_ALIGNOF(uint64_t) == 0) {
                    uint64_t u = (uint64_t)(d = dp[0]);
                    if (need_swap) u = swap64(u);
                    *((uint64_t *)words) = u;
                    return ((1 < de - dp || CLEAR_LOWBITS(d, 64) != 0) ? 2 : 1) * sign;
                }
#endif
            }
            else { /* sign < 0 && (flags & INTEGER_PACK_2COMP) */
                BDIGIT_DBL_SIGNED d;
                if (wordsize == 1) {
                    *((unsigned char *)words) = (unsigned char)(d = -(BDIGIT_DBL_SIGNED)dp[0]);
                    return (1 < de - dp || FILL_LOWBITS(d, 8) != -1) ? -2 : -1;
                }
#if defined(HAVE_UINT16_T) && 2 <= SIZEOF_BDIGIT
                if (wordsize == 2 && (uintptr_t)words % RUBY_ALIGNOF(uint16_t) == 0) {
                    uint16_t u = (uint16_t)(d = -(BDIGIT_DBL_SIGNED)dp[0]);
                    if (need_swap) u = swap16(u);
                    *((uint16_t *)words) = u;
                    return (wordsize == SIZEOF_BDIGIT && de - dp == 2 && dp[1] == 1 && dp[0] == 0) ? -1 :
                        (1 < de - dp || FILL_LOWBITS(d, 16) != -1) ? -2 : -1;
                }
#endif
#if defined(HAVE_UINT32_T) && 4 <= SIZEOF_BDIGIT
                if (wordsize == 4 && (uintptr_t)words % RUBY_ALIGNOF(uint32_t) == 0) {
                    uint32_t u = (uint32_t)(d = -(BDIGIT_DBL_SIGNED)dp[0]);
                    if (need_swap) u = swap32(u);
                    *((uint32_t *)words) = u;
                    return (wordsize == SIZEOF_BDIGIT && de - dp == 2 && dp[1] == 1 && dp[0] == 0) ? -1 :
                        (1 < de - dp || FILL_LOWBITS(d, 32) != -1) ? -2 : -1;
                }
#endif
#if defined(HAVE_UINT64_T) && 8 <= SIZEOF_BDIGIT
                if (wordsize == 8 && (uintptr_t)words % RUBY_ALIGNOF(uint64_t) == 0) {
                    uint64_t u = (uint64_t)(d = -(BDIGIT_DBL_SIGNED)dp[0]);
                    if (need_swap) u = swap64(u);
                    *((uint64_t *)words) = u;
                    return (wordsize == SIZEOF_BDIGIT && de - dp == 2 && dp[1] == 1 && dp[0] == 0) ? -1 :
                        (1 < de - dp || FILL_LOWBITS(d, 64) != -1) ? -2 : -1;
                }
#endif
            }
        }
#if !defined(WORDS_BIGENDIAN)
        if (nails == 0 && SIZEOF_BDIGIT == sizeof(BDIGIT) &&
            (flags & INTEGER_PACK_WORDORDER_MASK) == INTEGER_PACK_LSWORD_FIRST &&
            (flags & INTEGER_PACK_BYTEORDER_MASK) != INTEGER_PACK_MSBYTE_FIRST) {
            size_t src_size = (de - dp) * SIZEOF_BDIGIT;
            size_t dst_size = numwords * wordsize;
            int overflow = 0;
            while (0 < src_size && ((unsigned char *)ds)[src_size-1] == 0)
                src_size--;
            if (src_size <= dst_size) {
                MEMCPY(words, dp, char, src_size);
                MEMZERO((char*)words + src_size, char, dst_size - src_size);
            }
            else {
                MEMCPY(words, dp, char, dst_size);
                overflow = 1;
            }
            if (sign < 0 && (flags & INTEGER_PACK_2COMP)) {
                int zero_p = bytes_2comp(words, dst_size);
                if (zero_p && overflow) {
                    unsigned char *p = (unsigned char *)dp;
                    if (dst_size == src_size-1 &&
                        p[dst_size] == 1) {
                        overflow = 0;
                    }
                }
            }
            if (overflow)
                sign *= 2;
            return sign;
        }
#endif
        if (nails == 0 && SIZEOF_BDIGIT == sizeof(BDIGIT) &&
            wordsize % SIZEOF_BDIGIT == 0 && (uintptr_t)words % RUBY_ALIGNOF(BDIGIT) == 0) {
            size_t bdigits_per_word = wordsize / SIZEOF_BDIGIT;
            size_t src_num_bdigits = de - dp;
            size_t dst_num_bdigits = numwords * bdigits_per_word;
            int overflow = 0;
            int mswordfirst_p = (flags & INTEGER_PACK_MSWORD_FIRST) != 0;
            int msbytefirst_p = (flags & INTEGER_PACK_NATIVE_BYTE_ORDER) ? HOST_BIGENDIAN_P :
                (flags & INTEGER_PACK_MSBYTE_FIRST) != 0;
            if (src_num_bdigits <= dst_num_bdigits) {
                MEMCPY(words, dp, BDIGIT, src_num_bdigits);
                BDIGITS_ZERO((BDIGIT*)words + src_num_bdigits, dst_num_bdigits - src_num_bdigits);
            }
            else {
                MEMCPY(words, dp, BDIGIT, dst_num_bdigits);
                overflow = 1;
            }
            if (sign < 0 && (flags & INTEGER_PACK_2COMP)) {
                int zero_p = bary_2comp(words, dst_num_bdigits);
                if (zero_p && overflow &&
                    dst_num_bdigits == src_num_bdigits-1 &&
                    dp[dst_num_bdigits] == 1)
                    overflow = 0;
            }
            if (msbytefirst_p != HOST_BIGENDIAN_P) {
                size_t i;
                for (i = 0; i < dst_num_bdigits; i++) {
                    BDIGIT d = ((BDIGIT*)words)[i];
                    ((BDIGIT*)words)[i] = swap_bdigit(d);
                }
            }
            if (mswordfirst_p ? !msbytefirst_p : msbytefirst_p) {
                size_t i;
                BDIGIT *p = words;
                for (i = 0; i < numwords; i++) {
                    bary_swap(p, bdigits_per_word);
                    p += bdigits_per_word;
                }
            }
            if (mswordfirst_p) {
                bary_swap(words, dst_num_bdigits);
            }
            if (overflow)
                sign *= 2;
            return sign;
        }
    }

    buf = words;
    bufend = buf + numwords * wordsize;

    if (buf == bufend) {
        /* overflow if non-zero*/
        if (!(flags & INTEGER_PACK_2COMP) || 0 <= sign)
            sign *= 2;
        else {
            if (de - dp == 1 && dp[0] == 1)
                sign = -1; /* val == -1 == -2**(numwords*(wordsize*CHAR_BIT-nails)) */
            else
                sign = -2; /* val < -1 == -2**(numwords*(wordsize*CHAR_BIT-nails)) */
        }
    }
    else if (dp == de) {
        memset(buf, '\0', bufend - buf);
    }
    else if (dp < de && buf < bufend) {
        int word_num_partialbits;
        size_t word_num_fullbytes;

        ssize_t word_step;
        size_t byte_start;
        int byte_step;

        size_t word_start, word_last;
        unsigned char *wordp, *last_wordp;
        BDIGIT_DBL dd;
        int numbits_in_dd;

        integer_pack_loop_setup(numwords, wordsize, nails, flags,
            &word_num_fullbytes, &word_num_partialbits,
            &word_start, &word_step, &word_last, &byte_start, &byte_step);

        wordp = buf + word_start;
        last_wordp = buf + word_last;

        dd = 0;
        numbits_in_dd = 0;

#define FILL_DD \
    integer_pack_fill_dd(&dp, &de, &dd, &numbits_in_dd)
#define TAKE_LOWBITS(n) \
    integer_pack_take_lowbits(n, &dd, &numbits_in_dd)

        while (1) {
            size_t index_in_word = 0;
            unsigned char *bytep = wordp + byte_start;
            while (index_in_word < word_num_fullbytes) {
                FILL_DD;
                *bytep = TAKE_LOWBITS(CHAR_BIT);
                bytep += byte_step;
                index_in_word++;
            }
            if (word_num_partialbits) {
                FILL_DD;
                *bytep = TAKE_LOWBITS(word_num_partialbits);
                bytep += byte_step;
                index_in_word++;
            }
            while (index_in_word < wordsize) {
                *bytep = 0;
                bytep += byte_step;
                index_in_word++;
            }

            if (wordp == last_wordp)
                break;

            wordp += word_step;
        }
        FILL_DD;
        /* overflow tests */
        if (dp != de || 1 < dd) {
            /* 2**(numwords*(wordsize*CHAR_BIT-nails)+1) <= abs(val) */
            sign *= 2;
        }
        else if (dd == 1) {
            /* 2**(numwords*(wordsize*CHAR_BIT-nails)) <= abs(val) < 2**(numwords*(wordsize*CHAR_BIT-nails)+1) */
            if (!(flags & INTEGER_PACK_2COMP) || 0 <= sign)
                sign *= 2;
            else { /* overflow_2comp && sign == -1 */
                /* test lower bits are all zero. */
                dp = ds;
                while (dp < de && *dp == 0)
                    dp++;
                if (de - dp == 1 && /* only one non-zero word. */
                    POW2_P(*dp)) /* *dp contains only one bit set. */
                    sign = -1; /* val == -2**(numwords*(wordsize*CHAR_BIT-nails)) */
                else
                    sign = -2; /* val < -2**(numwords*(wordsize*CHAR_BIT-nails)) */
            }
        }
    }

    if ((flags & INTEGER_PACK_2COMP) && (sign < 0 && numwords != 0)) {
        int word_num_partialbits;
        size_t word_num_fullbytes;

        ssize_t word_step;
        size_t byte_start;
        int byte_step;

        size_t word_start, word_last;
        unsigned char *wordp, *last_wordp;

        unsigned int partialbits_mask;
        int carry;

        integer_pack_loop_setup(numwords, wordsize, nails, flags,
            &word_num_fullbytes, &word_num_partialbits,
            &word_start, &word_step, &word_last, &byte_start, &byte_step);

        partialbits_mask = (1 << word_num_partialbits) - 1;

        buf = words;
        wordp = buf + word_start;
        last_wordp = buf + word_last;

        carry = 1;
        while (1) {
            size_t index_in_word = 0;
            unsigned char *bytep = wordp + byte_start;
            while (index_in_word < word_num_fullbytes) {
                carry += (unsigned char)~*bytep;
                *bytep = (unsigned char)carry;
                carry >>= CHAR_BIT;
                bytep += byte_step;
                index_in_word++;
            }
            if (word_num_partialbits) {
                carry += (*bytep & partialbits_mask) ^ partialbits_mask;
                *bytep = carry & partialbits_mask;
                carry >>= word_num_partialbits;
                bytep += byte_step;
                index_in_word++;
            }

            if (wordp == last_wordp)
                break;

            wordp += word_step;
        }
    }

    return sign;
#undef FILL_DD
#undef TAKE_LOWBITS
}

static size_t
integer_unpack_num_bdigits_small(size_t numwords, size_t wordsize, size_t nails, int *nlp_bits_ret)
{
    /* nlp_bits stands for number of leading padding bits */
    size_t num_bits = (wordsize * CHAR_BIT - nails) * numwords;
    size_t num_bdigits = (num_bits + BITSPERDIG - 1) / BITSPERDIG;
    *nlp_bits_ret = (int)(num_bdigits * BITSPERDIG - num_bits);
    return num_bdigits;
}

static size_t
integer_unpack_num_bdigits_generic(size_t numwords, size_t wordsize, size_t nails, int *nlp_bits_ret)
{
    /* BITSPERDIG = SIZEOF_BDIGIT * CHAR_BIT */
    /* num_bits = (wordsize * CHAR_BIT - nails) * numwords */
    /* num_bdigits = (num_bits + BITSPERDIG - 1) / BITSPERDIG */

    /* num_bits = CHAR_BIT * (wordsize * numwords) - nails * numwords = CHAR_BIT * num_bytes1 - nails * numwords */
    size_t num_bytes1 = wordsize * numwords;

    /* q1 * CHAR_BIT + r1 = numwords */
    size_t q1 = numwords / CHAR_BIT;
    size_t r1 = numwords % CHAR_BIT;

    /* num_bits = CHAR_BIT * num_bytes1 - nails * (q1 * CHAR_BIT + r1) = CHAR_BIT * num_bytes2 - nails * r1 */
    size_t num_bytes2 = num_bytes1 - nails * q1;

    /* q2 * CHAR_BIT + r2 = nails */
    size_t q2 = nails / CHAR_BIT;
    size_t r2 = nails % CHAR_BIT;

    /* num_bits = CHAR_BIT * num_bytes2 - (q2 * CHAR_BIT + r2) * r1 = CHAR_BIT * num_bytes3 - r1 * r2 */
    size_t num_bytes3 = num_bytes2 - q2 * r1;

    /* q3 * BITSPERDIG + r3 = num_bytes3 */
    size_t q3 = num_bytes3 / BITSPERDIG;
    size_t r3 = num_bytes3 % BITSPERDIG;

    /* num_bits = CHAR_BIT * (q3 * BITSPERDIG + r3) - r1 * r2 = BITSPERDIG * num_digits1 + CHAR_BIT * r3 - r1 * r2 */
    size_t num_digits1 = CHAR_BIT * q3;

    /*
     * if CHAR_BIT * r3 >= r1 * r2
     *   CHAR_BIT * r3 - r1 * r2 = CHAR_BIT * BITSPERDIG - (CHAR_BIT * BITSPERDIG - (CHAR_BIT * r3 - r1 * r2))
     *   q4 * BITSPERDIG + r4 = CHAR_BIT * BITSPERDIG - (CHAR_BIT * r3 - r1 * r2)
     *   num_bits = BITSPERDIG * num_digits1 + CHAR_BIT * BITSPERDIG - (q4 * BITSPERDIG + r4) = BITSPERDIG * num_digits2 - r4
     * else
     *   q4 * BITSPERDIG + r4 = -(CHAR_BIT * r3 - r1 * r2)
     *   num_bits = BITSPERDIG * num_digits1 - (q4 * BITSPERDIG + r4) = BITSPERDIG * num_digits2 - r4
     * end
     */

    if (CHAR_BIT * r3 >= r1 * r2) {
        size_t tmp1 = CHAR_BIT * BITSPERDIG - (CHAR_BIT * r3 - r1 * r2);
        size_t q4 = tmp1 / BITSPERDIG;
        int r4 = (int)(tmp1 % BITSPERDIG);
        size_t num_digits2 = num_digits1 + CHAR_BIT - q4;
        *nlp_bits_ret = r4;
        return num_digits2;
    }
    else {
        size_t tmp1 = r1 * r2 - CHAR_BIT * r3;
        size_t q4 = tmp1 / BITSPERDIG;
        int r4 = (int)(tmp1 % BITSPERDIG);
        size_t num_digits2 = num_digits1 - q4;
        *nlp_bits_ret = r4;
        return num_digits2;
    }
}

static size_t
integer_unpack_num_bdigits(size_t numwords, size_t wordsize, size_t nails, int *nlp_bits_ret)
{
    size_t num_bdigits;

    if (numwords <= (SIZE_MAX - (BITSPERDIG-1)) / CHAR_BIT / wordsize) {
        num_bdigits = integer_unpack_num_bdigits_small(numwords, wordsize, nails, nlp_bits_ret);
#ifdef DEBUG_INTEGER_PACK
        {
            int nlp_bits1;
            size_t num_bdigits1 = integer_unpack_num_bdigits_generic(numwords, wordsize, nails, &nlp_bits1);
            assert(num_bdigits == num_bdigits1);
            assert(*nlp_bits_ret == nlp_bits1);
        }
#endif
    }
    else {
        num_bdigits = integer_unpack_num_bdigits_generic(numwords, wordsize, nails, nlp_bits_ret);
    }
    return num_bdigits;
}

static inline void
integer_unpack_push_bits(int data, int numbits, BDIGIT_DBL *ddp, int *numbits_in_dd_p, BDIGIT **dpp)
{
    (*ddp) |= ((BDIGIT_DBL)data) << (*numbits_in_dd_p);
    *numbits_in_dd_p += numbits;
    while (BITSPERDIG <= *numbits_in_dd_p) {
        *(*dpp)++ = BIGLO(*ddp);
        *ddp = BIGDN(*ddp);
        *numbits_in_dd_p -= BITSPERDIG;
    }
}

static int
integer_unpack_single_bdigit(BDIGIT u, size_t size, int flags, BDIGIT *dp)
{
    int sign;
    if (flags & INTEGER_PACK_2COMP) {
        sign = (flags & INTEGER_PACK_NEGATIVE) ?
            ((size == SIZEOF_BDIGIT && u == 0) ? -2 : -1) :
            ((u >> (size * CHAR_BIT - 1)) ? -1 : 1);
        if (sign < 0) {
            u |= LSHIFTX(BDIGMAX, size * CHAR_BIT);
            u = BIGLO(1 + ~u);
        }
    }
    else
        sign = (flags & INTEGER_PACK_NEGATIVE) ? -1 : 1;
    *dp = u;
    return sign;
}

#ifdef HAVE_BUILTIN___BUILTIN_ASSUME_ALIGNED
#define reinterpret_cast(type, value) (type) \
    __builtin_assume_aligned((value), sizeof(*(type)NULL));
#else
#define reinterpret_cast(type, value) (type)value
#endif

static int
bary_unpack_internal(BDIGIT *bdigits, size_t num_bdigits, const void *words, size_t numwords, size_t wordsize, size_t nails, int flags, int nlp_bits)
{
    int sign;
    const unsigned char *buf = words;
    BDIGIT *dp;
    BDIGIT *de;

    dp = bdigits;
    de = dp + num_bdigits;

    if (!(flags & INTEGER_PACK_FORCE_GENERIC_IMPLEMENTATION)) {
        if (nails == 0 && numwords == 1) {
            int need_swap = wordsize != 1 &&
                (flags & INTEGER_PACK_BYTEORDER_MASK) != INTEGER_PACK_NATIVE_BYTE_ORDER &&
                ((flags & INTEGER_PACK_MSBYTE_FIRST) ? !HOST_BIGENDIAN_P : HOST_BIGENDIAN_P);
            if (wordsize == 1) {
                return integer_unpack_single_bdigit(*(uint8_t *)buf, sizeof(uint8_t), flags, dp);
            }
#if defined(HAVE_UINT16_T) && 2 <= SIZEOF_BDIGIT
            if (wordsize == 2 && (uintptr_t)words % RUBY_ALIGNOF(uint16_t) == 0) {
                uint16_t u = *reinterpret_cast(const uint16_t *, buf);
                return integer_unpack_single_bdigit(need_swap ? swap16(u) : u, sizeof(uint16_t), flags, dp);
            }
#endif
#if defined(HAVE_UINT32_T) && 4 <= SIZEOF_BDIGIT
            if (wordsize == 4 && (uintptr_t)words % RUBY_ALIGNOF(uint32_t) == 0) {
                uint32_t u = *reinterpret_cast(const uint32_t *, buf);
                return integer_unpack_single_bdigit(need_swap ? swap32(u) : u, sizeof(uint32_t), flags, dp);
            }
#endif
#if defined(HAVE_UINT64_T) && 8 <= SIZEOF_BDIGIT
            if (wordsize == 8 && (uintptr_t)words % RUBY_ALIGNOF(uint64_t) == 0) {
                uint64_t u = *reinterpret_cast(const uint64_t *, buf);
                return integer_unpack_single_bdigit(need_swap ? swap64(u) : u, sizeof(uint64_t), flags, dp);
            }
#endif
#undef reinterpret_cast
        }
#if !defined(WORDS_BIGENDIAN)
        if (nails == 0 && SIZEOF_BDIGIT == sizeof(BDIGIT) &&
            (flags & INTEGER_PACK_WORDORDER_MASK) == INTEGER_PACK_LSWORD_FIRST &&
            (flags & INTEGER_PACK_BYTEORDER_MASK) != INTEGER_PACK_MSBYTE_FIRST) {
            size_t src_size = numwords * wordsize;
            size_t dst_size = num_bdigits * SIZEOF_BDIGIT;
            MEMCPY(dp, words, char, src_size);
            if (flags & INTEGER_PACK_2COMP) {
                if (flags & INTEGER_PACK_NEGATIVE) {
                    int zero_p;
                    memset((char*)dp + src_size, 0xff, dst_size - src_size);
                    zero_p = bary_2comp(dp, num_bdigits);
                    sign = zero_p ? -2 : -1;
                }
                else if (buf[src_size-1] >> (CHAR_BIT-1)) {
                    memset((char*)dp + src_size, 0xff, dst_size - src_size);
                    bary_2comp(dp, num_bdigits);
                    sign = -1;
                }
                else {
                    MEMZERO((char*)dp + src_size, char, dst_size - src_size);
                    sign = 1;
                }
            }
            else {
                MEMZERO((char*)dp + src_size, char, dst_size - src_size);
                sign = (flags & INTEGER_PACK_NEGATIVE) ? -1 : 1;
            }
            return sign;
        }
#endif
        if (nails == 0 && SIZEOF_BDIGIT == sizeof(BDIGIT) &&
            wordsize % SIZEOF_BDIGIT == 0) {
            size_t bdigits_per_word = wordsize / SIZEOF_BDIGIT;
            int mswordfirst_p = (flags & INTEGER_PACK_MSWORD_FIRST) != 0;
            int msbytefirst_p = (flags & INTEGER_PACK_NATIVE_BYTE_ORDER) ? HOST_BIGENDIAN_P :
                (flags & INTEGER_PACK_MSBYTE_FIRST) != 0;
            MEMCPY(dp, words, BDIGIT, numwords*bdigits_per_word);
            if (mswordfirst_p) {
                bary_swap(dp, num_bdigits);
            }
            if (mswordfirst_p ? !msbytefirst_p : msbytefirst_p) {
                size_t i;
                BDIGIT *p = dp;
                for (i = 0; i < numwords; i++) {
                    bary_swap(p, bdigits_per_word);
                    p += bdigits_per_word;
                }
            }
            if (msbytefirst_p != HOST_BIGENDIAN_P) {
                BDIGIT *p;
                for (p = dp; p < de; p++) {
                    BDIGIT d = *p;
                    *p = swap_bdigit(d);
                }
            }
            if (flags & INTEGER_PACK_2COMP) {
                if (flags & INTEGER_PACK_NEGATIVE) {
                    int zero_p = bary_2comp(dp, num_bdigits);
                    sign = zero_p ? -2 : -1;
                }
                else if (BDIGIT_MSB(de[-1])) {
                    bary_2comp(dp, num_bdigits);
                    sign = -1;
                }
                else {
                    sign = 1;
                }
            }
            else {
                sign = (flags & INTEGER_PACK_NEGATIVE) ? -1 : 1;
            }
            return sign;
        }
    }

    if (num_bdigits != 0) {
        int word_num_partialbits;
        size_t word_num_fullbytes;

        ssize_t word_step;
        size_t byte_start;
        int byte_step;

        size_t word_start, word_last;
        const unsigned char *wordp, *last_wordp;
        BDIGIT_DBL dd;
        int numbits_in_dd;

        integer_pack_loop_setup(numwords, wordsize, nails, flags,
            &word_num_fullbytes, &word_num_partialbits,
            &word_start, &word_step, &word_last, &byte_start, &byte_step);

        wordp = buf + word_start;
        last_wordp = buf + word_last;

        dd = 0;
        numbits_in_dd = 0;

#define PUSH_BITS(data, numbits) \
        integer_unpack_push_bits(data, numbits, &dd, &numbits_in_dd, &dp)

        while (1) {
            size_t index_in_word = 0;
            const unsigned char *bytep = wordp + byte_start;
            while (index_in_word < word_num_fullbytes) {
                PUSH_BITS(*bytep, CHAR_BIT);
                bytep += byte_step;
                index_in_word++;
            }
            if (word_num_partialbits) {
                PUSH_BITS(*bytep & ((1 << word_num_partialbits) - 1), word_num_partialbits);
                bytep += byte_step;
                index_in_word++;
            }

            if (wordp == last_wordp)
                break;

            wordp += word_step;
        }
        if (dd)
            *dp++ = (BDIGIT)dd;
        assert(dp <= de);
        while (dp < de)
            *dp++ = 0;
#undef PUSH_BITS
    }

    if (!(flags & INTEGER_PACK_2COMP)) {
        sign = (flags & INTEGER_PACK_NEGATIVE) ? -1 : 1;
    }
    else {
        if (nlp_bits) {
            if ((flags & INTEGER_PACK_NEGATIVE) ||
                (bdigits[num_bdigits-1] >> (BITSPERDIG - nlp_bits - 1))) {
                bdigits[num_bdigits-1] |= BIGLO(BDIGMAX << (BITSPERDIG - nlp_bits));
                sign = -1;
            }
            else {
                sign = 1;
            }
        }
        else {
            if (flags & INTEGER_PACK_NEGATIVE) {
                sign = bary_zero_p(bdigits, num_bdigits) ? -2 : -1;
            }
            else {
                if (num_bdigits != 0 && BDIGIT_MSB(bdigits[num_bdigits-1]))
                    sign = -1;
                else
                    sign = 1;
            }
        }
        if (sign == -1 && num_bdigits != 0) {
            bary_2comp(bdigits, num_bdigits);
        }
    }

    return sign;
}

static void
bary_unpack(BDIGIT *bdigits, size_t num_bdigits, const void *words, size_t numwords, size_t wordsize, size_t nails, int flags)
{
    size_t num_bdigits0;
    int nlp_bits;
    int sign;

    validate_integer_pack_format(numwords, wordsize, nails, flags,
            INTEGER_PACK_MSWORD_FIRST|
            INTEGER_PACK_LSWORD_FIRST|
            INTEGER_PACK_MSBYTE_FIRST|
            INTEGER_PACK_LSBYTE_FIRST|
            INTEGER_PACK_NATIVE_BYTE_ORDER|
            INTEGER_PACK_2COMP|
            INTEGER_PACK_FORCE_BIGNUM|
            INTEGER_PACK_NEGATIVE|
            INTEGER_PACK_FORCE_GENERIC_IMPLEMENTATION);

    num_bdigits0 = integer_unpack_num_bdigits(numwords, wordsize, nails, &nlp_bits);

    assert(num_bdigits0 <= num_bdigits);

    sign = bary_unpack_internal(bdigits, num_bdigits0, words, numwords, wordsize, nails, flags, nlp_bits);

    if (num_bdigits0 < num_bdigits) {
        BDIGITS_ZERO(bdigits + num_bdigits0, num_bdigits - num_bdigits0);
        if (sign == -2) {
            bdigits[num_bdigits0] = 1;
        }
    }
}

static int
bary_subb(BDIGIT *zds, size_t zn, const BDIGIT *xds, size_t xn, const BDIGIT *yds, size_t yn, int borrow)
{
    BDIGIT_DBL_SIGNED num;
    size_t i;
    size_t sn;

    assert(xn <= zn);
    assert(yn <= zn);

    sn = xn < yn ? xn : yn;

    num = borrow ? -1 : 0;
    for (i = 0; i < sn; i++) {
	num += (BDIGIT_DBL_SIGNED)xds[i] - yds[i];
	zds[i] = BIGLO(num);
	num = BIGDN(num);
    }
    if (yn <= xn) {
        for (; i < xn; i++) {
            if (num == 0) goto num_is_zero;
            num += xds[i];
            zds[i] = BIGLO(num);
            num = BIGDN(num);
        }
    }
    else {
        for (; i < yn; i++) {
            num -= yds[i];
            zds[i] = BIGLO(num);
            num = BIGDN(num);
        }
    }
    if (num == 0) goto num_is_zero;
    for (; i < zn; i++) {
	zds[i] = BDIGMAX;
    }
    return 1;

  num_is_zero:
    if (xds == zds && xn == zn)
        return 0;
    for (; i < xn; i++) {
	zds[i] = xds[i];
    }
    for (; i < zn; i++) {
	zds[i] = 0;
    }
    return 0;
}

static int
bary_sub(BDIGIT *zds, size_t zn, const BDIGIT *xds, size_t xn, const BDIGIT *yds, size_t yn)
{
    return bary_subb(zds, zn, xds, xn, yds, yn, 0);
}

static int
bary_sub_one(BDIGIT *zds, size_t zn)
{
    return bary_subb(zds, zn, zds, zn, NULL, 0, 1);
}

static int
bary_addc(BDIGIT *zds, size_t zn, const BDIGIT *xds, size_t xn, const BDIGIT *yds, size_t yn, int carry)
{
    BDIGIT_DBL num;
    size_t i;

    assert(xn <= zn);
    assert(yn <= zn);

    if (xn > yn) {
	const BDIGIT *tds;
	tds = xds; xds = yds; yds = tds;
	i = xn; xn = yn; yn = i;
    }

    num = carry ? 1 : 0;
    for (i = 0; i < xn; i++) {
	num += (BDIGIT_DBL)xds[i] + yds[i];
	zds[i] = BIGLO(num);
	num = BIGDN(num);
    }
    for (; i < yn; i++) {
        if (num == 0) goto num_is_zero;
	num += yds[i];
	zds[i] = BIGLO(num);
	num = BIGDN(num);
    }
    for (; i < zn; i++) {
        if (num == 0) goto num_is_zero;
	zds[i] = BIGLO(num);
	num = BIGDN(num);
    }
    return num != 0;

  num_is_zero:
    if (yds == zds && yn == zn)
        return 0;
    for (; i < yn; i++) {
	zds[i] = yds[i];
    }
    for (; i < zn; i++) {
	zds[i] = 0;
    }
    return 0;
}

static int
bary_add(BDIGIT *zds, size_t zn, const BDIGIT *xds, size_t xn, const BDIGIT *yds, size_t yn)
{
    return bary_addc(zds, zn, xds, xn, yds, yn, 0);
}

static int
bary_add_one(BDIGIT *ds, size_t n)
{
    size_t i;
    for (i = 0; i < n; i++) {
	ds[i] = BIGLO(ds[i]+1);
        if (ds[i] != 0)
            return 0;
    }
    return 1;
}

static void
bary_mul_single(BDIGIT *zds, size_t zn, BDIGIT x, BDIGIT y)
{
    BDIGIT_DBL n;

    assert(2 <= zn);

    n = (BDIGIT_DBL)x * y;
    bdigitdbl2bary(zds, 2, n);
    BDIGITS_ZERO(zds + 2, zn - 2);
}

static int
bary_muladd_1xN(BDIGIT *zds, size_t zn, BDIGIT x, const BDIGIT *yds, size_t yn)
{
    BDIGIT_DBL n;
    BDIGIT_DBL dd;
    size_t j;

    assert(zn > yn);

    if (x == 0)
        return 0;
    dd = x;
    n = 0;
    for (j = 0; j < yn; j++) {
        BDIGIT_DBL ee = n + dd * yds[j];
        if (ee) {
            n = zds[j] + ee;
            zds[j] = BIGLO(n);
            n = BIGDN(n);
        }
        else {
            n = 0;
        }

    }
    for (; j < zn; j++) {
        if (n == 0)
            break;
        n += zds[j];
        zds[j] = BIGLO(n);
        n = BIGDN(n);
    }
    return n != 0;
}

static BDIGIT_DBL_SIGNED
bigdivrem_mulsub(BDIGIT *zds, size_t zn, BDIGIT x, const BDIGIT *yds, size_t yn)
{
    size_t i;
    BDIGIT_DBL t2;
    BDIGIT_DBL_SIGNED num;

    assert(zn == yn + 1);

    num = 0;
    t2 = 0;
    i = 0;

    do {
        BDIGIT_DBL ee;
        t2 += (BDIGIT_DBL)yds[i] * x;
        ee = num - BIGLO(t2);
        num = (BDIGIT_DBL)zds[i] + ee;
        if (ee) zds[i] = BIGLO(num);
        num = BIGDN(num);
        t2 = BIGDN(t2);
    } while (++i < yn);
    num += zds[i] - t2; /* borrow from high digit; don't update */
    return num;
}

static int
bary_mulsub_1xN(BDIGIT *zds, size_t zn, BDIGIT x, const BDIGIT *yds, size_t yn)
{
    BDIGIT_DBL_SIGNED num;

    assert(zn == yn + 1);

    num = bigdivrem_mulsub(zds, zn, x, yds, yn);
    zds[yn] = BIGLO(num);
    if (BIGDN(num))
        return 1;
    return 0;
}

static void
bary_mul_normal(BDIGIT *zds, size_t zn, const BDIGIT *xds, size_t xn, const BDIGIT *yds, size_t yn)
{
    size_t i;

    assert(xn + yn <= zn);

    BDIGITS_ZERO(zds, zn);
    for (i = 0; i < xn; i++) {
        bary_muladd_1xN(zds+i, zn-i, xds[i], yds, yn);
    }
}

VALUE
rb_big_mul_normal(VALUE x, VALUE y)
{
    size_t xn = BIGNUM_LEN(x), yn = BIGNUM_LEN(y), zn = xn + yn;
    VALUE z = bignew(zn, BIGNUM_SIGN(x)==BIGNUM_SIGN(y));
    bary_mul_normal(BDIGITS(z), zn, BDIGITS(x), xn, BDIGITS(y), yn);
    RB_GC_GUARD(x);
    RB_GC_GUARD(y);
    return z;
}

/* efficient squaring (2 times faster than normal multiplication)
 * ref: Handbook of Applied Cryptography, Algorithm 14.16
 *      http://www.cacr.math.uwaterloo.ca/hac/about/chap14.pdf
 */
static void
bary_sq_fast(BDIGIT *zds, size_t zn, const BDIGIT *xds, size_t xn)
{
    size_t i, j;
    BDIGIT_DBL c, v, w;
    BDIGIT vl;
    int vh;

    assert(xn * 2 <= zn);

    BDIGITS_ZERO(zds, zn);

    if (xn == 0)
        return;

    for (i = 0; i < xn-1; i++) {
	v = (BDIGIT_DBL)xds[i];
	if (!v)
            continue;
	c = (BDIGIT_DBL)zds[i + i] + v * v;
	zds[i + i] = BIGLO(c);
	c = BIGDN(c);
	v *= 2;
        vl = BIGLO(v);
        vh = (int)BIGDN(v);
	for (j = i + 1; j < xn; j++) {
	    w = (BDIGIT_DBL)xds[j];
	    c += (BDIGIT_DBL)zds[i + j] + vl * w;
	    zds[i + j] = BIGLO(c);
	    c = BIGDN(c);
	    if (vh)
                c += w;
	}
	if (c) {
	    c += (BDIGIT_DBL)zds[i + xn];
	    zds[i + xn] = BIGLO(c);
	    c = BIGDN(c);
            if (c)
                zds[i + xn + 1] += (BDIGIT)c;
	}
    }

    /* i == xn-1 */
    v = (BDIGIT_DBL)xds[i];
    if (!v)
        return;
    c = (BDIGIT_DBL)zds[i + i] + v * v;
    zds[i + i] = BIGLO(c);
    c = BIGDN(c);
    if (c) {
        zds[i + xn] += BIGLO(c);
    }
}

VALUE
rb_big_sq_fast(VALUE x)
{
    size_t xn = BIGNUM_LEN(x), zn = 2 * xn;
    VALUE z = bignew(zn, 1);
    bary_sq_fast(BDIGITS(z), zn, BDIGITS(x), xn);
    RB_GC_GUARD(x);
    return z;
}

/* balancing multiplication by slicing larger argument */
static void
bary_mul_balance_with_mulfunc(BDIGIT *zds, size_t zn, const BDIGIT *xds, size_t xn, const BDIGIT *yds, size_t yn, BDIGIT *wds, size_t wn, mulfunc_t *mulfunc)
{
    VALUE work = 0;
    size_t yn0 = yn;
    size_t r, n;

    assert(xn + yn <= zn);
    assert(xn <= yn);
    assert(!KARATSUBA_BALANCED(xn, yn) || !TOOM3_BALANCED(xn, yn));

    BDIGITS_ZERO(zds, xn);

    n = 0;
    while (yn > 0) {
        BDIGIT *tds;
        size_t tn;
	r = xn > yn ? yn : xn;
        tn = xn + r;
        if (2 * (xn + r) <= zn - n) {
            tds = zds + n + xn + r;
            mulfunc(tds, tn, xds, xn, yds + n, r, wds, wn);
            BDIGITS_ZERO(zds + n + xn, r);
            bary_add(zds + n, tn,
                     zds + n, tn,
                     tds, tn);
        }
        else {
            if (wn < xn) {
                wn = xn;
                wds = ALLOCV_N(BDIGIT, work, wn);
            }
            tds = zds + n;
            MEMCPY(wds, zds + n, BDIGIT, xn);
            mulfunc(tds, tn, xds, xn, yds + n, r, wds+xn, wn-xn);
            bary_add(zds + n, tn,
                     zds + n, tn,
                     wds, xn);
        }
	yn -= r;
	n += r;
    }
    BDIGITS_ZERO(zds+xn+yn0, zn - (xn+yn0));

    if (work)
        ALLOCV_END(work);
}

VALUE
rb_big_mul_balance(VALUE x, VALUE y)
{
    size_t xn = BIGNUM_LEN(x), yn = BIGNUM_LEN(y), zn = xn + yn;
    VALUE z = bignew(zn, BIGNUM_SIGN(x)==BIGNUM_SIGN(y));
    bary_mul_balance_with_mulfunc(BDIGITS(z), zn, BDIGITS(x), xn, BDIGITS(y), yn, NULL, 0, bary_mul_toom3_start);
    RB_GC_GUARD(x);
    RB_GC_GUARD(y);
    return z;
}

/* multiplication by karatsuba method */
static void
bary_mul_karatsuba(BDIGIT *zds, size_t zn, const BDIGIT *xds, size_t xn, const BDIGIT *yds, size_t yn, BDIGIT *wds, size_t wn)
{
    VALUE work = 0;

    size_t n;
    int sub_p, borrow, carry1, carry2, carry3;

    int odd_y = 0;
    int odd_xy = 0;
    int sq;

    const BDIGIT *xds0, *xds1, *yds0, *yds1;
    BDIGIT *zds0, *zds1, *zds2, *zds3;

    assert(xn + yn <= zn);
    assert(xn <= yn);
    assert(yn < 2 * xn);

    sq = xds == yds && xn == yn;

    if (yn & 1) {
        odd_y = 1;
        yn--;
        if (yn < xn) {
            odd_xy = 1;
            xn--;
        }
    }

    n = yn / 2;

    assert(n < xn);

    if (wn < n) {
        /* This function itself needs only n BDIGITs for work area.
         * However this function calls bary_mul_karatsuba and
         * bary_mul_balance recursively.
         * 2n BDIGITs are enough to avoid allocations in
         * the recursively called functions.
         */
        wn = 2*n;
        wds = ALLOCV_N(BDIGIT, work, wn);
    }

    /* Karatsuba algorithm:
     *
     * x = x0 + r*x1
     * y = y0 + r*y1
     * z = x*y
     *   = (x0 + r*x1) * (y0 + r*y1)
     *   = x0*y0 + r*(x1*y0 + x0*y1) + r*r*x1*y1
     *   = x0*y0 + r*(x0*y0 + x1*y1 - (x1-x0)*(y1-y0)) + r*r*x1*y1
     *   = x0*y0 + r*(x0*y0 + x1*y1 - (x0-x1)*(y0-y1)) + r*r*x1*y1
     */

    xds0 = xds;
    xds1 = xds + n;
    yds0 = yds;
    yds1 = yds + n;
    zds0 = zds;
    zds1 = zds + n;
    zds2 = zds + 2*n;
    zds3 = zds + 3*n;

    sub_p = 1;

    /* zds0:? zds1:? zds2:? zds3:? wds:? */

    if (bary_sub(zds0, n, xds, n, xds+n, xn-n)) {
        bary_2comp(zds0, n);
        sub_p = !sub_p;
    }

    /* zds0:|x1-x0| zds1:? zds2:? zds3:? wds:? */

    if (sq) {
        sub_p = 1;
        bary_mul_karatsuba_start(zds1, 2*n, zds0, n, zds0, n, wds, wn);
    }
    else {
        if (bary_sub(wds, n, yds, n, yds+n, n)) {
            bary_2comp(wds, n);
            sub_p = !sub_p;
        }

        /* zds0:|x1-x0| zds1:? zds2:? zds3:? wds:|y1-y0| */

        bary_mul_karatsuba_start(zds1, 2*n, zds0, n, wds, n, wds+n, wn-n);
    }

    /* zds0:|x1-x0| zds1,zds2:|x1-x0|*|y1-y0| zds3:? wds:|y1-y0| */

    borrow = 0;
    if (sub_p) {
        borrow = !bary_2comp(zds1, 2*n);
    }
    /* zds0:|x1-x0| zds1,zds2:-?|x1-x0|*|y1-y0| zds3:? wds:|y1-y0| */

    MEMCPY(wds, zds1, BDIGIT, n);

    /* zds0:|x1-x0| zds1,zds2:-?|x1-x0|*|y1-y0| zds3:? wds:lo(-?|x1-x0|*|y1-y0|) */

    bary_mul_karatsuba_start(zds0, 2*n, xds0, n, yds0, n, wds+n, wn-n);

    /* zds0,zds1:x0*y0 zds2:hi(-?|x1-x0|*|y1-y0|) zds3:? wds:lo(-?|x1-x0|*|y1-y0|) */

    carry1 = bary_add(wds, n, wds, n, zds0, n);
    carry1 = bary_addc(zds2, n, zds2, n, zds1, n, carry1);

    /* zds0,zds1:x0*y0 zds2:hi(x0*y0-?|x1-x0|*|y1-y0|) zds3:? wds:lo(x0*y0-?|x1-x0|*|y1-y0|) */

    carry2 = bary_add(zds1, n, zds1, n, wds, n);

    /* zds0:lo(x0*y0) zds1:hi(x0*y0)+lo(x0*y0-?|x1-x0|*|y1-y0|) zds2:hi(x0*y0-?|x1-x0|*|y1-y0|) zds3:? wds:lo(x0*y0-?|x1-x0|*|y1-y0|) */

    MEMCPY(wds, zds2, BDIGIT, n);

    /* zds0:lo(x0*y0) zds1:hi(x0*y0)+lo(x0*y0-?|x1-x0|*|y1-y0|) zds2:_ zds3:? wds:hi(x0*y0-?|x1-x0|*|y1-y0|) */

    bary_mul_karatsuba_start(zds2, zn-2*n, xds1, xn-n, yds1, n, wds+n, wn-n);

    /* zds0:lo(x0*y0) zds1:hi(x0*y0)+lo(x0*y0-?|x1-x0|*|y1-y0|) zds2,zds3:x1*y1 wds:hi(x0*y0-?|x1-x0|*|y1-y0|) */

    carry3 = bary_add(zds1, n, zds1, n, zds2, n);

    /* zds0:lo(x0*y0) zds1:hi(x0*y0)+lo(x0*y0-?|x1-x0|*|y1-y0|)+lo(x1*y1) zds2,zds3:x1*y1 wds:hi(x0*y0-?|x1-x0|*|y1-y0|) */

    carry3 = bary_addc(zds2, n, zds2, n, zds3, (4*n < zn ? n : zn-3*n), carry3);

    /* zds0:lo(x0*y0) zds1:hi(x0*y0)+lo(x0*y0-?|x1-x0|*|y1-y0|)+lo(x1*y1) zds2,zds3:x1*y1+hi(x1*y1) wds:hi(x0*y0-?|x1-x0|*|y1-y0|) */

    bary_add(zds2, zn-2*n, zds2, zn-2*n, wds, n);

    /* zds0:lo(x0*y0) zds1:hi(x0*y0)+lo(x0*y0-?|x1-x0|*|y1-y0|)+lo(x1*y1) zds2,zds3:x1*y1+hi(x1*y1)+hi(x0*y0-?|x1-x0|*|y1-y0|) wds:_ */

    if (carry2)
        bary_add_one(zds2, zn-2*n);

    if (carry1 + carry3 - borrow < 0)
        bary_sub_one(zds3, zn-3*n);
    else if (carry1 + carry3 - borrow > 0) {
        BDIGIT c = carry1 + carry3 - borrow;
        bary_add(zds3, zn-3*n, zds3, zn-3*n, &c, 1);
    }

    /*
    if (SIZEOF_BDIGIT * zn <= 16) {
        uint128_t z, x, y;
        ssize_t i;
        for (x = 0, i = xn-1; 0 <= i; i--) { x <<= SIZEOF_BDIGIT*CHAR_BIT; x |= xds[i]; }
        for (y = 0, i = yn-1; 0 <= i; i--) { y <<= SIZEOF_BDIGIT*CHAR_BIT; y |= yds[i]; }
        for (z = 0, i = zn-1; 0 <= i; i--) { z <<= SIZEOF_BDIGIT*CHAR_BIT; z |= zds[i]; }
        assert(z == x * y);
    }
    */

    if (odd_xy) {
        bary_muladd_1xN(zds+yn, zn-yn, yds[yn], xds, xn);
        bary_muladd_1xN(zds+xn, zn-xn, xds[xn], yds, yn+1);
    }
    else if (odd_y) {
        bary_muladd_1xN(zds+yn, zn-yn, yds[yn], xds, xn);
    }

    if (work)
        ALLOCV_END(work);
}

VALUE
rb_big_mul_karatsuba(VALUE x, VALUE y)
{
    size_t xn = BIGNUM_LEN(x), yn = BIGNUM_LEN(y), zn = xn + yn;
    VALUE z = bignew(zn, BIGNUM_SIGN(x)==BIGNUM_SIGN(y));
    if (!((xn <= yn && yn < 2) || KARATSUBA_BALANCED(xn, yn)))
        rb_raise(rb_eArgError, "unexpected bignum length for karatsuba");
    bary_mul_karatsuba(BDIGITS(z), zn, BDIGITS(x), xn, BDIGITS(y), yn, NULL, 0);
    RB_GC_GUARD(x);
    RB_GC_GUARD(y);
    return z;
}

static void
bary_mul_toom3(BDIGIT *zds, size_t zn, const BDIGIT *xds, size_t xn, const BDIGIT *yds, size_t yn, BDIGIT *wds, size_t wn)
{
    size_t n;
    size_t wnc;
    VALUE work = 0;

    /* "p" stands for "positive".  Actually it means "non-negative", though. */
    size_t x0n; const BDIGIT *x0ds;
    size_t x1n; const BDIGIT *x1ds;
    size_t x2n; const BDIGIT *x2ds;
    size_t y0n; const BDIGIT *y0ds;
    size_t y1n; const BDIGIT *y1ds;
    size_t y2n; const BDIGIT *y2ds;

    size_t u1n; BDIGIT *u1ds; int u1p;
    size_t u2n; BDIGIT *u2ds; int u2p;
    size_t u3n; BDIGIT *u3ds; int u3p;

    size_t v1n; BDIGIT *v1ds; int v1p;
    size_t v2n; BDIGIT *v2ds; int v2p;
    size_t v3n; BDIGIT *v3ds; int v3p;

    size_t t0n; BDIGIT *t0ds; int t0p;
    size_t t1n; BDIGIT *t1ds; int t1p;
    size_t t2n; BDIGIT *t2ds; int t2p;
    size_t t3n; BDIGIT *t3ds; int t3p;
    size_t t4n; BDIGIT *t4ds; int t4p;

    size_t z0n; BDIGIT *z0ds;
    size_t z1n; BDIGIT *z1ds; int z1p;
    size_t z2n; BDIGIT *z2ds; int z2p;
    size_t z3n; BDIGIT *z3ds; int z3p;
    size_t z4n; BDIGIT *z4ds;

    size_t zzn; BDIGIT *zzds;

    int sq = xds == yds && xn == yn;

    assert(xn <= yn);  /* assume y >= x */
    assert(xn + yn <= zn);

    n = (yn + 2) / 3;
    assert(2*n < xn);

    wnc = 0;

    wnc += (u1n = n+1); /* BITSPERDIG*n+2 bits */
    wnc += (u2n = n+1); /* BITSPERDIG*n+1 bits */
    wnc += (u3n = n+1); /* BITSPERDIG*n+3 bits */
    wnc += (v1n = n+1); /* BITSPERDIG*n+2 bits */
    wnc += (v2n = n+1); /* BITSPERDIG*n+1 bits */
    wnc += (v3n = n+1); /* BITSPERDIG*n+3 bits */

    wnc += (t0n = 2*n); /* BITSPERDIG*2*n bits */
    wnc += (t1n = 2*n+2); /* BITSPERDIG*2*n+4 bits but bary_mul needs u1n+v1n */
    wnc += (t2n = 2*n+2); /* BITSPERDIG*2*n+2 bits but bary_mul needs u2n+v2n */
    wnc += (t3n = 2*n+2); /* BITSPERDIG*2*n+6 bits but bary_mul needs u3n+v3n */
    wnc += (t4n = 2*n); /* BITSPERDIG*2*n bits */

    wnc += (z1n = 2*n+1); /* BITSPERDIG*2*n+5 bits */
    wnc += (z2n = 2*n+1); /* BITSPERDIG*2*n+6 bits */
    wnc += (z3n = 2*n+1); /* BITSPERDIG*2*n+8 bits */

    if (wn < wnc) {
        wn = wnc * 3 / 2; /* Allocate working memory for whole recursion at once. */
        wds = ALLOCV_N(BDIGIT, work, wn);
    }

    u1ds = wds; wds += u1n;
    u2ds = wds; wds += u2n;
    u3ds = wds; wds += u3n;

    v1ds = wds; wds += v1n;
    v2ds = wds; wds += v2n;
    v3ds = wds; wds += v3n;

    t0ds = wds; wds += t0n;
    t1ds = wds; wds += t1n;
    t2ds = wds; wds += t2n;
    t3ds = wds; wds += t3n;
    t4ds = wds; wds += t4n;

    z1ds = wds; wds += z1n;
    z2ds = wds; wds += z2n;
    z3ds = wds; wds += z3n;

    wn -= wnc;

    zzds = u1ds;
    zzn = 6*n+1;

    x0n = n;
    x1n = n;
    x2n = xn - 2*n;
    x0ds = xds;
    x1ds = xds + n;
    x2ds = xds + 2*n;

    if (sq) {
        y0n = x0n;
        y1n = x1n;
        y2n = x2n;
        y0ds = x0ds;
        y1ds = x1ds;
        y2ds = x2ds;
    }
    else {
        y0n = n;
        y1n = n;
        y2n = yn - 2*n;
        y0ds = yds;
        y1ds = yds + n;
        y2ds = yds + 2*n;
    }

    /*
     * ref. http://en.wikipedia.org/wiki/Toom%E2%80%93Cook_multiplication
     *
     * x(b) = x0 * b^0 + x1 * b^1 + x2 * b^2
     * y(b) = y0 * b^0 + y1 * b^1 + y2 * b^2
     *
     * z(b) = x(b) * y(b)
     * z(b) = z0 * b^0 + z1 * b^1 + z2 * b^2 + z3 * b^3 + z4 * b^4
     * where:
     *   z0 = x0 * y0
     *   z1 = x0 * y1 + x1 * y0
     *   z2 = x0 * y2 + x1 * y1 + x2 * y0
     *   z3 = x1 * y2 + x2 * y1
     *   z4 = x2 * y2
     *
     * Toom3 method (a.k.a. Toom-Cook method):
     * (Step1) calculating 5 points z(b0), z(b1), z(b2), z(b3), z(b4),
     * where:
     *   b0 = 0, b1 = 1, b2 = -1, b3 = -2, b4 = inf,
     *   z(0)   = x(0)   * y(0)   = x0 * y0
     *   z(1)   = x(1)   * y(1)   = (x0 + x1 + x2) * (y0 + y1 + y2)
     *   z(-1)  = x(-1)  * y(-1)  = (x0 - x1 + x2) * (y0 - y1 + y2)
     *   z(-2)  = x(-2)  * y(-2)  = (x0 - 2 * (x1 - 2 * x2)) * (y0 - 2 * (y1 - 2 * y2))
     *   z(inf) = x(inf) * y(inf) = x2 * y2
     *
     * (Step2) interpolating z0, z1, z2, z3 and z4.
     *
     * (Step3) Substituting base value into b of the polynomial z(b),
     */

    /*
     * [Step1] calculating 5 points z(b0), z(b1), z(b2), z(b3), z(b4)
     */

    /* u1 <- x0 + x2 */
    bary_add(u1ds, u1n, x0ds, x0n, x2ds, x2n);
    u1p = 1;

    /* x(-1) : u2 <- u1 - x1 = x0 - x1 + x2 */
    if (bary_sub(u2ds, u2n, u1ds, u1n, x1ds, x1n)) {
        bary_2comp(u2ds, u2n);
        u2p = 0;
    }
    else {
        u2p = 1;
    }

    /* x(1) : u1 <- u1 + x1 = x0 + x1 + x2 */
    bary_add(u1ds, u1n, u1ds, u1n, x1ds, x1n);

    /* x(-2) : u3 <- 2 * (u2 + x2) - x0 = x0 - 2 * (x1 - 2 * x2) */
    u3p = 1;
    if (u2p) {
        bary_add(u3ds, u3n, u2ds, u2n, x2ds, x2n);
    }
    else if (bary_sub(u3ds, u3n, x2ds, x2n, u2ds, u2n)) {
        bary_2comp(u3ds, u3n);
        u3p = 0;
    }
    bary_small_lshift(u3ds, u3ds, u3n, 1);
    if (!u3p) {
        bary_add(u3ds, u3n, u3ds, u3n, x0ds, x0n);
    }
    else if (bary_sub(u3ds, u3n, u3ds, u3n, x0ds, x0n)) {
        bary_2comp(u3ds, u3n);
        u3p = 0;
    }

    if (sq) {
        v1n = u1n; v1ds = u1ds; v1p = u1p;
        v2n = u2n; v2ds = u2ds; v2p = u2p;
        v3n = u3n; v3ds = u3ds; v3p = u3p;
    }
    else {
	/* v1 <- y0 + y2 */
        bary_add(v1ds, v1n, y0ds, y0n, y2ds, y2n);
        v1p = 1;

	/* y(-1) : v2 <- v1 - y1 = y0 - y1 + y2 */
        v2p = 1;
        if (bary_sub(v2ds, v2n, v1ds, v1n, y1ds, y1n)) {
            bary_2comp(v2ds, v2n);
            v2p = 0;
        }

	/* y(1) : v1 <- v1 + y1 = y0 + y1 + y2 */
        bary_add(v1ds, v1n, v1ds, v1n, y1ds, y1n);

	/* y(-2) : v3 <- 2 * (v2 + y2) - y0 = y0 - 2 * (y1 - 2 * y2) */
        v3p = 1;
        if (v2p) {
            bary_add(v3ds, v3n, v2ds, v2n, y2ds, y2n);
        }
        else if (bary_sub(v3ds, v3n, y2ds, y2n, v2ds, v2n)) {
            bary_2comp(v3ds, v3n);
            v3p = 0;
        }
        bary_small_lshift(v3ds, v3ds, v3n, 1);
        if (!v3p) {
            bary_add(v3ds, v3n, v3ds, v3n, y0ds, y0n);
        }
        else if (bary_sub(v3ds, v3n, v3ds, v3n, y0ds, y0n)) {
            bary_2comp(v3ds, v3n);
            v3p = 0;
        }
    }

    /* z(0) : t0 <- x0 * y0 */
    bary_mul_toom3_start(t0ds, t0n, x0ds, x0n, y0ds, y0n, wds, wn);
    t0p = 1;

    /* z(1) : t1 <- u1 * v1 */
    bary_mul_toom3_start(t1ds, t1n, u1ds, u1n, v1ds, v1n, wds, wn);
    t1p = u1p == v1p;
    assert(t1ds[t1n-1] == 0);
    t1n--;

    /* z(-1) : t2 <- u2 * v2 */
    bary_mul_toom3_start(t2ds, t2n, u2ds, u2n, v2ds, v2n, wds, wn);
    t2p = u2p == v2p;
    assert(t2ds[t2n-1] == 0);
    t2n--;

    /* z(-2) : t3 <- u3 * v3 */
    bary_mul_toom3_start(t3ds, t3n, u3ds, u3n, v3ds, v3n, wds, wn);
    t3p = u3p == v3p;
    assert(t3ds[t3n-1] == 0);
    t3n--;

    /* z(inf) : t4 <- x2 * y2 */
    bary_mul_toom3_start(t4ds, t4n, x2ds, x2n, y2ds, y2n, wds, wn);
    t4p = 1;

    /*
     * [Step2] interpolating z0, z1, z2, z3 and z4.
     */

    /* z0 <- z(0) == t0 */
    z0n = t0n; z0ds = t0ds;

    /* z4 <- z(inf) == t4 */
    z4n = t4n; z4ds = t4ds;

    /* z3 <- (z(-2) - z(1)) / 3 == (t3 - t1) / 3 */
    if (t3p == t1p) {
        z3p = t3p;
        if (bary_sub(z3ds, z3n, t3ds, t3n, t1ds, t1n)) {
            bary_2comp(z3ds, z3n);
            z3p = !z3p;
        }
    }
    else {
        z3p = t3p;
        bary_add(z3ds, z3n, t3ds, t3n, t1ds, t1n);
    }
    bigdivrem_single(z3ds, z3ds, z3n, 3);

    /* z1 <- (z(1) - z(-1)) / 2 == (t1 - t2) / 2 */
    if (t1p == t2p) {
        z1p = t1p;
        if (bary_sub(z1ds, z1n, t1ds, t1n, t2ds, t2n)) {
            bary_2comp(z1ds, z1n);
            z1p = !z1p;
        }
    }
    else {
        z1p = t1p;
        bary_add(z1ds, z1n, t1ds, t1n, t2ds, t2n);
    }
    bary_small_rshift(z1ds, z1ds, z1n, 1, 0);

    /* z2 <- z(-1) - z(0) == t2 - t0 */
    if (t2p == t0p) {
        z2p = t2p;
        if (bary_sub(z2ds, z2n, t2ds, t2n, t0ds, t0n)) {
            bary_2comp(z2ds, z2n);
            z2p = !z2p;
        }
    }
    else {
        z2p = t2p;
        bary_add(z2ds, z2n, t2ds, t2n, t0ds, t0n);
    }

    /* z3 <- (z2 - z3) / 2 + 2 * z(inf) == (z2 - z3) / 2 + 2 * t4 */
    if (z2p == z3p) {
        z3p = z2p;
        if (bary_sub(z3ds, z3n, z2ds, z2n, z3ds, z3n)) {
            bary_2comp(z3ds, z3n);
            z3p = !z3p;
        }
    }
    else {
        z3p = z2p;
        bary_add(z3ds, z3n, z2ds, z2n, z3ds, z3n);
    }
    bary_small_rshift(z3ds, z3ds, z3n, 1, 0);
    if (z3p == t4p) {
        bary_muladd_1xN(z3ds, z3n, 2, t4ds, t4n);
    }
    else {
        if (bary_mulsub_1xN(z3ds, z3n, 2, t4ds, t4n)) {
            bary_2comp(z3ds, z3n);
            z3p = !z3p;
        }
    }

    /* z2 <- z2 + z1 - z(inf) == z2 + z1 - t4 */
    if (z2p == z1p) {
        bary_add(z2ds, z2n, z2ds, z2n, z1ds, z1n);
    }
    else {
        if (bary_sub(z2ds, z2n, z2ds, z2n, z1ds, z1n)) {
            bary_2comp(z2ds, z2n);
            z2p = !z2p;
        }
    }

    if (z2p == t4p) {
        if (bary_sub(z2ds, z2n, z2ds, z2n, t4ds, t4n)) {
            bary_2comp(z2ds, z2n);
            z2p = !z2p;
        }
    }
    else {
        bary_add(z2ds, z2n, z2ds, z2n, t4ds, t4n);
    }

    /* z1 <- z1 - z3 */
    if (z1p == z3p) {
        if (bary_sub(z1ds, z1n, z1ds, z1n, z3ds, z3n)) {
            bary_2comp(z1ds, z1n);
            z1p = !z1p;
        }
    }
    else {
        bary_add(z1ds, z1n, z1ds, z1n, z3ds, z3n);
    }

    /*
     * [Step3] Substituting base value into b of the polynomial z(b),
     */

    MEMCPY(zzds, z0ds, BDIGIT, z0n);
    BDIGITS_ZERO(zzds + z0n, 4*n - z0n);
    MEMCPY(zzds + 4*n, z4ds, BDIGIT, z4n);
    BDIGITS_ZERO(zzds + 4*n + z4n, zzn - (4*n + z4n));
    if (z1p)
        bary_add(zzds +   n, zzn -   n, zzds +   n, zzn -   n, z1ds, z1n);
    else
        bary_sub(zzds +   n, zzn -   n, zzds +   n, zzn -   n, z1ds, z1n);
    if (z2p)
        bary_add(zzds + 2*n, zzn - 2*n, zzds + 2*n, zzn - 2*n, z2ds, z2n);
    else
        bary_sub(zzds + 2*n, zzn - 2*n, zzds + 2*n, zzn - 2*n, z2ds, z2n);
    if (z3p)
        bary_add(zzds + 3*n, zzn - 3*n, zzds + 3*n, zzn - 3*n, z3ds, z3n);
    else
        bary_sub(zzds + 3*n, zzn - 3*n, zzds + 3*n, zzn - 3*n, z3ds, z3n);

    BARY_TRUNC(zzds, zzn);
    MEMCPY(zds, zzds, BDIGIT, zzn);
    BDIGITS_ZERO(zds + zzn, zn - zzn);

    if (work)
        ALLOCV_END(work);
}

VALUE
rb_big_mul_toom3(VALUE x, VALUE y)
{
    size_t xn = BIGNUM_LEN(x), yn = BIGNUM_LEN(y), zn = xn + yn;
    VALUE z = bignew(zn, BIGNUM_SIGN(x)==BIGNUM_SIGN(y));
    if (xn > yn || yn < 3 || !TOOM3_BALANCED(xn,yn))
        rb_raise(rb_eArgError, "unexpected bignum length for toom3");
    bary_mul_toom3(BDIGITS(z), zn, BDIGITS(x), xn, BDIGITS(y), yn, NULL, 0);
    RB_GC_GUARD(x);
    RB_GC_GUARD(y);
    return z;
}

#ifdef USE_GMP
static void
bary_mul_gmp(BDIGIT *zds, size_t zn, const BDIGIT *xds, size_t xn, const BDIGIT *yds, size_t yn)
{
    const size_t nails = (sizeof(BDIGIT)-SIZEOF_BDIGIT)*CHAR_BIT;
    mpz_t x, y, z;
    size_t count;

    assert(xn + yn <= zn);

    mpz_init(x);
    mpz_init(y);
    mpz_init(z);
    mpz_import(x, xn, -1, sizeof(BDIGIT), 0, nails, xds);
    if (xds == yds && xn == yn) {
        mpz_mul(z, x, x);
    }
    else {
        mpz_import(y, yn, -1, sizeof(BDIGIT), 0, nails, yds);
        mpz_mul(z, x, y);
    }
    mpz_export(zds, &count, -1, sizeof(BDIGIT), 0, nails, z);
    BDIGITS_ZERO(zds+count, zn-count);
    mpz_clear(x);
    mpz_clear(y);
    mpz_clear(z);
}

VALUE
rb_big_mul_gmp(VALUE x, VALUE y)
{
    size_t xn = BIGNUM_LEN(x), yn = BIGNUM_LEN(y), zn = xn + yn;
    VALUE z = bignew(zn, BIGNUM_SIGN(x)==BIGNUM_SIGN(y));
    bary_mul_gmp(BDIGITS(z), zn, BDIGITS(x), xn, BDIGITS(y), yn);
    RB_GC_GUARD(x);
    RB_GC_GUARD(y);
    return z;
}
#endif

static void
bary_short_mul(BDIGIT *zds, size_t zn, const BDIGIT *xds, size_t xn, const BDIGIT *yds, size_t yn)
{
    assert(xn + yn <= zn);

    if (xn == 1 && yn == 1) {
        bary_mul_single(zds, zn, xds[0], yds[0]);
    }
    else {
        bary_mul_normal(zds, zn, xds, xn, yds, yn);
        rb_thread_check_ints();
    }
}

/* determine whether a bignum is sparse or not by random sampling */
static inline int
bary_sparse_p(const BDIGIT *ds, size_t n)
{
    long c = 0;

    if (          ds[rb_genrand_ulong_limited(n / 2) + n / 4]) c++;
    if (c <= 1 && ds[rb_genrand_ulong_limited(n / 2) + n / 4]) c++;
    if (c <= 1 && ds[rb_genrand_ulong_limited(n / 2) + n / 4]) c++;

    return (c <= 1) ? 1 : 0;
}

static int
bary_mul_precheck(BDIGIT **zdsp, size_t *znp, const BDIGIT **xdsp, size_t *xnp, const BDIGIT **ydsp, size_t *ynp)
{
    size_t nlsz; /* number of least significant zero BDIGITs */

    BDIGIT *zds = *zdsp;
    size_t zn = *znp;
    const BDIGIT *xds = *xdsp;
    size_t xn = *xnp;
    const BDIGIT *yds = *ydsp;
    size_t yn = *ynp;

    assert(xn + yn <= zn);

    nlsz = 0;

    while (0 < xn) {
        if (xds[xn-1] == 0) {
            xn--;
        }
        else {
            do {
                if (xds[0] != 0)
                    break;
                xds++;
                xn--;
                nlsz++;
            } while (0 < xn);
            break;
        }
    }

    while (0 < yn) {
        if (yds[yn-1] == 0) {
            yn--;
        }
        else {
            do {
                if (yds[0] != 0)
                    break;
                yds++;
                yn--;
                nlsz++;
            } while (0 < yn);
            break;
        }
    }

    if (nlsz) {
        BDIGITS_ZERO(zds, nlsz);
        zds += nlsz;
        zn -= nlsz;
    }

    /* make sure that y is longer than x */
    if (xn > yn) {
        const BDIGIT *tds;
        size_t tn;
	tds = xds; xds = yds; yds = tds;
	tn = xn; xn = yn; yn = tn;
    }
    assert(xn <= yn);

    if (xn <= 1) {
        if (xn == 0) {
            BDIGITS_ZERO(zds, zn);
            return 1;
        }

        if (xds[0] == 1) {
            MEMCPY(zds, yds, BDIGIT, yn);
            BDIGITS_ZERO(zds+yn, zn-yn);
            return 1;
        }
        if (POW2_P(xds[0])) {
            zds[yn] = bary_small_lshift(zds, yds, yn, bit_length(xds[0])-1);
            BDIGITS_ZERO(zds+yn+1, zn-yn-1);
            return 1;
        }
        if (yn == 1 && yds[0] == 1) {
            zds[0] = xds[0];
            BDIGITS_ZERO(zds+1, zn-1);
            return 1;
        }
        bary_mul_normal(zds, zn, xds, xn, yds, yn);
        return 1;
    }

    *zdsp = zds;
    *znp = zn;
    *xdsp = xds;
    *xnp = xn;
    *ydsp = yds;
    *ynp = yn;

    return 0;
}

static void
bary_mul_karatsuba_branch(BDIGIT *zds, size_t zn, const BDIGIT *xds, size_t xn, const BDIGIT *yds, size_t yn, BDIGIT *wds, size_t wn)
{
    /* normal multiplication when x is small */
    if (xn < KARATSUBA_MUL_DIGITS) {
      normal:
        if (xds == yds && xn == yn)
            bary_sq_fast(zds, zn, xds, xn);
        else
            bary_short_mul(zds, zn, xds, xn, yds, yn);
        return;
    }

    /* normal multiplication when x or y is a sparse bignum */
    if (bary_sparse_p(xds, xn)) goto normal;
    if (bary_sparse_p(yds, yn)) {
        bary_short_mul(zds, zn, yds, yn, xds, xn);
        return;
    }

    /* balance multiplication by slicing y when x is much smaller than y */
    if (!KARATSUBA_BALANCED(xn, yn)) {
        bary_mul_balance_with_mulfunc(zds, zn, xds, xn, yds, yn, wds, wn, bary_mul_karatsuba_start);
        return;
    }

    /* multiplication by karatsuba method */
    bary_mul_karatsuba(zds, zn, xds, xn, yds, yn, wds, wn);
}

static void
bary_mul_karatsuba_start(BDIGIT *zds, size_t zn, const BDIGIT *xds, size_t xn, const BDIGIT *yds, size_t yn, BDIGIT *wds, size_t wn)
{
    if (bary_mul_precheck(&zds, &zn, &xds, &xn, &yds, &yn))
        return;

    bary_mul_karatsuba_branch(zds, zn, xds, xn, yds, yn, wds, wn);
}

static void
bary_mul_toom3_branch(BDIGIT *zds, size_t zn, const BDIGIT *xds, size_t xn, const BDIGIT *yds, size_t yn, BDIGIT *wds, size_t wn)
{
    if (xn < TOOM3_MUL_DIGITS) {
        bary_mul_karatsuba_branch(zds, zn, xds, xn, yds, yn, wds, wn);
        return;
    }

    if (!TOOM3_BALANCED(xn, yn)) {
        bary_mul_balance_with_mulfunc(zds, zn, xds, xn, yds, yn, wds, wn, bary_mul_toom3_start);
        return;
    }

    bary_mul_toom3(zds, zn, xds, xn, yds, yn, wds, wn);
}

static void
bary_mul_toom3_start(BDIGIT *zds, size_t zn, const BDIGIT *xds, size_t xn, const BDIGIT *yds, size_t yn, BDIGIT *wds, size_t wn)
{
    if (bary_mul_precheck(&zds, &zn, &xds, &xn, &yds, &yn))
        return;

    bary_mul_toom3_branch(zds, zn, xds, xn, yds, yn, wds, wn);
}

static void
bary_mul(BDIGIT *zds, size_t zn, const BDIGIT *xds, size_t xn, const BDIGIT *yds, size_t yn)
{
    if (xn <= yn) {
        if (xn < NAIVE_MUL_DIGITS) {
            if (xds == yds && xn == yn)
                bary_sq_fast(zds, zn, xds, xn);
            else
                bary_short_mul(zds, zn, xds, xn, yds, yn);
            return;
        }
    }
    else {
        if (yn < NAIVE_MUL_DIGITS) {
            bary_short_mul(zds, zn, yds, yn, xds, xn);
            return;
        }
    }

#ifdef USE_GMP
    bary_mul_gmp(zds, zn, xds, xn, yds, yn);
#else
    bary_mul_toom3_start(zds, zn, xds, xn, yds, yn, NULL, 0);
#endif
}

struct big_div_struct {
    size_t yn, zn;
    BDIGIT *yds, *zds;
    volatile VALUE stop;
};

static void *
bigdivrem1(void *ptr)
{
    struct big_div_struct *bds = (struct big_div_struct*)ptr;
    size_t yn = bds->yn;
    size_t zn = bds->zn;
    BDIGIT *yds = bds->yds, *zds = bds->zds;
    BDIGIT_DBL_SIGNED num;
    BDIGIT q;

    do {
	if (bds->stop) {
	    bds->zn = zn;
	    return 0;
        }
	if (zds[zn-1] == yds[yn-1]) q = BDIGMAX;
	else q = (BDIGIT)((BIGUP(zds[zn-1]) + zds[zn-2])/yds[yn-1]);
	if (q) {
            num = bigdivrem_mulsub(zds+zn-(yn+1), yn+1,
                                   q,
                                   yds, yn);
	    while (num) { /* "add back" required */
		q--;
                num = bary_add(zds+zn-(yn+1), yn,
                               zds+zn-(yn+1), yn,
                               yds, yn);
                num--;
	    }
	}
        zn--;
	zds[zn] = q;
    } while (zn > yn);
    return 0;
}

static void
rb_big_stop(void *ptr)
{
    struct big_div_struct *bds = ptr;
    bds->stop = Qtrue;
}

static BDIGIT
bigdivrem_single1(BDIGIT *qds, const BDIGIT *xds, size_t xn, BDIGIT x_higher_bdigit, BDIGIT y)
{
    assert(0 < xn);
    assert(x_higher_bdigit < y);
    if (POW2_P(y)) {
        BDIGIT r;
        r = xds[0] & (y-1);
        bary_small_rshift(qds, xds, xn, bit_length(y)-1, x_higher_bdigit);
        return r;
    }
    else {
        size_t i;
        BDIGIT_DBL t2;
        t2 = x_higher_bdigit;
        i = xn;
        while (i--) {
            t2 = BIGUP(t2) + xds[i];
            qds[i] = (BDIGIT)(t2 / y);
            t2 %= y;
        }
        return (BDIGIT)t2;
    }
}

static BDIGIT
bigdivrem_single(BDIGIT *qds, const BDIGIT *xds, size_t xn, BDIGIT y)
{
    return bigdivrem_single1(qds, xds, xn, 0, y);
}

static void
bigdivrem_restoring(BDIGIT *zds, size_t zn, BDIGIT *yds, size_t yn)
{
    struct big_div_struct bds;
    size_t ynzero;

    assert(yn < zn);
    assert(BDIGIT_MSB(yds[yn-1]));
    assert(zds[zn-1] < yds[yn-1]);

    for (ynzero = 0; !yds[ynzero]; ynzero++);

    if (ynzero+1 == yn) {
        BDIGIT r;
        r = bigdivrem_single1(zds+yn, zds+ynzero, zn-yn, zds[zn-1], yds[ynzero]);
        zds[ynzero] = r;
        return;
    }

    bds.yn = yn - ynzero;
    bds.zds = zds + ynzero;
    bds.yds = yds + ynzero;
    bds.stop = Qfalse;
    bds.zn = zn - ynzero;
    if (bds.zn > 10000 || bds.yn > 10000) {
      retry:
	bds.stop = Qfalse;
	rb_thread_call_without_gvl(bigdivrem1, &bds, rb_big_stop, &bds);

	if (bds.stop == Qtrue) {
	    /* execute trap handler, but exception was not raised. */
	    goto retry;
	}
    }
    else {
	bigdivrem1(&bds);
    }
}

static void
bary_divmod_normal(BDIGIT *qds, size_t qn, BDIGIT *rds, size_t rn, const BDIGIT *xds, size_t xn, const BDIGIT *yds, size_t yn)
{
    int shift;
    BDIGIT *zds, *yyds;
    size_t zn;
    VALUE tmpyz = 0;

    assert(yn < xn || (xn == yn && yds[yn - 1] <= xds[xn - 1]));
    assert(qds ? (xn - yn + 1) <= qn : 1);
    assert(rds ? yn <= rn : 1);

    zn = xn + BIGDIVREM_EXTRA_WORDS;

    shift = nlz(yds[yn-1]);
    if (shift) {
        int alloc_y = !rds;
        int alloc_z = !qds || qn < zn;
        if (alloc_y && alloc_z) {
            yyds = ALLOCV_N(BDIGIT, tmpyz, yn+zn);
            zds = yyds + yn;
        }
        else {
            yyds = alloc_y ? ALLOCV_N(BDIGIT, tmpyz, yn) : rds;
            zds = alloc_z ? ALLOCV_N(BDIGIT, tmpyz, zn) : qds;
        }
        zds[xn] = bary_small_lshift(zds, xds, xn, shift);
        bary_small_lshift(yyds, yds, yn, shift);
    }
    else {
        if (qds && zn <= qn)
            zds = qds;
        else
            zds = ALLOCV_N(BDIGIT, tmpyz, zn);
        MEMCPY(zds, xds, BDIGIT, xn);
        zds[xn] = 0;
        /* bigdivrem_restoring will not modify y.
         * So use yds directly.  */
        yyds = (BDIGIT *)yds;
    }

    bigdivrem_restoring(zds, zn, yyds, yn);

    if (rds) {
        if (shift)
            bary_small_rshift(rds, zds, yn, shift, 0);
        else
            MEMCPY(rds, zds, BDIGIT, yn);
        BDIGITS_ZERO(rds+yn, rn-yn);
    }

    if (qds) {
        size_t j = zn - yn;
        MEMMOVE(qds, zds+yn, BDIGIT, j);
        BDIGITS_ZERO(qds+j, qn-j);
    }

    if (tmpyz)
        ALLOCV_END(tmpyz);
}

VALUE
rb_big_divrem_normal(VALUE x, VALUE y)
{
    size_t xn = BIGNUM_LEN(x), yn = BIGNUM_LEN(y), qn, rn;
    BDIGIT *xds = BDIGITS(x), *yds = BDIGITS(y), *qds, *rds;
    VALUE q, r;

    BARY_TRUNC(yds, yn);
    if (yn == 0)
        rb_num_zerodiv();
    BARY_TRUNC(xds, xn);

    if (xn < yn || (xn == yn && xds[xn - 1] < yds[yn - 1]))
        return rb_assoc_new(LONG2FIX(0), x);

    qn = xn + BIGDIVREM_EXTRA_WORDS;
    q = bignew(qn, BIGNUM_SIGN(x)==BIGNUM_SIGN(y));
    qds = BDIGITS(q);

    rn = yn;
    r = bignew(rn, BIGNUM_SIGN(x));
    rds = BDIGITS(r);

    bary_divmod_normal(qds, qn, rds, rn, xds, xn, yds, yn);

    bigtrunc(q);
    bigtrunc(r);

    RB_GC_GUARD(x);
    RB_GC_GUARD(y);

    return rb_assoc_new(q, r);
}

#ifdef USE_GMP
static void
bary_divmod_gmp(BDIGIT *qds, size_t qn, BDIGIT *rds, size_t rn, const BDIGIT *xds, size_t xn, const BDIGIT *yds, size_t yn)
{
    const size_t nails = (sizeof(BDIGIT)-SIZEOF_BDIGIT)*CHAR_BIT;
    mpz_t x, y, q, r;
    size_t count;

    assert(yn < xn || (xn == yn && yds[yn - 1] <= xds[xn - 1]));
    assert(qds ? (xn - yn + 1) <= qn : 1);
    assert(rds ? yn <= rn : 1);
    assert(qds || rds);

    mpz_init(x);
    mpz_init(y);
    if (qds) mpz_init(q);
    if (rds) mpz_init(r);

    mpz_import(x, xn, -1, sizeof(BDIGIT), 0, nails, xds);
    mpz_import(y, yn, -1, sizeof(BDIGIT), 0, nails, yds);

    if (!rds) {
        mpz_fdiv_q(q, x, y);
    }
    else if (!qds) {
        mpz_fdiv_r(r, x, y);
    }
    else {
        mpz_fdiv_qr(q, r, x, y);
    }

    mpz_clear(x);
    mpz_clear(y);

    if (qds) {
        mpz_export(qds, &count, -1, sizeof(BDIGIT), 0, nails, q);
        BDIGITS_ZERO(qds+count, qn-count);
        mpz_clear(q);
    }

    if (rds) {
        mpz_export(rds, &count, -1, sizeof(BDIGIT), 0, nails, r);
        BDIGITS_ZERO(rds+count, rn-count);
        mpz_clear(r);
    }
}

VALUE
rb_big_divrem_gmp(VALUE x, VALUE y)
{
    size_t xn = BIGNUM_LEN(x), yn = BIGNUM_LEN(y), qn, rn;
    BDIGIT *xds = BDIGITS(x), *yds = BDIGITS(y), *qds, *rds;
    VALUE q, r;

    BARY_TRUNC(yds, yn);
    if (yn == 0)
        rb_num_zerodiv();
    BARY_TRUNC(xds, xn);

    if (xn < yn || (xn == yn && xds[xn - 1] < yds[yn - 1]))
        return rb_assoc_new(LONG2FIX(0), x);

    qn = xn - yn + 1;
    q = bignew(qn, BIGNUM_SIGN(x)==BIGNUM_SIGN(y));
    qds = BDIGITS(q);

    rn = yn;
    r = bignew(rn, BIGNUM_SIGN(x));
    rds = BDIGITS(r);

    bary_divmod_gmp(qds, qn, rds, rn, xds, xn, yds, yn);

    bigtrunc(q);
    bigtrunc(r);

    RB_GC_GUARD(x);
    RB_GC_GUARD(y);

    return rb_assoc_new(q, r);
}
#endif

static void
bary_divmod_branch(BDIGIT *qds, size_t qn, BDIGIT *rds, size_t rn, const BDIGIT *xds, size_t xn, const BDIGIT *yds, size_t yn)
{
#ifdef USE_GMP
    if (GMP_DIV_DIGITS < xn) {
        bary_divmod_gmp(qds, qn, rds, rn, xds, xn, yds, yn);
        return;
    }
#endif
    bary_divmod_normal(qds, qn, rds, rn, xds, xn, yds, yn);
}

static void
bary_divmod(BDIGIT *qds, size_t qn, BDIGIT *rds, size_t rn, const BDIGIT *xds, size_t xn, const BDIGIT *yds, size_t yn)
{
    assert(xn <= qn);
    assert(yn <= rn);

    BARY_TRUNC(yds, yn);
    if (yn == 0)
        rb_num_zerodiv();

    BARY_TRUNC(xds, xn);
    if (xn == 0) {
        BDIGITS_ZERO(qds, qn);
        BDIGITS_ZERO(rds, rn);
        return;
    }

    if (xn < yn || (xn == yn && xds[xn - 1] < yds[yn - 1])) {
        MEMCPY(rds, xds, BDIGIT, xn);
        BDIGITS_ZERO(rds+xn, rn-xn);
        BDIGITS_ZERO(qds, qn);
    }
    else if (yn == 1) {
        MEMCPY(qds, xds, BDIGIT, xn);
        BDIGITS_ZERO(qds+xn, qn-xn);
        rds[0] = bigdivrem_single(qds, xds, xn, yds[0]);
        BDIGITS_ZERO(rds+1, rn-1);
    }
    else if (xn == 2 && yn == 2) {
        BDIGIT_DBL x = bary2bdigitdbl(xds, 2);
        BDIGIT_DBL y = bary2bdigitdbl(yds, 2);
        BDIGIT_DBL q = x / y;
        BDIGIT_DBL r = x % y;
        qds[0] = BIGLO(q);
        qds[1] = BIGLO(BIGDN(q));
        BDIGITS_ZERO(qds+2, qn-2);
        rds[0] = BIGLO(r);
        rds[1] = BIGLO(BIGDN(r));
        BDIGITS_ZERO(rds+2, rn-2);
    }
    else {
        bary_divmod_branch(qds, qn, rds, rn, xds, xn, yds, yn);
    }
}


#define BIGNUM_DEBUG 0
#if BIGNUM_DEBUG
#define ON_DEBUG(x) do { x; } while (0)
static void
dump_bignum(VALUE x)
{
    long i;
    printf("%c0x0", BIGNUM_SIGN(x) ? '+' : '-');
    for (i = BIGNUM_LEN(x); i--; ) {
        printf("_%0*"PRIxBDIGIT, SIZEOF_BDIGIT*2, BDIGITS(x)[i]);
    }
    printf(", len=%"PRIuSIZE, BIGNUM_LEN(x));
    puts("");
}

static VALUE
rb_big_dump(VALUE x)
{
    dump_bignum(x);
    return x;
}
#else
#define ON_DEBUG(x)
#endif

static int
bigzero_p(VALUE x)
{
    return bary_zero_p(BDIGITS(x), BIGNUM_LEN(x));
}

int
rb_bigzero_p(VALUE x)
{
    return BIGZEROP(x);
}

int
rb_cmpint(VALUE val, VALUE a, VALUE b)
{
    if (NIL_P(val)) {
	rb_cmperr(a, b);
    }
    if (FIXNUM_P(val)) {
        long l = FIX2LONG(val);
        if (l > 0) return 1;
        if (l < 0) return -1;
        return 0;
    }
    if (RB_BIGNUM_TYPE_P(val)) {
	if (BIGZEROP(val)) return 0;
	if (BIGNUM_SIGN(val)) return 1;
	return -1;
    }
    if (RTEST(rb_funcall(val, '>', 1, INT2FIX(0)))) return 1;
    if (RTEST(rb_funcall(val, '<', 1, INT2FIX(0)))) return -1;
    return 0;
}

#define BIGNUM_SET_LEN(b,l) \
    ((RBASIC(b)->flags & BIGNUM_EMBED_FLAG) ? \
     (void)(RBASIC(b)->flags = \
	    (RBASIC(b)->flags & ~BIGNUM_EMBED_LEN_MASK) | \
	    ((l) << BIGNUM_EMBED_LEN_SHIFT)) : \
     (void)(RBIGNUM(b)->as.heap.len = (l)))

static void
rb_big_realloc(VALUE big, size_t len)
{
    BDIGIT *ds;
    if (RBASIC(big)->flags & BIGNUM_EMBED_FLAG) {
	if (BIGNUM_EMBED_LEN_MAX < len) {
	    ds = ALLOC_N(BDIGIT, len);
	    MEMCPY(ds, RBIGNUM(big)->as.ary, BDIGIT, BIGNUM_EMBED_LEN_MAX);
	    RBIGNUM(big)->as.heap.len = BIGNUM_LEN(big);
	    RBIGNUM(big)->as.heap.digits = ds;
	    RBASIC(big)->flags &= ~BIGNUM_EMBED_FLAG;
	}
    }
    else {
	if (len <= BIGNUM_EMBED_LEN_MAX) {
	    ds = RBIGNUM(big)->as.heap.digits;
	    RBASIC(big)->flags |= BIGNUM_EMBED_FLAG;
	    BIGNUM_SET_LEN(big, len);
            (void)VALGRIND_MAKE_MEM_UNDEFINED((void*)RBIGNUM(big)->as.ary, sizeof(RBIGNUM(big)->as.ary));
	    if (ds) {
		MEMCPY(RBIGNUM(big)->as.ary, ds, BDIGIT, len);
		xfree(ds);
	    }
	}
	else {
	    if (BIGNUM_LEN(big) == 0) {
		RBIGNUM(big)->as.heap.digits = ALLOC_N(BDIGIT, len);
	    }
	    else {
		REALLOC_N(RBIGNUM(big)->as.heap.digits, BDIGIT, len);
	    }
	}
    }
}

void
rb_big_resize(VALUE big, size_t len)
{
    rb_big_realloc(big, len);
    BIGNUM_SET_LEN(big, len);
}

static VALUE
bignew_1(VALUE klass, size_t len, int sign)
{
    NEWOBJ_OF(big, struct RBignum, klass, T_BIGNUM | (RGENGC_WB_PROTECTED_BIGNUM ? FL_WB_PROTECTED : 0));
    BIGNUM_SET_SIGN(big, sign);
    if (len <= BIGNUM_EMBED_LEN_MAX) {
	RBASIC(big)->flags |= BIGNUM_EMBED_FLAG;
	BIGNUM_SET_LEN(big, len);
        (void)VALGRIND_MAKE_MEM_UNDEFINED((void*)RBIGNUM(big)->as.ary, sizeof(RBIGNUM(big)->as.ary));
    }
    else {
	RBIGNUM(big)->as.heap.digits = ALLOC_N(BDIGIT, len);
	RBIGNUM(big)->as.heap.len = len;
    }
    OBJ_FREEZE(big);
    return (VALUE)big;
}

VALUE
rb_big_new(size_t len, int sign)
{
    return bignew(len, sign != 0);
}

VALUE
rb_big_clone(VALUE x)
{
    size_t len = BIGNUM_LEN(x);
    VALUE z = bignew_1(CLASS_OF(x), len, BIGNUM_SIGN(x));

    MEMCPY(BDIGITS(z), BDIGITS(x), BDIGIT, len);
    return z;
}

static void
big_extend_carry(VALUE x)
{
    rb_big_resize(x, BIGNUM_LEN(x)+1);
    BDIGITS(x)[BIGNUM_LEN(x)-1] = 1;
}

/* modify a bignum by 2's complement */
static void
get2comp(VALUE x)
{
    long i = BIGNUM_LEN(x);
    BDIGIT *ds = BDIGITS(x);

    if (bary_2comp(ds, i)) {
        big_extend_carry(x);
    }
}

void
rb_big_2comp(VALUE x)			/* get 2's complement */
{
    get2comp(x);
}

static BDIGIT
abs2twocomp(VALUE *xp, long *n_ret)
{
    VALUE x = *xp;
    long n = BIGNUM_LEN(x);
    BDIGIT *ds = BDIGITS(x);
    BDIGIT hibits = 0;

    BARY_TRUNC(ds, n);

    if (n != 0 && BIGNUM_NEGATIVE_P(x)) {
        VALUE z = bignew_1(CLASS_OF(x), n, 0);
        MEMCPY(BDIGITS(z), ds, BDIGIT, n);
        bary_2comp(BDIGITS(z), n);
        hibits = BDIGMAX;
	*xp = z;
    }
    *n_ret = n;
    return hibits;
}

static void
twocomp2abs_bang(VALUE x, int hibits)
{
    BIGNUM_SET_SIGN(x, !hibits);
    if (hibits) {
        get2comp(x);
    }
}

static inline VALUE
bigtrunc(VALUE x)
{
    size_t len = BIGNUM_LEN(x);
    BDIGIT *ds = BDIGITS(x);

    if (len == 0) return x;
    while (--len && !ds[len]);
    if (BIGNUM_LEN(x) > len+1) {
	rb_big_resize(x, len+1);
    }
    return x;
}

static inline VALUE
bigfixize(VALUE x)
{
    size_t n = BIGNUM_LEN(x);
    BDIGIT *ds = BDIGITS(x);
#if SIZEOF_BDIGIT < SIZEOF_LONG
    unsigned long u;
#else
    BDIGIT u;
#endif

    BARY_TRUNC(ds, n);

    if (n == 0) return INT2FIX(0);

#if SIZEOF_BDIGIT < SIZEOF_LONG
    if (sizeof(long)/SIZEOF_BDIGIT < n)
        goto return_big;
    else {
        int i = (int)n;
        u = 0;
        while (i--) {
            u = (unsigned long)(BIGUP(u) + ds[i]);
        }
    }
#else /* SIZEOF_BDIGIT >= SIZEOF_LONG */
    if (1 < n)
        goto return_big;
    else
        u = ds[0];
#endif

    if (BIGNUM_POSITIVE_P(x)) {
        if (POSFIXABLE(u)) return LONG2FIX((long)u);
    }
    else {
        if (u <= -FIXNUM_MIN) return LONG2FIX(-(long)u);
    }

  return_big:
    rb_big_resize(x, n);
    return x;
}

static VALUE
bignorm(VALUE x)
{
    if (RB_BIGNUM_TYPE_P(x)) {
	x = bigfixize(x);
    }
    return x;
}

VALUE
rb_big_norm(VALUE x)
{
    return bignorm(x);
}

VALUE
rb_uint2big(uintptr_t n)
{
    long i;
    VALUE big = bignew(bdigit_roomof(SIZEOF_VALUE), 1);
    BDIGIT *digits = BDIGITS(big);

#if SIZEOF_BDIGIT >= SIZEOF_VALUE
    digits[0] = n;
#else
    for (i = 0; i < bdigit_roomof(SIZEOF_VALUE); i++) {
	digits[i] = BIGLO(n);
	n = BIGDN(n);
    }
#endif

    i = bdigit_roomof(SIZEOF_VALUE);
    while (--i && !digits[i]) ;
    BIGNUM_SET_LEN(big, i+1);
    return big;
}

VALUE
rb_int2big(intptr_t n)
{
    long neg = 0;
    VALUE u;
    VALUE big;

    if (n < 0) {
        u = 1 + (VALUE)(-(n + 1)); /* u = -n avoiding overflow */
	neg = 1;
    }
    else {
        u = n;
    }
    big = rb_uint2big(u);
    if (neg) {
	BIGNUM_SET_NEGATIVE_SIGN(big);
    }
    return big;
}

VALUE
rb_uint2inum(uintptr_t n)
{
    if (POSFIXABLE(n)) return LONG2FIX(n);
    return rb_uint2big(n);
}

VALUE
rb_int2inum(intptr_t n)
{
    if (FIXABLE(n)) return LONG2FIX(n);
    return rb_int2big(n);
}

void
rb_big_pack(VALUE val, unsigned long *buf, long num_longs)
{
    rb_integer_pack(val, buf, num_longs, sizeof(long), 0,
            INTEGER_PACK_LSWORD_FIRST|INTEGER_PACK_NATIVE_BYTE_ORDER|
            INTEGER_PACK_2COMP);
}

VALUE
rb_big_unpack(unsigned long *buf, long num_longs)
{
    return rb_integer_unpack(buf, num_longs, sizeof(long), 0,
            INTEGER_PACK_LSWORD_FIRST|INTEGER_PACK_NATIVE_BYTE_ORDER|
            INTEGER_PACK_2COMP);
}

/*
 * Calculate the number of bytes to be required to represent
 * the absolute value of the integer given as _val_.
 *
 * [val] an integer.
 * [nlz_bits_ret] number of leading zero bits in the most significant byte is returned if not NULL.
 *
 * This function returns ((val_numbits * CHAR_BIT + CHAR_BIT - 1) / CHAR_BIT)
 * where val_numbits is the number of bits of abs(val).
 * This function should not overflow.
 *
 * If nlz_bits_ret is not NULL,
 * (return_value * CHAR_BIT - val_numbits) is stored in *nlz_bits_ret.
 * In this case, 0 <= *nlz_bits_ret < CHAR_BIT.
 *
 */
size_t
rb_absint_size(VALUE val, int *nlz_bits_ret)
{
    BDIGIT *dp;
    BDIGIT *de;
    BDIGIT fixbuf[bdigit_roomof(sizeof(long))];

    int num_leading_zeros;

    val = rb_to_int(val);

    if (FIXNUM_P(val)) {
        long v = FIX2LONG(val);
        if (v < 0) {
            v = -v;
        }
#if SIZEOF_BDIGIT >= SIZEOF_LONG
        fixbuf[0] = v;
#else
        {
            int i;
            for (i = 0; i < numberof(fixbuf); i++) {
                fixbuf[i] = BIGLO(v);
                v = BIGDN(v);
            }
        }
#endif
        dp = fixbuf;
        de = fixbuf + numberof(fixbuf);
    }
    else {
        dp = BDIGITS(val);
        de = dp + BIGNUM_LEN(val);
    }
    while (dp < de && de[-1] == 0)
        de--;
    if (dp == de) {
        if (nlz_bits_ret)
            *nlz_bits_ret = 0;
        return 0;
    }
    num_leading_zeros = nlz(de[-1]);
    if (nlz_bits_ret)
        *nlz_bits_ret = num_leading_zeros % CHAR_BIT;
    return (de - dp) * SIZEOF_BDIGIT - num_leading_zeros / CHAR_BIT;
}

static size_t
absint_numwords_small(size_t numbytes, int nlz_bits_in_msbyte, size_t word_numbits, size_t *nlz_bits_ret)
{
    size_t val_numbits = numbytes * CHAR_BIT - nlz_bits_in_msbyte;
    size_t div = val_numbits / word_numbits;
    size_t mod = val_numbits % word_numbits;
    size_t numwords;
    size_t nlz_bits;
    numwords = mod == 0 ? div : div + 1;
    nlz_bits = mod == 0 ? 0 : word_numbits - mod;
    *nlz_bits_ret = nlz_bits;
    return numwords;
}

static size_t
absint_numwords_generic(size_t numbytes, int nlz_bits_in_msbyte, size_t word_numbits, size_t *nlz_bits_ret)
{
    static const BDIGIT char_bit[1] = { CHAR_BIT };
    BDIGIT numbytes_bary[bdigit_roomof(sizeof(numbytes))];
    BDIGIT val_numbits_bary[bdigit_roomof(sizeof(numbytes) + 1)];
    BDIGIT nlz_bits_in_msbyte_bary[1];
    BDIGIT word_numbits_bary[bdigit_roomof(sizeof(word_numbits))];
    BDIGIT div_bary[numberof(val_numbits_bary) + BIGDIVREM_EXTRA_WORDS];
    BDIGIT mod_bary[numberof(word_numbits_bary)];
    BDIGIT one[1] = { 1 };
    size_t nlz_bits;
    size_t mod;
    int sign;
    size_t numwords;

    nlz_bits_in_msbyte_bary[0] = nlz_bits_in_msbyte;

    /*
     * val_numbits = numbytes * CHAR_BIT - nlz_bits_in_msbyte
     * div, mod = val_numbits.divmod(word_numbits)
     * numwords = mod == 0 ? div : div + 1
     * nlz_bits = mod == 0 ? 0 : word_numbits - mod
     */

    bary_unpack(BARY_ARGS(numbytes_bary), &numbytes, 1, sizeof(numbytes), 0,
        INTEGER_PACK_NATIVE_BYTE_ORDER);
    BARY_SHORT_MUL(val_numbits_bary, numbytes_bary, char_bit);
    if (nlz_bits_in_msbyte)
        BARY_SUB(val_numbits_bary, val_numbits_bary, nlz_bits_in_msbyte_bary);
    bary_unpack(BARY_ARGS(word_numbits_bary), &word_numbits, 1, sizeof(word_numbits), 0,
        INTEGER_PACK_NATIVE_BYTE_ORDER);
    BARY_DIVMOD(div_bary, mod_bary, val_numbits_bary, word_numbits_bary);
    if (BARY_ZERO_P(mod_bary)) {
        nlz_bits = 0;
    }
    else {
        BARY_ADD(div_bary, div_bary, one);
        bary_pack(+1, BARY_ARGS(mod_bary), &mod, 1, sizeof(mod), 0,
            INTEGER_PACK_NATIVE_BYTE_ORDER);
        nlz_bits = word_numbits - mod;
    }
    sign = bary_pack(+1, BARY_ARGS(div_bary), &numwords, 1, sizeof(numwords), 0,
        INTEGER_PACK_NATIVE_BYTE_ORDER);

    if (sign == 2) {
#if defined __GNUC__ && (__GNUC__ == 4 && __GNUC_MINOR__ == 4)
	*nlz_bits_ret = 0;
#endif
        return (size_t)-1;
    }
    *nlz_bits_ret = nlz_bits;
    return numwords;
}

/*
 * Calculate the number of words to be required to represent
 * the absolute value of the integer given as _val_.
 *
 * [val] an integer.
 * [word_numbits] number of bits in a word.
 * [nlz_bits_ret] number of leading zero bits in the most significant word is returned if not NULL.
 *
 * This function returns ((val_numbits * CHAR_BIT + word_numbits - 1) / word_numbits)
 * where val_numbits is the number of bits of abs(val).
 *
 * This function can overflow.
 * When overflow occur, (size_t)-1 is returned.
 *
 * If nlz_bits_ret is not NULL and overflow is not occur,
 * (return_value * word_numbits - val_numbits) is stored in *nlz_bits_ret.
 * In this case, 0 <= *nlz_bits_ret < word_numbits.
 *
 */
size_t
rb_absint_numwords(VALUE val, size_t word_numbits, size_t *nlz_bits_ret)
{
    size_t numbytes;
    int nlz_bits_in_msbyte;
    size_t numwords;
    size_t nlz_bits;

    if (word_numbits == 0)
        return (size_t)-1;

    numbytes = rb_absint_size(val, &nlz_bits_in_msbyte);

    if (numbytes <= SIZE_MAX / CHAR_BIT) {
        numwords = absint_numwords_small(numbytes, nlz_bits_in_msbyte, word_numbits, &nlz_bits);
#ifdef DEBUG_INTEGER_PACK
        {
            size_t numwords0, nlz_bits0;
            numwords0 = absint_numwords_generic(numbytes, nlz_bits_in_msbyte, word_numbits, &nlz_bits0);
            assert(numwords0 == numwords);
            assert(nlz_bits0 == nlz_bits);
        }
#endif
    }
    else {
        numwords = absint_numwords_generic(numbytes, nlz_bits_in_msbyte, word_numbits, &nlz_bits);
    }
    if (numwords == (size_t)-1)
        return numwords;

    if (nlz_bits_ret)
        *nlz_bits_ret = nlz_bits;

    return numwords;
}

/* Test abs(val) consists only a bit or not.
 *
 * Returns 1 if abs(val) == 1 << n for some n >= 0.
 * Returns 0 otherwise.
 *
 * rb_absint_singlebit_p can be used to determine required buffer size
 * for rb_integer_pack used with INTEGER_PACK_2COMP (two's complement).
 *
 * Following example calculates number of bits required to
 * represent val in two's complement number, without sign bit.
 *
 *   size_t size;
 *   int neg = FIXNUM_P(val) ? FIX2LONG(val) < 0 : BIGNUM_NEGATIVE_P(val);
 *   size = rb_absint_numwords(val, 1, NULL)
 *   if (size == (size_t)-1) ...overflow...
 *   if (neg && rb_absint_singlebit_p(val))
 *     size--;
 *
 * Following example calculates number of bytes required to
 * represent val in two's complement number, with sign bit.
 *
 *   size_t size;
 *   int neg = FIXNUM_P(val) ? FIX2LONG(val) < 0 : BIGNUM_NEGATIVE_P(val);
 *   int nlz_bits;
 *   size = rb_absint_size(val, &nlz_bits);
 *   if (nlz_bits == 0 && !(neg && rb_absint_singlebit_p(val)))
 *     size++;
 */
int
rb_absint_singlebit_p(VALUE val)
{
    BDIGIT *dp;
    BDIGIT *de;
    BDIGIT fixbuf[bdigit_roomof(sizeof(long))];
    BDIGIT d;

    val = rb_to_int(val);

    if (FIXNUM_P(val)) {
        long v = FIX2LONG(val);
        if (v < 0) {
            v = -v;
        }
#if SIZEOF_BDIGIT >= SIZEOF_LONG
        fixbuf[0] = v;
#else
        {
            int i;
            for (i = 0; i < numberof(fixbuf); i++) {
                fixbuf[i] = BIGLO(v);
                v = BIGDN(v);
            }
        }
#endif
        dp = fixbuf;
        de = fixbuf + numberof(fixbuf);
    }
    else {
        dp = BDIGITS(val);
        de = dp + BIGNUM_LEN(val);
    }
    while (dp < de && de[-1] == 0)
        de--;
    while (dp < de && dp[0] == 0)
        dp++;
    if (dp == de) /* no bit set. */
        return 0;
    if (dp != de-1) /* two non-zero words. two bits set, at least. */
        return 0;
    d = *dp;
    return POW2_P(d);
}


/*
 * Export an integer into a buffer.
 *
 * This function fills the buffer specified by _words_ and _numwords_ as
 * val in the format specified by _wordsize_, _nails_ and _flags_.
 *
 * [val] Fixnum, Bignum or another integer like object which has to_int method.
 * [words] buffer to export abs(val).
 * [numwords] the size of given buffer as number of words.
 * [wordsize] the size of word as number of bytes.
 * [nails] number of padding bits in a word.
 *   Most significant nails bits of each word are filled by zero.
 * [flags] bitwise or of constants which name starts "INTEGER_PACK_".
 *
 * flags:
 * [INTEGER_PACK_MSWORD_FIRST] Store the most significant word as the first word.
 * [INTEGER_PACK_LSWORD_FIRST] Store the least significant word as the first word.
 * [INTEGER_PACK_MSBYTE_FIRST] Store the most significant byte in a word as the first byte in the word.
 * [INTEGER_PACK_LSBYTE_FIRST] Store the least significant byte in a word as the first byte in the word.
 * [INTEGER_PACK_NATIVE_BYTE_ORDER] INTEGER_PACK_MSBYTE_FIRST or INTEGER_PACK_LSBYTE_FIRST corresponding to the host's endian.
 * [INTEGER_PACK_2COMP] Use 2's complement representation.
 * [INTEGER_PACK_LITTLE_ENDIAN] Same as INTEGER_PACK_LSWORD_FIRST|INTEGER_PACK_LSBYTE_FIRST
 * [INTEGER_PACK_BIG_ENDIAN] Same as INTEGER_PACK_MSWORD_FIRST|INTEGER_PACK_MSBYTE_FIRST
 * [INTEGER_PACK_FORCE_GENERIC_IMPLEMENTATION] Use generic implementation (for test and debug).
 *
 * This function fills the buffer specified by _words_
 * as abs(val) if INTEGER_PACK_2COMP is not specified in _flags_.
 * If INTEGER_PACK_2COMP is specified, 2's complement representation of val is
 * filled in the buffer.
 *
 * This function returns the signedness and overflow condition.
 * The overflow condition depends on INTEGER_PACK_2COMP.
 *
 * INTEGER_PACK_2COMP is not specified:
 *   -2 : negative overflow.  val <= -2**(numwords*(wordsize*CHAR_BIT-nails))
 *   -1 : negative without overflow.  -2**(numwords*(wordsize*CHAR_BIT-nails)) < val < 0
 *   0 : zero.  val == 0
 *   1 : positive without overflow.  0 < val < 2**(numwords*(wordsize*CHAR_BIT-nails))
 *   2 : positive overflow.  2**(numwords*(wordsize*CHAR_BIT-nails)) <= val
 *
 * INTEGER_PACK_2COMP is specified:
 *   -2 : negative overflow.  val < -2**(numwords*(wordsize*CHAR_BIT-nails))
 *   -1 : negative without overflow.  -2**(numwords*(wordsize*CHAR_BIT-nails)) <= val < 0
 *   0 : zero.  val == 0
 *   1 : positive without overflow.  0 < val < 2**(numwords*(wordsize*CHAR_BIT-nails))
 *   2 : positive overflow.  2**(numwords*(wordsize*CHAR_BIT-nails)) <= val
 *
 * The value, -2**(numwords*(wordsize*CHAR_BIT-nails)), is representable
 * in 2's complement representation but not representable in absolute value.
 * So -1 is returned for the value if INTEGER_PACK_2COMP is specified
 * but returns -2 if INTEGER_PACK_2COMP is not specified.
 *
 * The least significant words are filled in the buffer when overflow occur.
 */

int
rb_integer_pack(VALUE val, void *words, size_t numwords, size_t wordsize, size_t nails, int flags)
{
    int sign;
    BDIGIT *ds;
    size_t num_bdigits;
    BDIGIT fixbuf[bdigit_roomof(sizeof(long))];

    RB_GC_GUARD(val) = rb_to_int(val);

    if (FIXNUM_P(val)) {
        long v = FIX2LONG(val);
        if (v < 0) {
            sign = -1;
            v = -v;
        }
        else {
            sign = 1;
        }
#if SIZEOF_BDIGIT >= SIZEOF_LONG
        fixbuf[0] = v;
#else
        {
            int i;
            for (i = 0; i < numberof(fixbuf); i++) {
                fixbuf[i] = BIGLO(v);
                v = BIGDN(v);
            }
        }
#endif
        ds = fixbuf;
        num_bdigits = numberof(fixbuf);
    }
    else {
        sign = BIGNUM_POSITIVE_P(val) ? 1 : -1;
        ds = BDIGITS(val);
        num_bdigits = BIGNUM_LEN(val);
    }

    return bary_pack(sign, ds, num_bdigits, words, numwords, wordsize, nails, flags);
}

/*
 * Import an integer into a buffer.
 *
 * [words] buffer to import.
 * [numwords] the size of given buffer as number of words.
 * [wordsize] the size of word as number of bytes.
 * [nails] number of padding bits in a word.
 *   Most significant nails bits of each word are ignored.
 * [flags] bitwise or of constants which name starts "INTEGER_PACK_".
 *
 * flags:
 * [INTEGER_PACK_MSWORD_FIRST] Interpret the first word as the most significant word.
 * [INTEGER_PACK_LSWORD_FIRST] Interpret the first word as the least significant word.
 * [INTEGER_PACK_MSBYTE_FIRST] Interpret the first byte in a word as the most significant byte in the word.
 * [INTEGER_PACK_LSBYTE_FIRST] Interpret the first byte in a word as the least significant byte in the word.
 * [INTEGER_PACK_NATIVE_BYTE_ORDER] INTEGER_PACK_MSBYTE_FIRST or INTEGER_PACK_LSBYTE_FIRST corresponding to the host's endian.
 * [INTEGER_PACK_2COMP] Use 2's complement representation.
 * [INTEGER_PACK_LITTLE_ENDIAN] Same as INTEGER_PACK_LSWORD_FIRST|INTEGER_PACK_LSBYTE_FIRST
 * [INTEGER_PACK_BIG_ENDIAN] Same as INTEGER_PACK_MSWORD_FIRST|INTEGER_PACK_MSBYTE_FIRST
 * [INTEGER_PACK_FORCE_BIGNUM] the result will be a Bignum
 *   even if it is representable as a Fixnum.
 * [INTEGER_PACK_NEGATIVE] Returns non-positive value.
 *   (Returns non-negative value if not specified.)
 * [INTEGER_PACK_FORCE_GENERIC_IMPLEMENTATION] Use generic implementation (for test and debug).
 *
 * This function returns the imported integer as Fixnum or Bignum.
 *
 * The range of the result value depends on INTEGER_PACK_2COMP and INTEGER_PACK_NEGATIVE.
 *
 * INTEGER_PACK_2COMP is not set:
 *   0 <= val < 2**(numwords*(wordsize*CHAR_BIT-nails)) if !INTEGER_PACK_NEGATIVE
 *   -2**(numwords*(wordsize*CHAR_BIT-nails)) < val <= 0 if INTEGER_PACK_NEGATIVE
 *
 * INTEGER_PACK_2COMP is set:
 *   -2**(numwords*(wordsize*CHAR_BIT-nails)-1) <= val <= 2**(numwords*(wordsize*CHAR_BIT-nails)-1)-1 if !INTEGER_PACK_NEGATIVE
 *   -2**(numwords*(wordsize*CHAR_BIT-nails)) <= val <= -1 if INTEGER_PACK_NEGATIVE
 *
 * INTEGER_PACK_2COMP without INTEGER_PACK_NEGATIVE means sign extension.
 * INTEGER_PACK_2COMP with INTEGER_PACK_NEGATIVE mean assuming the higher bits are 1.
 *
 * Note that this function returns 0 when numwords is zero and
 * INTEGER_PACK_2COMP is set but INTEGER_PACK_NEGATIVE is not set.
 */

VALUE
rb_integer_unpack(const void *words, size_t numwords, size_t wordsize, size_t nails, int flags)
{
    VALUE val;
    size_t num_bdigits;
    int sign;
    int nlp_bits;
    BDIGIT *ds;
    BDIGIT fixbuf[2] = { 0, 0 };

    validate_integer_pack_format(numwords, wordsize, nails, flags,
            INTEGER_PACK_MSWORD_FIRST|
            INTEGER_PACK_LSWORD_FIRST|
            INTEGER_PACK_MSBYTE_FIRST|
            INTEGER_PACK_LSBYTE_FIRST|
            INTEGER_PACK_NATIVE_BYTE_ORDER|
            INTEGER_PACK_2COMP|
            INTEGER_PACK_FORCE_BIGNUM|
            INTEGER_PACK_NEGATIVE|
            INTEGER_PACK_FORCE_GENERIC_IMPLEMENTATION);

    num_bdigits = integer_unpack_num_bdigits(numwords, wordsize, nails, &nlp_bits);

    if (LONG_MAX-1 < num_bdigits)
        rb_raise(rb_eArgError, "too big to unpack as an integer");
    if (num_bdigits <= numberof(fixbuf) && !(flags & INTEGER_PACK_FORCE_BIGNUM)) {
        val = Qfalse;
        ds = fixbuf;
    }
    else {
        val = bignew((long)num_bdigits, 0);
        ds = BDIGITS(val);
    }
    sign = bary_unpack_internal(ds, num_bdigits, words, numwords, wordsize, nails, flags, nlp_bits);

    if (sign == -2) {
        if (val) {
            big_extend_carry(val);
        }
        else if (num_bdigits == numberof(fixbuf)) {
            val = bignew((long)num_bdigits+1, 0);
	    MEMCPY(BDIGITS(val), fixbuf, BDIGIT, num_bdigits);
            BDIGITS(val)[num_bdigits++] = 1;
        }
        else {
            ds[num_bdigits++] = 1;
        }
    }

    if (!val) {
        BDIGIT_DBL u = fixbuf[0] + BIGUP(fixbuf[1]);
        if (u == 0)
            return LONG2FIX(0);
	if (0 < sign && POSFIXABLE(u))
            return LONG2FIX(u);
	if (sign < 0 && BDIGIT_MSB(fixbuf[1]) == 0 &&
                NEGFIXABLE(-(BDIGIT_DBL_SIGNED)u))
            return LONG2FIX(-(BDIGIT_DBL_SIGNED)u);
        val = bignew((long)num_bdigits, 0 <= sign);
        MEMCPY(BDIGITS(val), fixbuf, BDIGIT, num_bdigits);
    }

    if ((flags & INTEGER_PACK_FORCE_BIGNUM) && sign != 0 &&
        bary_zero_p(BDIGITS(val), BIGNUM_LEN(val)))
        sign = 0;
    BIGNUM_SET_SIGN(val, 0 <= sign);

    if (flags & INTEGER_PACK_FORCE_BIGNUM)
        return bigtrunc(val);
    return bignorm(val);
}

#define conv_digit(c) (ruby_digit36_to_number_table[(unsigned char)(c)])

NORETURN(static inline void invalid_radix(int base));
NORETURN(static inline void invalid_integer(VALUE s));

static inline int
valid_radix_p(int base)
{
    return (1 < base && base <= 36);
}

static inline void
invalid_radix(int base)
{
    rb_raise(rb_eArgError, "invalid radix %d", base);
}

static inline void
invalid_integer(VALUE s)
{
    rb_raise(rb_eArgError, "invalid value for Integer(): %+"PRIsVALUE, s);
}

static int
str2big_scan_digits(const char *s, const char *str, int base, int badcheck, size_t *num_digits_p, ssize_t *len_p)
{
    char nondigit = 0;
    size_t num_digits = 0;
    const char *digits_start = str;
    const char *digits_end = str;
    ssize_t len = *len_p;

    int c;

    if (!len) {
	*num_digits_p = 0;
	*len_p = 0;
	return TRUE;
    }

    if (badcheck && *str == '_') goto bad;

    while ((c = *str++) != 0) {
	if (c == '_') {
	    if (nondigit) {
		if (badcheck) goto bad;
		break;
	    }
	    nondigit = (char) c;
	}
	else if ((c = conv_digit(c)) < 0 || c >= base) {
	    break;
	}
	else {
	    nondigit = 0;
	    num_digits++;
	    digits_end = str;
	}
	if (len > 0 && !--len) break;
    }
    if (badcheck && nondigit) goto bad;
    if (badcheck && len) {
	str--;
	while (*str && ISSPACE(*str)) {
	    str++;
	    if (len > 0 && !--len) break;
	}
	if (len && *str) {
	  bad:
	    return FALSE;
	}
    }
    *num_digits_p = num_digits;
    *len_p = digits_end - digits_start;
    return TRUE;
}

static VALUE
str2big_poweroftwo(
    int sign,
    const char *digits_start,
    const char *digits_end,
    size_t num_digits,
    int bits_per_digit)
{
    BDIGIT *dp;
    BDIGIT_DBL dd;
    int numbits;

    size_t num_bdigits;
    const char *p;
    int c;
    VALUE z;

    num_bdigits = (num_digits / BITSPERDIG) * bits_per_digit + roomof((num_digits % BITSPERDIG) * bits_per_digit, BITSPERDIG);
    z = bignew(num_bdigits, sign);
    dp = BDIGITS(z);
    dd = 0;
    numbits = 0;
    for (p = digits_end; digits_start < p; p--) {
        if ((c = conv_digit(p[-1])) < 0)
            continue;
        dd |= (BDIGIT_DBL)c << numbits;
        numbits += bits_per_digit;
        if (BITSPERDIG <= numbits) {
            *dp++ = BIGLO(dd);
            dd = BIGDN(dd);
            numbits -= BITSPERDIG;
        }
    }
    if (numbits) {
        *dp++ = BIGLO(dd);
    }
    assert((size_t)(dp - BDIGITS(z)) == num_bdigits);

    return z;
}

static VALUE
str2big_normal(
    int sign,
    const char *digits_start,
    const char *digits_end,
    size_t num_bdigits,
    int base)
{
    size_t blen = 1;
    BDIGIT *zds;
    BDIGIT_DBL num;

    size_t i;
    const char *p;
    int c;
    VALUE z;

    z = bignew(num_bdigits, sign);
    zds = BDIGITS(z);
    BDIGITS_ZERO(zds, num_bdigits);

    for (p = digits_start; p < digits_end; p++) {
        if ((c = conv_digit(*p)) < 0)
            continue;
        num = c;
        i = 0;
        for (;;) {
            while (i<blen) {
                num += (BDIGIT_DBL)zds[i]*base;
                zds[i++] = BIGLO(num);
                num = BIGDN(num);
            }
            if (num) {
                blen++;
                continue;
            }
            break;
        }
        assert(blen <= num_bdigits);
    }

    return z;
}

static VALUE
str2big_karatsuba(
    int sign,
    const char *digits_start,
    const char *digits_end,
    size_t num_digits,
    size_t num_bdigits,
    int digits_per_bdigits_dbl,
    int base)
{
    VALUE powerv;
    size_t unit;
    VALUE tmpuv = 0;
    BDIGIT *uds, *vds, *tds;
    BDIGIT_DBL dd;
    BDIGIT_DBL current_base;
    int m;
    int power_level = 0;

    size_t i;
    const char *p;
    int c;
    VALUE z;

    uds = ALLOCV_N(BDIGIT, tmpuv, 2*num_bdigits);
    vds = uds + num_bdigits;

    powerv = power_cache_get_power(base, power_level, NULL);

    i = 0;
    dd = 0;
    current_base = 1;
    m = digits_per_bdigits_dbl;
    if (num_digits < (size_t)m)
        m = (int)num_digits;
    for (p = digits_end; digits_start < p; p--) {
        if ((c = conv_digit(p[-1])) < 0)
            continue;
        dd = dd + c * current_base;
        current_base *= base;
        num_digits--;
        m--;
        if (m == 0) {
            uds[i++] = BIGLO(dd);
            uds[i++] = (BDIGIT)BIGDN(dd);
            dd = 0;
            m = digits_per_bdigits_dbl;
            if (num_digits < (size_t)m)
                m = (int)num_digits;
            current_base = 1;
        }
    }
    assert(i == num_bdigits);
    for (unit = 2; unit < num_bdigits; unit *= 2) {
        for (i = 0; i < num_bdigits; i += unit*2) {
            if (2*unit <= num_bdigits - i) {
                bary_mul(vds+i, unit*2, BDIGITS(powerv), BIGNUM_LEN(powerv), uds+i+unit, unit);
                bary_add(vds+i, unit*2, vds+i, unit*2, uds+i, unit);
            }
            else if (unit <= num_bdigits - i) {
                bary_mul(vds+i, num_bdigits-i, BDIGITS(powerv), BIGNUM_LEN(powerv), uds+i+unit, num_bdigits-(i+unit));
                bary_add(vds+i, num_bdigits-i, vds+i, num_bdigits-i, uds+i, unit);
            }
            else {
                MEMCPY(vds+i, uds+i, BDIGIT, num_bdigits-i);
            }
        }
        power_level++;
        powerv = power_cache_get_power(base, power_level, NULL);
        tds = vds;
        vds = uds;
        uds = tds;
    }
    BARY_TRUNC(uds, num_bdigits);
    z = bignew(num_bdigits, sign);
    MEMCPY(BDIGITS(z), uds, BDIGIT, num_bdigits);

    if (tmpuv)
        ALLOCV_END(tmpuv);

    return z;
}

#ifdef USE_GMP
static VALUE
str2big_gmp(
    int sign,
    const char *digits_start,
    const char *digits_end,
    size_t num_digits,
    size_t num_bdigits,
    int base)
{
    const size_t nails = (sizeof(BDIGIT)-SIZEOF_BDIGIT)*CHAR_BIT;
    char *buf, *p;
    const char *q;
    VALUE tmps;
    mpz_t mz;
    VALUE z;
    BDIGIT *zds;
    size_t zn, count;

    buf = ALLOCV_N(char, tmps, num_digits+1);
    p = buf;
    for (q = digits_start; q < digits_end; q++) {
        if (conv_digit(*q) < 0)
            continue;
        *p++ = *q;
    }
    *p = '\0';

    mpz_init(mz);
    mpz_set_str(mz, buf, base);
    zn = num_bdigits;
    z = bignew(zn, sign);
    zds = BDIGITS(z);
    mpz_export(BDIGITS(z), &count, -1, sizeof(BDIGIT), 0, nails, mz);
    BDIGITS_ZERO(zds+count, zn-count);
    mpz_clear(mz);

    if (tmps)
        ALLOCV_END(tmps);

    return z;
}
#endif

/*
 * Parse +str+ as Ruby Integer, i.e., underscores, 0d and 0b prefixes.
 *
 * str:      pointer to the string to be parsed.
 *	     should be NUL-terminated.
 * base:     base of conversion, must be 2..36, or -36..0.
 *           if +base+ > 0, the conversion is done according to the +base+
 *           and unmatched prefix is parsed as a part of the result if
 *           present.
 *           if +base+ <= 0, the conversion is done according to the
 *           prefix if present, in base <code>-base</code> if +base+ < -1,
 *           or in base 10.
 * badcheck: if non-zero, +ArgumentError+ is raised when +str+ is not
 *           valid as an Integer.  if zero, Fixnum 0 is returned in
 *           that case.
 */
VALUE
rb_cstr_to_inum(const char *str, int base, int badcheck)
{
    char *end;
    VALUE ret = rb_cstr_parse_inum(str, -1, (badcheck ? NULL : &end), base);
    if (NIL_P(ret)) {
	if (badcheck) rb_invalid_str(str, "Integer()");
	ret = INT2FIX(0);
    }
    return ret;
}

/*
 * Parse +str+ as Ruby Integer, i.e., underscores, 0d and 0b prefixes.
 *
 * str:  pointer to the string to be parsed.
 *       should be NUL-terminated if +len+ is negative.
 * len:  length of +str+ if >= 0.  if +len+ is negative, +str+ should
 *       be NUL-terminated.
 * endp: if non-NULL, the address after parsed part is stored.  if
 *       NULL, Qnil is returned when +str+ is not valid as an Integer.
 * ndigits: if non-NULL, the number of parsed digits is stored.
 * base: see +rb_cstr_to_inum+
 * flags: bitwise OR of below flags:
 *       RB_INT_PARSE_SIGN: allow preceding spaces and +/- sign
 *       RB_INT_PARSE_UNDERSCORE: allow an underscore between digits
 *       RB_INT_PARSE_PREFIX: allow preceding prefix
 */

VALUE
rb_int_parse_cstr(const char *str, ssize_t len, char **endp, size_t *ndigits,
		  int base, int flags)
{
    const char *const s = str;
    char sign = 1;
    int c;
    VALUE z = Qnil;

    unsigned long val;
    int ov;

    const char *digits_start, *digits_end;
    size_t num_digits = 0;
    size_t num_bdigits;
    const ssize_t len0 = len;
    const int badcheck = !endp;

#define ADV(n) do {\
	if (len > 0 && len <= (n)) goto bad; \
	str += (n); \
	len -= (n); \
    } while (0)
#define ASSERT_LEN() do {\
	assert(len != 0); \
	if (len0 >= 0) assert(s + len0 == str + len); \
    } while (0)

    if (!str) {
      bad:
	if (endp) *endp = (char *)str;
	if (ndigits) *ndigits = num_digits;
	return z;
    }
    if (len && (flags & RB_INT_PARSE_SIGN)) {
	while (ISSPACE(*str)) ADV(1);

	if (str[0] == '+') {
	    ADV(1);
	}
	else if (str[0] == '-') {
	    ADV(1);
	    sign = 0;
	}
	ASSERT_LEN();
    }
    if (base <= 0) {
	if (str[0] == '0' && len > 1) {
	    switch (str[1]) {
	      case 'x': case 'X':
		base = 16;
		ADV(2);
		break;
	      case 'b': case 'B':
		base = 2;
		ADV(2);
		break;
	      case 'o': case 'O':
		base = 8;
		ADV(2);
		break;
	      case 'd': case 'D':
		base = 10;
		ADV(2);
		break;
	      default:
		base = 8;
	    }
	}
	else if (base < -1) {
	    base = -base;
	}
	else {
	    base = 10;
	}
    }
    else if (len == 1 || !(flags & RB_INT_PARSE_PREFIX)) {
	/* no prefix */
    }
    else if (base == 2) {
	if (str[0] == '0' && (str[1] == 'b'||str[1] == 'B')) {
	    ADV(2);
	}
    }
    else if (base == 8) {
	if (str[0] == '0' && (str[1] == 'o'||str[1] == 'O')) {
	    ADV(2);
	}
    }
    else if (base == 10) {
	if (str[0] == '0' && (str[1] == 'd'||str[1] == 'D')) {
	    ADV(2);
	}
    }
    else if (base == 16) {
	if (str[0] == '0' && (str[1] == 'x'||str[1] == 'X')) {
	    ADV(2);
	}
    }
    if (!valid_radix_p(base)) {
        invalid_radix(base);
    }
    if (!len) goto bad;
    num_digits = str - s;
    if (*str == '0' && len != 1) { /* squeeze preceding 0s */
	int us = 0;
	const char *end = len < 0 ? NULL : str + len;
	++num_digits;
	while ((c = *++str) == '0' ||
	       ((flags & RB_INT_PARSE_UNDERSCORE) && c == '_')) {
	    if (c == '_') {
		if (++us >= 2)
		    break;
	    }
	    else {
		++num_digits;
		us = 0;
	    }
	    if (str == end) break;
	}
	if (!c || ISSPACE(c)) --str;
	if (end) len = end - str;
	ASSERT_LEN();
    }
    c = *str;
    c = conv_digit(c);
    if (c < 0 || c >= base) {
	if (!badcheck && num_digits) z = INT2FIX(0);
	goto bad;
    }

    if (ndigits) *ndigits = num_digits;
    val = ruby_scan_digits(str, len, base, &num_digits, &ov);
    if (!ov) {
	const char *end = &str[num_digits];
	if (num_digits > 0 && *end == '_' && (flags & RB_INT_PARSE_UNDERSCORE))
	    goto bigparse;
	if (endp) *endp = (char *)end;
	if (ndigits) *ndigits += num_digits;
	if (badcheck) {
	    if (num_digits == 0) return Qnil; /* no number */
	    while (len < 0 ? *end : end < str + len) {
		if (!ISSPACE(*end)) return Qnil; /* trailing garbage */
		end++;
	    }
	}

	if (POSFIXABLE(val)) {
	    if (sign) return LONG2FIX(val);
	    else {
		long result = -(long)val;
		return LONG2FIX(result);
	    }
	}
	else {
	    VALUE big = rb_uint2big(val);
	    BIGNUM_SET_SIGN(big, sign);
	    return bignorm(big);
	}
    }

  bigparse:
    digits_start = str;
    if (!str2big_scan_digits(s, str, base, badcheck, &num_digits, &len))
	goto bad;
    if (endp) *endp = (char *)(str + len);
    if (ndigits) *ndigits += num_digits;
    digits_end = digits_start + len;

    if (POW2_P(base)) {
        z = str2big_poweroftwo(sign, digits_start, digits_end, num_digits,
			       bit_length(base-1));
    }
    else {
        int digits_per_bdigits_dbl;
        maxpow_in_bdigit_dbl(base, &digits_per_bdigits_dbl);
        num_bdigits = roomof(num_digits, digits_per_bdigits_dbl)*2;

#ifdef USE_GMP
        if (GMP_STR2BIG_DIGITS < num_bdigits) {
            z = str2big_gmp(sign, digits_start, digits_end, num_digits,
                    num_bdigits, base);
        }
        else
#endif
        if (num_bdigits < KARATSUBA_MUL_DIGITS) {
            z = str2big_normal(sign, digits_start, digits_end,
                    num_bdigits, base);
        }
        else {
            z = str2big_karatsuba(sign, digits_start, digits_end, num_digits,
                    num_bdigits, digits_per_bdigits_dbl, base);
        }
    }

    return bignorm(z);
}

VALUE
rb_cstr_parse_inum(const char *str, ssize_t len, char **endp, int base)
{
    return rb_int_parse_cstr(str, len, endp, NULL, base,
			     RB_INT_PARSE_DEFAULT);
}

VALUE
rb_str_convert_to_inum(VALUE str, int base, int badcheck, int raise_exception)
{
    VALUE ret;
    const char *s;
    long len;
    char *end;

    StringValue(str);
    rb_must_asciicompat(str);
    RSTRING_GETMEM(str, s, len);
    ret = rb_cstr_parse_inum(s, len, (badcheck ? NULL : &end), base);
    if (NIL_P(ret)) {
        if (badcheck) {
            if (!raise_exception) return Qnil;
            invalid_integer(str);
        }
        ret = INT2FIX(0);
    }
    return ret;
}

VALUE
rb_str_to_inum(VALUE str, int base, int badcheck)
{
    return rb_str_convert_to_inum(str, base, badcheck, TRUE);
}

VALUE
rb_str2big_poweroftwo(VALUE arg, int base, int badcheck)
{
    int positive_p = 1;
    const char *s, *str;
    const char *digits_start, *digits_end;
    size_t num_digits;
    ssize_t len;
    VALUE z;

    if (!valid_radix_p(base) || !POW2_P(base)) {
        invalid_radix(base);
    }

    rb_must_asciicompat(arg);
    s = str = StringValueCStr(arg);
    len = RSTRING_LEN(arg);
    if (*str == '-') {
	len--;
        str++;
        positive_p = 0;
    }

    digits_start = str;
    if (!str2big_scan_digits(s, str, base, badcheck, &num_digits, &len))
	invalid_integer(arg);
    digits_end = digits_start + len;

    z = str2big_poweroftwo(positive_p, digits_start, digits_end, num_digits,
            bit_length(base-1));

    RB_GC_GUARD(arg);

    return bignorm(z);
}

VALUE
rb_str2big_normal(VALUE arg, int base, int badcheck)
{
    int positive_p = 1;
    const char *s, *str;
    const char *digits_start, *digits_end;
    size_t num_digits;
    ssize_t len;
    VALUE z;

    int digits_per_bdigits_dbl;
    size_t num_bdigits;

    if (!valid_radix_p(base)) {
        invalid_radix(base);
    }

    rb_must_asciicompat(arg);
    s = str = StringValuePtr(arg);
    len = RSTRING_LEN(arg);
    if (len > 0 && *str == '-') {
	len--;
        str++;
        positive_p = 0;
    }

    digits_start = str;
    if (!str2big_scan_digits(s, str, base, badcheck, &num_digits, &len))
	invalid_integer(arg);
    digits_end = digits_start + len;

    maxpow_in_bdigit_dbl(base, &digits_per_bdigits_dbl);
    num_bdigits = roomof(num_digits, digits_per_bdigits_dbl)*2;

    z = str2big_normal(positive_p, digits_start, digits_end,
            num_bdigits, base);

    RB_GC_GUARD(arg);

    return bignorm(z);
}

VALUE
rb_str2big_karatsuba(VALUE arg, int base, int badcheck)
{
    int positive_p = 1;
    const char *s, *str;
    const char *digits_start, *digits_end;
    size_t num_digits;
    ssize_t len;
    VALUE z;

    int digits_per_bdigits_dbl;
    size_t num_bdigits;

    if (!valid_radix_p(base)) {
        invalid_radix(base);
    }

    rb_must_asciicompat(arg);
    s = str = StringValuePtr(arg);
    len = RSTRING_LEN(arg);
    if (len > 0 && *str == '-') {
	len--;
        str++;
        positive_p = 0;
    }

    digits_start = str;
    if (!str2big_scan_digits(s, str, base, badcheck, &num_digits, &len))
	invalid_integer(arg);
    digits_end = digits_start + len;

    maxpow_in_bdigit_dbl(base, &digits_per_bdigits_dbl);
    num_bdigits = roomof(num_digits, digits_per_bdigits_dbl)*2;

    z = str2big_karatsuba(positive_p, digits_start, digits_end, num_digits,
            num_bdigits, digits_per_bdigits_dbl, base);

    RB_GC_GUARD(arg);

    return bignorm(z);
}

#ifdef USE_GMP
VALUE
rb_str2big_gmp(VALUE arg, int base, int badcheck)
{
    int positive_p = 1;
    const char *s, *str;
    const char *digits_start, *digits_end;
    size_t num_digits;
    ssize_t len;
    VALUE z;

    int digits_per_bdigits_dbl;
    size_t num_bdigits;

    if (!valid_radix_p(base)) {
        invalid_radix(base);
    }

    rb_must_asciicompat(arg);
    s = str = StringValuePtr(arg);
    len = RSTRING_LEN(arg);
    if (len > 0 && *str == '-') {
	len--;
        str++;
        positive_p = 0;
    }

    digits_start = str;
    if (!str2big_scan_digits(s, str, base, badcheck, &num_digits, &len))
	invalid_integer(arg);
    digits_end = digits_start + len;

    maxpow_in_bdigit_dbl(base, &digits_per_bdigits_dbl);
    num_bdigits = roomof(num_digits, digits_per_bdigits_dbl)*2;

    z = str2big_gmp(positive_p, digits_start, digits_end, num_digits, num_bdigits, base);

    RB_GC_GUARD(arg);

    return bignorm(z);
}
#endif

#if HAVE_LONG_LONG

static VALUE
rb_ull2big(unsigned LONG_LONG n)
{
    long i;
    VALUE big = bignew(bdigit_roomof(SIZEOF_LONG_LONG), 1);
    BDIGIT *digits = BDIGITS(big);

#if SIZEOF_BDIGIT >= SIZEOF_LONG_LONG
    digits[0] = n;
#else
    for (i = 0; i < bdigit_roomof(SIZEOF_LONG_LONG); i++) {
	digits[i] = BIGLO(n);
	n = BIGDN(n);
    }
#endif

    i = bdigit_roomof(SIZEOF_LONG_LONG);
    while (i-- && !digits[i]) ;
    BIGNUM_SET_LEN(big, i+1);
    return big;
}

static VALUE
rb_ll2big(LONG_LONG n)
{
    long neg = 0;
    unsigned LONG_LONG u;
    VALUE big;

    if (n < 0) {
        u = 1 + (unsigned LONG_LONG)(-(n + 1)); /* u = -n avoiding overflow */
	neg = 1;
    }
    else {
        u = n;
    }
    big = rb_ull2big(u);
    if (neg) {
	BIGNUM_SET_NEGATIVE_SIGN(big);
    }
    return big;
}

VALUE
rb_ull2inum(unsigned LONG_LONG n)
{
    if (POSFIXABLE(n)) return LONG2FIX(n);
    return rb_ull2big(n);
}

VALUE
rb_ll2inum(LONG_LONG n)
{
    if (FIXABLE(n)) return LONG2FIX(n);
    return rb_ll2big(n);
}

#endif  /* HAVE_LONG_LONG */

#ifdef HAVE_INT128_T
static VALUE
rb_uint128t2big(uint128_t n)
{
    long i;
    VALUE big = bignew(bdigit_roomof(SIZEOF_INT128_T), 1);
    BDIGIT *digits = BDIGITS(big);

    for (i = 0; i < bdigit_roomof(SIZEOF_INT128_T); i++) {
	digits[i] = BIGLO(RSHIFT(n ,BITSPERDIG*i));
    }

    i = bdigit_roomof(SIZEOF_INT128_T);
    while (i-- && !digits[i]) ;
    BIGNUM_SET_LEN(big, i+1);
    return big;
}

<<<<<<< HEAD
RUBY_SYMBOL_EXPORT_BEGIN
VALUE
=======
MJIT_FUNC_EXPORTED VALUE
>>>>>>> a80baca3
rb_int128t2big(int128_t n)
{
    int neg = 0;
    uint128_t u;
    VALUE big;

    if (n < 0) {
        u = 1 + (uint128_t)(-(n + 1)); /* u = -n avoiding overflow */
	neg = 1;
    }
    else {
        u = n;
    }
    big = rb_uint128t2big(u);
    if (neg) {
	BIGNUM_SET_NEGATIVE_SIGN(big);
    }
    return big;
}
RUBY_SYMBOL_EXPORT_END

#endif

VALUE
rb_cstr2inum(const char *str, int base)
{
    return rb_cstr_to_inum(str, base, base==0);
}

VALUE
rb_str2inum(VALUE str, int base)
{
    return rb_str_to_inum(str, base, base==0);
}

static VALUE
big_shift3(VALUE x, int lshift_p, size_t shift_numdigits, int shift_numbits)
{
    BDIGIT *xds, *zds;
    long s1;
    int s2;
    VALUE z;
    long xn;

    if (lshift_p) {
        if (LONG_MAX < shift_numdigits) {
            rb_raise(rb_eArgError, "too big number");
        }
        s1 = shift_numdigits;
        s2 = shift_numbits;
        xn = BIGNUM_LEN(x);
        z = bignew(xn+s1+1, BIGNUM_SIGN(x));
        zds = BDIGITS(z);
        BDIGITS_ZERO(zds, s1);
        xds = BDIGITS(x);
        zds[xn+s1] = bary_small_lshift(zds+s1, xds, xn, s2);
    }
    else {
        long zn;
        BDIGIT hibitsx;
        if (LONG_MAX < shift_numdigits || (size_t)BIGNUM_LEN(x) <= shift_numdigits) {
            if (BIGNUM_POSITIVE_P(x) ||
                bary_zero_p(BDIGITS(x), BIGNUM_LEN(x)))
                return INT2FIX(0);
            else
                return INT2FIX(-1);
        }
        s1 = shift_numdigits;
        s2 = shift_numbits;
        hibitsx = abs2twocomp(&x, &xn);
        xds = BDIGITS(x);
        if (xn <= s1) {
            return hibitsx ? INT2FIX(-1) : INT2FIX(0);
        }
        zn = xn - s1;
        z = bignew(zn, 0);
        zds = BDIGITS(z);
        bary_small_rshift(zds, xds+s1, zn, s2, hibitsx != 0 ? BDIGMAX : 0);
        twocomp2abs_bang(z, hibitsx != 0);
    }
    RB_GC_GUARD(x);
    return z;
}

static VALUE
big_shift2(VALUE x, int lshift_p, VALUE y)
{
    int sign;
    size_t lens[2];
    size_t shift_numdigits;
    int shift_numbits;

    assert(POW2_P(CHAR_BIT));
    assert(POW2_P(BITSPERDIG));

    if (BIGZEROP(x))
        return INT2FIX(0);
    sign = rb_integer_pack(y, lens, numberof(lens), sizeof(size_t), 0,
        INTEGER_PACK_LSWORD_FIRST|INTEGER_PACK_NATIVE_BYTE_ORDER);
    if (sign < 0) {
        lshift_p = !lshift_p;
        sign = -sign;
    }
    if (lshift_p) {
        if (1 < sign || CHAR_BIT <= lens[1])
            rb_raise(rb_eRangeError, "shift width too big");
    }
    else {
        if (1 < sign || CHAR_BIT <= lens[1])
            return BIGNUM_POSITIVE_P(x) ? INT2FIX(0) : INT2FIX(-1);
    }
    shift_numbits = (int)(lens[0] & (BITSPERDIG-1));
    shift_numdigits = (lens[0] >> bit_length(BITSPERDIG-1)) |
      (lens[1] << (CHAR_BIT*SIZEOF_SIZE_T - bit_length(BITSPERDIG-1)));
    return big_shift3(x, lshift_p, shift_numdigits, shift_numbits);
}

static VALUE
big_lshift(VALUE x, unsigned long shift)
{
    long s1 = shift/BITSPERDIG;
    int s2 = (int)(shift%BITSPERDIG);
    return big_shift3(x, 1, s1, s2);
}

static VALUE
big_rshift(VALUE x, unsigned long shift)
{
    long s1 = shift/BITSPERDIG;
    int s2 = (int)(shift%BITSPERDIG);
    return big_shift3(x, 0, s1, s2);
}

#define MAX_BASE36_POWER_TABLE_ENTRIES (SIZEOF_SIZE_T * CHAR_BIT + 1)

static VALUE base36_power_cache[35][MAX_BASE36_POWER_TABLE_ENTRIES];
static size_t base36_numdigits_cache[35][MAX_BASE36_POWER_TABLE_ENTRIES];

static void
power_cache_init(void)
{
    int i, j;
    for (i = 0; i < 35; ++i) {
	for (j = 0; j < MAX_BASE36_POWER_TABLE_ENTRIES; ++j) {
	    base36_power_cache[i][j] = Qnil;
	}
    }
}

static inline VALUE
power_cache_get_power(int base, int power_level, size_t *numdigits_ret)
{
    /*
     * MAX_BASE36_POWER_TABLE_ENTRIES is big enough to that
     * base36_power_cache[base][MAX_BASE36_POWER_TABLE_ENTRIES-1] fills whole memory.
     * So MAX_BASE36_POWER_TABLE_ENTRIES <= power_level is not possible to calculate.
     *
     * number-of-bytes =
     * log256(base36_power_cache[base][MAX_BASE36_POWER_TABLE_ENTRIES-1]) =
     * log256(maxpow_in_bdigit_dbl(base)**(2**(MAX_BASE36_POWER_TABLE_ENTRIES-1))) =
     * log256(maxpow_in_bdigit_dbl(base)**(2**(SIZEOF_SIZE_T*CHAR_BIT))) =
     * (2**(SIZEOF_SIZE_T*CHAR_BIT))*log256(maxpow_in_bdigit_dbl(base)) =
     * (256**SIZEOF_SIZE_T)*log256(maxpow_in_bdigit_dbl(base)) >
     * (256**SIZEOF_SIZE_T)*(sizeof(BDIGIT_DBL)-1) >
     * 256**SIZEOF_SIZE_T
     */
    if (MAX_BASE36_POWER_TABLE_ENTRIES <= power_level)
        rb_bug("too big power number requested: maxpow_in_bdigit_dbl(%d)**(2**%d)", base, power_level);

    if (NIL_P(base36_power_cache[base - 2][power_level])) {
        VALUE power;
        size_t numdigits;
        if (power_level == 0) {
            int numdigits0;
            BDIGIT_DBL dd = maxpow_in_bdigit_dbl(base, &numdigits0);
            power = bignew(2, 1);
            bdigitdbl2bary(BDIGITS(power), 2, dd);
            numdigits = numdigits0;
        }
        else {
            power = bigtrunc(bigsq(power_cache_get_power(base, power_level - 1, &numdigits)));
            numdigits *= 2;
        }
        rb_obj_hide(power);
        base36_power_cache[base - 2][power_level] = power;
        base36_numdigits_cache[base - 2][power_level] = numdigits;
	rb_gc_register_mark_object(power);
    }
    if (numdigits_ret)
        *numdigits_ret = base36_numdigits_cache[base - 2][power_level];
    return base36_power_cache[base - 2][power_level];
}

struct big2str_struct {
    int negative;
    int base;
    BDIGIT_DBL hbase2;
    int hbase2_numdigits;
    VALUE result;
    char *ptr;
};

static void
big2str_alloc(struct big2str_struct *b2s, size_t len)
{
    if (LONG_MAX-1 < len)
        rb_raise(rb_eArgError, "too big number");
    b2s->result = rb_usascii_str_new(0, (long)(len + 1)); /* plus one for sign */
    b2s->ptr = RSTRING_PTR(b2s->result);
    if (b2s->negative)
        *b2s->ptr++ = '-';
}

static void
big2str_2bdigits(struct big2str_struct *b2s, BDIGIT *xds, size_t xn, size_t taillen)
{
    size_t j;
    BDIGIT_DBL num;
    char buf[SIZEOF_BDIGIT_DBL*CHAR_BIT], *p;
    int beginning = !b2s->ptr;
    size_t len = 0;

    assert(xn <= 2);
    num = bary2bdigitdbl(xds, xn);

    if (beginning) {
        if (num == 0)
            return;
        p = buf;
        j = sizeof(buf);
        do {
            BDIGIT_DBL idx = num % b2s->base;
            num /= b2s->base;
            p[--j] = ruby_digitmap[idx];
        } while (num);
        len = sizeof(buf) - j;
        big2str_alloc(b2s, len + taillen);
	MEMCPY(b2s->ptr, buf + j, char, len);
    }
    else {
        p = b2s->ptr;
        j = b2s->hbase2_numdigits;
        do {
            BDIGIT_DBL idx = num % b2s->base;
            num /= b2s->base;
            p[--j] = ruby_digitmap[idx];
        } while (j);
        len = b2s->hbase2_numdigits;
    }
    b2s->ptr += len;
}

static void
big2str_karatsuba(struct big2str_struct *b2s, BDIGIT *xds, size_t xn, size_t wn,
		  int power_level, size_t taillen)
{
    VALUE b;
    size_t half_numdigits, lower_numdigits;
    int lower_power_level;
    size_t bn;
    const BDIGIT *bds;
    size_t len;

    /*
     * Precondition:
     * abs(x) < maxpow**(2**power_level)
     * where
     *   maxpow = maxpow_in_bdigit_dbl(base, &numdigits)
     *
     * This function generates sequence of zeros, and then stringized abs(x) into b2s->ptr.
     *
     * b2s->ptr can be NULL.
     * It is allocated when the first character is generated via big2str_alloc.
     *
     * The prefix zeros should be generated if and only if b2s->ptr is not NULL.
     * When the zeros are generated, the zeros and abs(x) consists
     * numdigits*(2**power_level) characters at total.
     *
     * Note:
     * power_cache_get_power(base, power_level, &len) may not be cached yet. It should not be called.
     * power_cache_get_power(base, power_level-1, &len) should be cached already if 0 <= power_level-1.
     */

    if (xn == 0 || bary_zero_p(xds, xn)) {
	if (b2s->ptr) {
            /* When x is zero, power_cache_get_power(base, power_level) should be cached already. */
            power_cache_get_power(b2s->base, power_level, &len);
	    memset(b2s->ptr, '0', len);
            b2s->ptr += len;
	}
        return;
    }

    if (power_level == 0) {
	big2str_2bdigits(b2s, xds, xn, taillen);
        return;
    }

    lower_power_level = power_level-1;
    b = power_cache_get_power(b2s->base, lower_power_level, &lower_numdigits);
    bn = BIGNUM_LEN(b);
    bds = BDIGITS(b);

    half_numdigits = lower_numdigits;

    while (0 < lower_power_level &&
            (xn < bn ||
             (xn == bn && bary_cmp(xds, xn, bds, bn) < 0))) {
        lower_power_level--;
        b = power_cache_get_power(b2s->base, lower_power_level, &lower_numdigits);
        bn = BIGNUM_LEN(b);
        bds = BDIGITS(b);
    }

    if (lower_power_level == 0 &&
            (xn < bn ||
             (xn == bn && bary_cmp(xds, xn, bds, bn) < 0))) {
        if (b2s->ptr) {
            len = half_numdigits * 2 - lower_numdigits;
            memset(b2s->ptr, '0', len);
            b2s->ptr += len;
        }
	big2str_2bdigits(b2s, xds, xn, taillen);
    }
    else {
        BDIGIT *qds, *rds;
        size_t qn, rn;
        BDIGIT *tds;
        int shift;

        if (lower_power_level != power_level-1 && b2s->ptr) {
            len = (half_numdigits - lower_numdigits) * 2;
            memset(b2s->ptr, '0', len);
            b2s->ptr += len;
        }

        shift = nlz(bds[bn-1]);

        qn = xn + BIGDIVREM_EXTRA_WORDS;

        if (shift == 0) {
            /* bigdivrem_restoring will not modify y.
             * So use bds directly.  */
            tds = (BDIGIT *)bds;
            xds[xn] = 0;
        }
        else {
            /* bigdivrem_restoring will modify y.
             * So use temporary buffer.  */
            tds = xds + qn;
            assert(qn + bn <= xn + wn);
            bary_small_lshift(tds, bds, bn, shift);
            xds[xn] = bary_small_lshift(xds, xds, xn, shift);
        }

        bigdivrem_restoring(xds, qn, tds, bn);

        rds = xds;
        rn = bn;

        qds = xds + bn;
        qn = qn - bn;

        if (shift) {
            bary_small_rshift(rds, rds, rn, shift, 0);
        }

        BARY_TRUNC(qds, qn);
        assert(qn <= bn);
        big2str_karatsuba(b2s, qds, qn, xn+wn - (rn+qn), lower_power_level, lower_numdigits+taillen);
        BARY_TRUNC(rds, rn);
        big2str_karatsuba(b2s, rds, rn, xn+wn - rn, lower_power_level, taillen);
    }
}

static VALUE
big2str_base_poweroftwo(VALUE x, int base)
{
    int word_numbits = ffs(base) - 1;
    size_t numwords;
    VALUE result;
    char *ptr;
    numwords = rb_absint_numwords(x, word_numbits, NULL);
    if (BIGNUM_NEGATIVE_P(x)) {
        if (LONG_MAX-1 < numwords)
            rb_raise(rb_eArgError, "too big number");
        result = rb_usascii_str_new(0, 1+numwords);
        ptr = RSTRING_PTR(result);
        *ptr++ = BIGNUM_POSITIVE_P(x) ? '+' : '-';
    }
    else {
        if (LONG_MAX < numwords)
            rb_raise(rb_eArgError, "too big number");
        result = rb_usascii_str_new(0, numwords);
        ptr = RSTRING_PTR(result);
    }
    rb_integer_pack(x, ptr, numwords, 1, CHAR_BIT-word_numbits,
                    INTEGER_PACK_BIG_ENDIAN);
    while (0 < numwords) {
        *ptr = ruby_digitmap[*(unsigned char *)ptr];
        ptr++;
        numwords--;
    }
    return result;
}

VALUE
rb_big2str_poweroftwo(VALUE x, int base)
{
    return big2str_base_poweroftwo(x, base);
}

static VALUE
big2str_generic(VALUE x, int base)
{
    BDIGIT *xds;
    size_t xn;
    struct big2str_struct b2s_data;
    int power_level;
    VALUE power;

    xds = BDIGITS(x);
    xn = BIGNUM_LEN(x);
    BARY_TRUNC(xds, xn);

    if (xn == 0) {
	return rb_usascii_str_new2("0");
    }

    if (!valid_radix_p(base))
	invalid_radix(base);

    if (xn >= LONG_MAX/BITSPERDIG) {
        rb_raise(rb_eRangeError, "bignum too big to convert into `string'");
    }

    power_level = 0;
    power = power_cache_get_power(base, power_level, NULL);
    while (power_level < MAX_BASE36_POWER_TABLE_ENTRIES &&
           (size_t)BIGNUM_LEN(power) <= (xn+1)/2) {
        power_level++;
        power = power_cache_get_power(base, power_level, NULL);
    }
    assert(power_level != MAX_BASE36_POWER_TABLE_ENTRIES);

    if ((size_t)BIGNUM_LEN(power) <= xn) {
        /*
         * This increment guarantees x < power_cache_get_power(base, power_level)
         * without invoking it actually.
         * (power_cache_get_power(base, power_level) can be slow and not used
         * in big2str_karatsuba.)
         *
         * Although it is possible that x < power_cache_get_power(base, power_level-1),
         * it is no problem because big2str_karatsuba checks it and
         * doesn't affect the result when b2s_data.ptr is NULL.
         */
        power_level++;
    }

    b2s_data.negative = BIGNUM_NEGATIVE_P(x);
    b2s_data.base = base;
    b2s_data.hbase2 = maxpow_in_bdigit_dbl(base, &b2s_data.hbase2_numdigits);

    b2s_data.result = Qnil;
    b2s_data.ptr = NULL;

    if (power_level == 0) {
	big2str_2bdigits(&b2s_data, xds, xn, 0);
    }
    else {
        VALUE tmpw = 0;
        BDIGIT *wds;
        size_t wn;
        wn = power_level * BIGDIVREM_EXTRA_WORDS + BIGNUM_LEN(power);
        wds = ALLOCV_N(BDIGIT, tmpw, xn + wn);
        MEMCPY(wds, xds, BDIGIT, xn);
	big2str_karatsuba(&b2s_data, wds, xn, wn, power_level, 0);
        if (tmpw)
            ALLOCV_END(tmpw);
    }
    RB_GC_GUARD(x);

    *b2s_data.ptr = '\0';
    rb_str_resize(b2s_data.result, (long)(b2s_data.ptr - RSTRING_PTR(b2s_data.result)));

    RB_GC_GUARD(x);
    return b2s_data.result;
}

VALUE
rb_big2str_generic(VALUE x, int base)
{
    return big2str_generic(x, base);
}

#ifdef USE_GMP
static VALUE
big2str_gmp(VALUE x, int base)
{
    const size_t nails = (sizeof(BDIGIT)-SIZEOF_BDIGIT)*CHAR_BIT;
    mpz_t mx;
    size_t size;
    VALUE str;
    BDIGIT *xds = BDIGITS(x);
    size_t xn = BIGNUM_LEN(x);

    mpz_init(mx);
    mpz_import(mx, xn, -1, sizeof(BDIGIT), 0, nails, xds);

    size = mpz_sizeinbase(mx, base);

    if (BIGNUM_NEGATIVE_P(x)) {
        mpz_neg(mx, mx);
        str = rb_usascii_str_new(0, size+1);
    }
    else {
        str = rb_usascii_str_new(0, size);
    }
    mpz_get_str(RSTRING_PTR(str), base, mx);
    mpz_clear(mx);

    if (RSTRING_PTR(str)[RSTRING_LEN(str)-1] == '\0') {
        rb_str_set_len(str, RSTRING_LEN(str)-1);
    }

    RB_GC_GUARD(x);
    return str;
}

VALUE
rb_big2str_gmp(VALUE x, int base)
{
    return big2str_gmp(x, base);
}
#endif

static VALUE
rb_big2str1(VALUE x, int base)
{
    BDIGIT *xds;
    size_t xn;

    if (FIXNUM_P(x)) {
	return rb_fix2str(x, base);
    }

    bigtrunc(x);
    xds = BDIGITS(x);
    xn = BIGNUM_LEN(x);
    BARY_TRUNC(xds, xn);

    if (xn == 0) {
	return rb_usascii_str_new2("0");
    }

    if (!valid_radix_p(base))
	invalid_radix(base);

    if (xn >= LONG_MAX/BITSPERDIG) {
        rb_raise(rb_eRangeError, "bignum too big to convert into `string'");
    }

    if (POW2_P(base)) {
        /* base == 2 || base == 4 || base == 8 || base == 16 || base == 32 */
        return big2str_base_poweroftwo(x, base);
    }

#ifdef USE_GMP
    if (GMP_BIG2STR_DIGITS < xn) {
        return big2str_gmp(x, base);
    }
#endif

    return big2str_generic(x, base);
}

VALUE
rb_big2str(VALUE x, int base)
{
    return rb_big2str1(x, base);
}

static unsigned long
big2ulong(VALUE x, const char *type)
{
    size_t len = BIGNUM_LEN(x);
    unsigned long num;
    BDIGIT *ds;

    if (len == 0)
        return 0;
    if (BIGSIZE(x) > sizeof(long)) {
        rb_raise(rb_eRangeError, "bignum too big to convert into `%s'", type);
    }
    ds = BDIGITS(x);
#if SIZEOF_LONG <= SIZEOF_BDIGIT
    num = (unsigned long)ds[0];
#else
    num = 0;
    while (len--) {
	num <<= BITSPERDIG;
	num += (unsigned long)ds[len]; /* overflow is already checked */
    }
#endif
    return num;
}

unsigned long
rb_big2ulong(VALUE x)
{
    unsigned long num = big2ulong(x, "unsigned long");

    if (BIGNUM_POSITIVE_P(x)) {
        return num;
    }
    else {
        if (num <= 1+(unsigned long)(-(LONG_MIN+1)))
            return -(long)(num-1)-1;
    }
    rb_raise(rb_eRangeError, "bignum out of range of unsigned long");
}

long
rb_big2long(VALUE x)
{
    unsigned long num = big2ulong(x, "long");

    if (BIGNUM_POSITIVE_P(x)) {
        if (num <= LONG_MAX)
            return num;
    }
    else {
        if (num <= 1+(unsigned long)(-(LONG_MIN+1)))
            return -(long)(num-1)-1;
    }
    rb_raise(rb_eRangeError, "bignum too big to convert into `long'");
}

#if HAVE_LONG_LONG

static unsigned LONG_LONG
big2ull(VALUE x, const char *type)
{
    size_t len = BIGNUM_LEN(x);
    unsigned LONG_LONG num;
    BDIGIT *ds = BDIGITS(x);

    if (len == 0)
        return 0;
    if (BIGSIZE(x) > SIZEOF_LONG_LONG)
	rb_raise(rb_eRangeError, "bignum too big to convert into `%s'", type);
#if SIZEOF_LONG_LONG <= SIZEOF_BDIGIT
    num = (unsigned LONG_LONG)ds[0];
#else
    num = 0;
    while (len--) {
	num = BIGUP(num);
	num += ds[len];
    }
#endif
    return num;
}

unsigned LONG_LONG
rb_big2ull(VALUE x)
{
    unsigned LONG_LONG num = big2ull(x, "unsigned long long");

    if (BIGNUM_POSITIVE_P(x)) {
        return num;
    }
    else {
        if (num <= 1+(unsigned LONG_LONG)(-(LLONG_MIN+1)))
            return -(LONG_LONG)(num-1)-1;
    }
    rb_raise(rb_eRangeError, "bignum out of range of unsigned long long");
}

LONG_LONG
rb_big2ll(VALUE x)
{
    unsigned LONG_LONG num = big2ull(x, "long long");

    if (BIGNUM_POSITIVE_P(x)) {
        if (num <= LLONG_MAX)
            return num;
    }
    else {
        if (num <= 1+(unsigned LONG_LONG)(-(LLONG_MIN+1)))
            return -(LONG_LONG)(num-1)-1;
    }
    rb_raise(rb_eRangeError, "bignum too big to convert into `long long'");
}

#endif  /* HAVE_LONG_LONG */

static VALUE
dbl2big(double d)
{
    long i = 0;
    BDIGIT c;
    BDIGIT *digits;
    VALUE z;
    double u = (d < 0)?-d:d;

    if (isinf(d)) {
	rb_raise(rb_eFloatDomainError, d < 0 ? "-Infinity" : "Infinity");
    }
    if (isnan(d)) {
	rb_raise(rb_eFloatDomainError, "NaN");
    }

    while (1.0 <= u) {
	u /= (double)(BIGRAD);
	i++;
    }
    z = bignew(i, d>=0);
    digits = BDIGITS(z);
    while (i--) {
	u *= BIGRAD;
	c = (BDIGIT)u;
	u -= c;
	digits[i] = c;
    }

    return z;
}

VALUE
rb_dbl2big(double d)
{
    return bignorm(dbl2big(d));
}

static double
big2dbl(VALUE x)
{
    double d = 0.0;
    long i = (bigtrunc(x), BIGNUM_LEN(x)), lo = 0, bits;
    BDIGIT *ds = BDIGITS(x), dl;

    if (i) {
	bits = i * BITSPERDIG - nlz(ds[i-1]);
	if (bits > DBL_MANT_DIG+DBL_MAX_EXP) {
	    d = HUGE_VAL;
	}
	else {
	    if (bits > DBL_MANT_DIG+1)
		lo = (bits -= DBL_MANT_DIG+1) / BITSPERDIG;
	    else
		bits = 0;
	    while (--i > lo) {
		d = ds[i] + BIGRAD*d;
	    }
	    dl = ds[i];
	    if (bits && (dl & ((BDIGIT)1 << (bits %= BITSPERDIG)))) {
		int carry = (dl & ~(BDIGMAX << bits)) != 0;
		if (!carry) {
		    while (i-- > 0) {
			carry = ds[i] != 0;
			if (carry) break;
		    }
		}
		if (carry) {
		    dl &= BDIGMAX << bits;
		    dl = BIGLO(dl + ((BDIGIT)1 << bits));
		    if (!dl) d += 1;
		}
	    }
	    d = dl + BIGRAD*d;
	    if (lo) {
		if (lo > INT_MAX / BITSPERDIG)
		    d = HUGE_VAL;
		else if (lo < INT_MIN / BITSPERDIG)
		    d = 0.0;
		else
		    d = ldexp(d, (int)(lo * BITSPERDIG));
	    }
	}
    }
    if (BIGNUM_NEGATIVE_P(x)) d = -d;
    return d;
}

double
rb_big2dbl(VALUE x)
{
    double d = big2dbl(x);

    if (isinf(d)) {
	rb_warning("Bignum out of Float range");
	if (d < 0.0)
	    d = -HUGE_VAL;
	else
	    d = HUGE_VAL;
    }
    return d;
}

VALUE
rb_integer_float_cmp(VALUE x, VALUE y)
{
    double yd = RFLOAT_VALUE(y);
    double yi, yf;
    VALUE rel;

    if (isnan(yd))
        return Qnil;
    if (isinf(yd)) {
        if (yd > 0.0) return INT2FIX(-1);
        else return INT2FIX(1);
    }
    yf = modf(yd, &yi);
    if (FIXNUM_P(x)) {
#if SIZEOF_LONG * CHAR_BIT < DBL_MANT_DIG /* assume FLT_RADIX == 2 */
        double xd = (double)FIX2LONG(x);
        if (xd < yd)
            return INT2FIX(-1);
        if (xd > yd)
            return INT2FIX(1);
        return INT2FIX(0);
#else
        long xn, yn;
        if (yi < FIXNUM_MIN)
            return INT2FIX(1);
        if (FIXNUM_MAX+1 <= yi)
            return INT2FIX(-1);
        xn = FIX2LONG(x);
        yn = (long)yi;
        if (xn < yn)
            return INT2FIX(-1);
        if (xn > yn)
            return INT2FIX(1);
        if (yf < 0.0)
            return INT2FIX(1);
        if (0.0 < yf)
            return INT2FIX(-1);
        return INT2FIX(0);
#endif
    }
    y = rb_dbl2big(yi);
    rel = rb_big_cmp(x, y);
    if (yf == 0.0 || rel != INT2FIX(0))
        return rel;
    if (yf < 0.0)
        return INT2FIX(1);
    return INT2FIX(-1);
}

VALUE
rb_integer_float_eq(VALUE x, VALUE y)
{
    double yd = RFLOAT_VALUE(y);
    double yi, yf;

    if (isnan(yd) || isinf(yd))
        return Qfalse;
    yf = modf(yd, &yi);
    if (yf != 0)
        return Qfalse;
    if (FIXNUM_P(x)) {
#if SIZEOF_LONG * CHAR_BIT < DBL_MANT_DIG /* assume FLT_RADIX == 2 */
        double xd = (double)FIX2LONG(x);
        if (xd != yd)
            return Qfalse;
        return Qtrue;
#else
        long xn, yn;
        if (yi < LONG_MIN || LONG_MAX < yi)
            return Qfalse;
        xn = FIX2LONG(x);
        yn = (long)yi;
        if (xn != yn)
            return Qfalse;
        return Qtrue;
#endif
    }
    y = rb_dbl2big(yi);
    return rb_big_eq(x, y);
}

VALUE
rb_big_cmp(VALUE x, VALUE y)
{
    if (FIXNUM_P(y)) {
	x = bigfixize(x);
        if (FIXNUM_P(x)) {
	    /* SIGNED_VALUE and Fixnum have same sign-bits, same
	     * order */
	    SIGNED_VALUE sx = (SIGNED_VALUE)x, sy = (SIGNED_VALUE)y;
	    if (sx < sy) return INT2FIX(-1);
	    return INT2FIX(sx > sy);
        }
    }
    else if (RB_BIGNUM_TYPE_P(y)) {
	if (BIGNUM_SIGN(x) == BIGNUM_SIGN(y)) {
	    int cmp = bary_cmp(BDIGITS(x), BIGNUM_LEN(x), BDIGITS(y), BIGNUM_LEN(y));
	    return INT2FIX(BIGNUM_SIGN(x) ? cmp : -cmp);
	}
    }
    else if (RB_FLOAT_TYPE_P(y)) {
        return rb_integer_float_cmp(x, y);
    }
    else {
	return rb_num_coerce_cmp(x, y, idCmp);
    }
    return INT2FIX(BIGNUM_SIGN(x) ? 1 : -1);
}

enum big_op_t {
    big_op_gt,
    big_op_ge,
    big_op_lt,
    big_op_le
};

static VALUE
big_op(VALUE x, VALUE y, enum big_op_t op)
{
    VALUE rel;
    int n;

    if (RB_INTEGER_TYPE_P(y)) {
	rel = rb_big_cmp(x, y);
    }
    else if (RB_FLOAT_TYPE_P(y)) {
        rel = rb_integer_float_cmp(x, y);
    }
    else {
	ID id = 0;
	switch (op) {
	  case big_op_gt: id = '>'; break;
	  case big_op_ge: id = idGE; break;
	  case big_op_lt: id = '<'; break;
	  case big_op_le: id = idLE; break;
	}
	return rb_num_coerce_relop(x, y, id);
    }

    if (NIL_P(rel)) return Qfalse;
    n = FIX2INT(rel);

    switch (op) {
	case big_op_gt: return n >  0 ? Qtrue : Qfalse;
	case big_op_ge: return n >= 0 ? Qtrue : Qfalse;
	case big_op_lt: return n <  0 ? Qtrue : Qfalse;
	case big_op_le: return n <= 0 ? Qtrue : Qfalse;
    }
    return Qundef;
}

VALUE
rb_big_gt(VALUE x, VALUE y)
{
    return big_op(x, y, big_op_gt);
}

VALUE
rb_big_ge(VALUE x, VALUE y)
{
    return big_op(x, y, big_op_ge);
}

VALUE
rb_big_lt(VALUE x, VALUE y)
{
    return big_op(x, y, big_op_lt);
}

VALUE
rb_big_le(VALUE x, VALUE y)
{
    return big_op(x, y, big_op_le);
}

/*
 *  call-seq:
 *     big == obj  -> true or false
 *
 *  Returns <code>true</code> only if <i>obj</i> has the same value
 *  as <i>big</i>. Contrast this with <code>Integer#eql?</code>, which
 *  requires <i>obj</i> to be a <code>Integer</code>.
 *
 *     68719476736 == 68719476736.0   #=> true
 */

VALUE
rb_big_eq(VALUE x, VALUE y)
{
    if (FIXNUM_P(y)) {
	return bignorm(x) == y ? Qtrue : Qfalse;
    }
    else if (RB_BIGNUM_TYPE_P(y)) {
    }
    else if (RB_FLOAT_TYPE_P(y)) {
        return rb_integer_float_eq(x, y);
    }
    else {
	return rb_equal(y, x);
    }
    if (BIGNUM_SIGN(x) != BIGNUM_SIGN(y)) return Qfalse;
    if (BIGNUM_LEN(x) != BIGNUM_LEN(y)) return Qfalse;
    if (MEMCMP(BDIGITS(x),BDIGITS(y),BDIGIT,BIGNUM_LEN(y)) != 0) return Qfalse;
    return Qtrue;
}

VALUE
rb_big_eql(VALUE x, VALUE y)
{
    if (!RB_BIGNUM_TYPE_P(y)) return Qfalse;
    if (BIGNUM_SIGN(x) != BIGNUM_SIGN(y)) return Qfalse;
    if (BIGNUM_LEN(x) != BIGNUM_LEN(y)) return Qfalse;
    if (MEMCMP(BDIGITS(x),BDIGITS(y),BDIGIT,BIGNUM_LEN(y)) != 0) return Qfalse;
    return Qtrue;
}

VALUE
rb_big_uminus(VALUE x)
{
    VALUE z = rb_big_clone(x);

    BIGNUM_NEGATE(z);

    return bignorm(z);
}

VALUE
rb_big_comp(VALUE x)
{
    VALUE z = rb_big_clone(x);
    BDIGIT *ds = BDIGITS(z);
    long n = BIGNUM_LEN(z);

    if (!n) return INT2FIX(-1);

    if (BIGNUM_POSITIVE_P(z)) {
        if (bary_add_one(ds, n)) {
            big_extend_carry(z);
        }
        BIGNUM_SET_NEGATIVE_SIGN(z);
    }
    else {
        bary_neg(ds, n);
        if (bary_add_one(ds, n))
            return INT2FIX(-1);
        bary_neg(ds, n);
        BIGNUM_SET_POSITIVE_SIGN(z);
    }

    return bignorm(z);
}

static VALUE
bigsub(VALUE x, VALUE y)
{
    VALUE z;
    BDIGIT *xds, *yds, *zds;
    long xn, yn, zn;

    xn = BIGNUM_LEN(x);
    yn = BIGNUM_LEN(y);
    zn = xn < yn ? yn : xn;

    z = bignew(zn, 1);

    xds = BDIGITS(x);
    yds = BDIGITS(y);
    zds = BDIGITS(z);

    if (bary_sub(zds, zn, xds, xn, yds, yn)) {
        bary_2comp(zds, zn);
        BIGNUM_SET_NEGATIVE_SIGN(z);
    }

    return z;
}

static VALUE bigadd_int(VALUE x, long y);

static VALUE
bigsub_int(VALUE x, long y0)
{
    VALUE z;
    BDIGIT *xds, *zds;
    long xn, zn;
    BDIGIT_DBL_SIGNED num;
    long i, y;

    y = y0;
    xds = BDIGITS(x);
    xn = BIGNUM_LEN(x);

    if (xn == 0)
        return LONG2NUM(-y0);

    zn = xn;
#if SIZEOF_BDIGIT < SIZEOF_LONG
    if (zn < bdigit_roomof(SIZEOF_LONG))
        zn = bdigit_roomof(SIZEOF_LONG);
#endif
    z = bignew(zn, BIGNUM_SIGN(x));
    zds = BDIGITS(z);

#if SIZEOF_BDIGIT >= SIZEOF_LONG
    assert(xn == zn);
    num = (BDIGIT_DBL_SIGNED)xds[0] - y;
    if (xn == 1 && num < 0) {
	BIGNUM_NEGATE(z);
	zds[0] = (BDIGIT)-num;
	RB_GC_GUARD(x);
	return bignorm(z);
    }
    zds[0] = BIGLO(num);
    num = BIGDN(num);
    i = 1;
    if (i < xn)
        goto y_is_zero_x;
    goto finish;
#else
    num = 0;
    for (i=0; i < xn; i++) {
        if (y == 0) goto y_is_zero_x;
	num += (BDIGIT_DBL_SIGNED)xds[i] - BIGLO(y);
	zds[i] = BIGLO(num);
	num = BIGDN(num);
	y = BIGDN(y);
    }
    for (; i < zn; i++) {
        if (y == 0) goto y_is_zero_z;
        num -= BIGLO(y);
        zds[i] = BIGLO(num);
        num = BIGDN(num);
        y = BIGDN(y);
    }
    goto finish;
#endif

    for (; i < xn; i++) {
      y_is_zero_x:
        if (num == 0) goto num_is_zero_x;
	num += xds[i];
	zds[i] = BIGLO(num);
	num = BIGDN(num);
    }
#if SIZEOF_BDIGIT < SIZEOF_LONG
    for (; i < zn; i++) {
      y_is_zero_z:
        if (num == 0) goto num_is_zero_z;
        zds[i] = BIGLO(num);
        num = BIGDN(num);
    }
#endif
    goto finish;

    for (; i < xn; i++) {
      num_is_zero_x:
	zds[i] = xds[i];
    }
#if SIZEOF_BDIGIT < SIZEOF_LONG
    for (; i < zn; i++) {
      num_is_zero_z:
        zds[i] = 0;
    }
#endif
    goto finish;

  finish:
    assert(num == 0 || num == -1);
    if (num < 0) {
        get2comp(z);
	BIGNUM_NEGATE(z);
    }
    RB_GC_GUARD(x);
    return bignorm(z);
}

static VALUE
bigadd_int(VALUE x, long y)
{
    VALUE z;
    BDIGIT *xds, *zds;
    long xn, zn;
    BDIGIT_DBL num;
    long i;

    xds = BDIGITS(x);
    xn = BIGNUM_LEN(x);

    if (xn == 0)
        return LONG2NUM(y);

    zn = xn;
#if SIZEOF_BDIGIT < SIZEOF_LONG
    if (zn < bdigit_roomof(SIZEOF_LONG))
        zn = bdigit_roomof(SIZEOF_LONG);
#endif
    zn++;

    z = bignew(zn, BIGNUM_SIGN(x));
    zds = BDIGITS(z);

#if SIZEOF_BDIGIT >= SIZEOF_LONG
    num = (BDIGIT_DBL)xds[0] + y;
    zds[0] = BIGLO(num);
    num = BIGDN(num);
    i = 1;
    if (i < xn)
        goto y_is_zero_x;
    goto y_is_zero_z;
#else
    num = 0;
    for (i=0; i < xn; i++) {
        if (y == 0) goto y_is_zero_x;
	num += (BDIGIT_DBL)xds[i] + BIGLO(y);
	zds[i] = BIGLO(num);
	num = BIGDN(num);
	y = BIGDN(y);
    }
    for (; i < zn; i++) {
        if (y == 0) goto y_is_zero_z;
	num += BIGLO(y);
	zds[i] = BIGLO(num);
	num = BIGDN(num);
	y = BIGDN(y);
    }
    goto finish;

#endif

    for (;i < xn; i++) {
      y_is_zero_x:
        if (num == 0) goto num_is_zero_x;
	num += (BDIGIT_DBL)xds[i];
	zds[i] = BIGLO(num);
	num = BIGDN(num);
    }
    for (; i < zn; i++) {
      y_is_zero_z:
        if (num == 0) goto num_is_zero_z;
	zds[i] = BIGLO(num);
	num = BIGDN(num);
    }
    goto finish;

    for (;i < xn; i++) {
      num_is_zero_x:
	zds[i] = xds[i];
    }
    for (; i < zn; i++) {
      num_is_zero_z:
	zds[i] = 0;
    }
    goto finish;

  finish:
    RB_GC_GUARD(x);
    return bignorm(z);
}

static VALUE
bigadd(VALUE x, VALUE y, int sign)
{
    VALUE z;
    size_t len;

    sign = (sign == BIGNUM_SIGN(y));
    if (BIGNUM_SIGN(x) != sign) {
	if (sign) return bigsub(y, x);
	return bigsub(x, y);
    }

    if (BIGNUM_LEN(x) > BIGNUM_LEN(y)) {
	len = BIGNUM_LEN(x) + 1;
    }
    else {
	len = BIGNUM_LEN(y) + 1;
    }
    z = bignew(len, sign);

    bary_add(BDIGITS(z), BIGNUM_LEN(z),
             BDIGITS(x), BIGNUM_LEN(x),
             BDIGITS(y), BIGNUM_LEN(y));

    return z;
}

VALUE
rb_big_plus(VALUE x, VALUE y)
{
    long n;

    if (FIXNUM_P(y)) {
	n = FIX2LONG(y);
	if ((n > 0) != BIGNUM_SIGN(x)) {
	    if (n < 0) {
		n = -n;
	    }
	    return bigsub_int(x, n);
	}
	if (n < 0) {
	    n = -n;
	}
	return bigadd_int(x, n);
    }
    else if (RB_BIGNUM_TYPE_P(y)) {
	return bignorm(bigadd(x, y, 1));
    }
    else if (RB_FLOAT_TYPE_P(y)) {
	return DBL2NUM(rb_big2dbl(x) + RFLOAT_VALUE(y));
    }
    else {
	return rb_num_coerce_bin(x, y, '+');
    }
}

VALUE
rb_big_minus(VALUE x, VALUE y)
{
    long n;

    if (FIXNUM_P(y)) {
	n = FIX2LONG(y);
	if ((n > 0) != BIGNUM_SIGN(x)) {
	    if (n < 0) {
		n = -n;
	    }
	    return bigadd_int(x, n);
	}
	if (n < 0) {
	    n = -n;
	}
	return bigsub_int(x, n);
    }
    else if (RB_BIGNUM_TYPE_P(y)) {
	return bignorm(bigadd(x, y, 0));
    }
    else if (RB_FLOAT_TYPE_P(y)) {
	return DBL2NUM(rb_big2dbl(x) - RFLOAT_VALUE(y));
    }
    else {
	return rb_num_coerce_bin(x, y, '-');
    }
}

static VALUE
bigsq(VALUE x)
{
    long xn, zn;
    VALUE z;
    BDIGIT *xds, *zds;

    xn = BIGNUM_LEN(x);
    zn = 2 * xn;

    z = bignew(zn, 1);

    xds = BDIGITS(x);
    zds = BDIGITS(z);

    if (xn < NAIVE_MUL_DIGITS)
        bary_sq_fast(zds, zn, xds, xn);
    else
        bary_mul(zds, zn, xds, xn, xds, xn);

    RB_GC_GUARD(x);
    return z;
}

static VALUE
bigmul0(VALUE x, VALUE y)
{
    long xn, yn, zn;
    VALUE z;
    BDIGIT *xds, *yds, *zds;

    if (x == y)
        return bigsq(x);

    xn = BIGNUM_LEN(x);
    yn = BIGNUM_LEN(y);
    zn = xn + yn;

    z = bignew(zn, BIGNUM_SIGN(x)==BIGNUM_SIGN(y));

    xds = BDIGITS(x);
    yds = BDIGITS(y);
    zds = BDIGITS(z);

    bary_mul(zds, zn, xds, xn, yds, yn);

    RB_GC_GUARD(x);
    RB_GC_GUARD(y);
    return z;
}

VALUE
rb_big_mul(VALUE x, VALUE y)
{
    if (FIXNUM_P(y)) {
	y = rb_int2big(FIX2LONG(y));
    }
    else if (RB_BIGNUM_TYPE_P(y)) {
    }
    else if (RB_FLOAT_TYPE_P(y)) {
	return DBL2NUM(rb_big2dbl(x) * RFLOAT_VALUE(y));
    }
    else {
	return rb_num_coerce_bin(x, y, '*');
    }

    return bignorm(bigmul0(x, y));
}

static VALUE
bigdivrem(VALUE x, VALUE y, volatile VALUE *divp, volatile VALUE *modp)
{
    long xn = BIGNUM_LEN(x), yn = BIGNUM_LEN(y);
    VALUE z;
    BDIGIT *xds, *yds, *zds;
    BDIGIT dd;

    VALUE q = Qnil, r = Qnil;
    BDIGIT *qds, *rds;
    long qn, rn;

    yds = BDIGITS(y);
    BARY_TRUNC(yds, yn);
    if (yn == 0)
        rb_num_zerodiv();

    xds = BDIGITS(x);
    BARY_TRUNC(xds, xn);

    if (xn < yn || (xn == yn && xds[xn - 1] < yds[yn - 1])) {
	if (divp) *divp = rb_int2big(0);
	if (modp) *modp = x;
	return Qnil;
    }
    if (yn == 1) {
	dd = yds[0];
	z = bignew(xn, BIGNUM_SIGN(x)==BIGNUM_SIGN(y));
	zds = BDIGITS(z);
        dd = bigdivrem_single(zds, xds, xn, dd);
	if (modp) {
	    *modp = rb_uint2big((uintptr_t)dd);
	    BIGNUM_SET_SIGN(*modp, BIGNUM_SIGN(x));
	}
	if (divp) *divp = z;
	return Qnil;
    }
    if (xn == 2 && yn == 2) {
        BDIGIT_DBL x0 = bary2bdigitdbl(xds, 2);
        BDIGIT_DBL y0 = bary2bdigitdbl(yds, 2);
        BDIGIT_DBL q0 = x0 / y0;
        BDIGIT_DBL r0 = x0 % y0;
        if (divp) {
            z = bignew(bdigit_roomof(sizeof(BDIGIT_DBL)), BIGNUM_SIGN(x)==BIGNUM_SIGN(y));
            zds = BDIGITS(z);
            zds[0] = BIGLO(q0);
            zds[1] = BIGLO(BIGDN(q0));
            *divp = z;
        }
        if (modp) {
            z = bignew(bdigit_roomof(sizeof(BDIGIT_DBL)), BIGNUM_SIGN(x));
            zds = BDIGITS(z);
            zds[0] = BIGLO(r0);
            zds[1] = BIGLO(BIGDN(r0));
            *modp = z;
        }
        return Qnil;
    }

    if (divp) {
        qn = xn + BIGDIVREM_EXTRA_WORDS;
        q = bignew(qn, BIGNUM_SIGN(x)==BIGNUM_SIGN(y));
        qds = BDIGITS(q);
    }
    else {
        qn = 0;
        qds = NULL;
    }

    if (modp) {
        rn = yn;
        r = bignew(rn, BIGNUM_SIGN(x));
        rds = BDIGITS(r);
    }
    else {
        rn = 0;
        rds = NULL;
    }

    bary_divmod_branch(qds, qn, rds, rn, xds, xn, yds, yn);

    if (divp) {
        bigtrunc(q);
        *divp = q;
    }
    if (modp) {
        bigtrunc(r);
        *modp = r;
    }

    return Qnil;
}

static void
bigdivmod(VALUE x, VALUE y, volatile VALUE *divp, volatile VALUE *modp)
{
    VALUE mod;

    bigdivrem(x, y, divp, &mod);
    if (BIGNUM_SIGN(x) != BIGNUM_SIGN(y) && !BIGZEROP(mod)) {
	if (divp) *divp = bigadd(*divp, rb_int2big(1), 0);
	if (modp) *modp = bigadd(mod, y, 1);
    }
    else if (modp) {
	*modp = mod;
    }
}


static VALUE
rb_big_divide(VALUE x, VALUE y, ID op)
{
    VALUE z;

    if (FIXNUM_P(y)) {
	y = rb_int2big(FIX2LONG(y));
    }
    else if (RB_BIGNUM_TYPE_P(y)) {
    }
    else if (RB_FLOAT_TYPE_P(y)) {
	if (op == '/') {
	    return DBL2NUM(rb_big2dbl(x) / RFLOAT_VALUE(y));
	}
	else {
	    double dy = RFLOAT_VALUE(y);
	    if (dy == 0.0) rb_num_zerodiv();
	    return rb_dbl2big(rb_big2dbl(x) / dy);
	}
    }
    else {
	return rb_num_coerce_bin(x, y, op);
    }
    bigdivmod(x, y, &z, 0);

    return bignorm(z);
}

VALUE
rb_big_div(VALUE x, VALUE y)
{
    return rb_big_divide(x, y, '/');
}

VALUE
rb_big_idiv(VALUE x, VALUE y)
{
    return rb_big_divide(x, y, rb_intern("div"));
}

VALUE
rb_big_modulo(VALUE x, VALUE y)
{
    VALUE z;

    if (FIXNUM_P(y)) {
	y = rb_int2big(FIX2LONG(y));
    }
    else if (!RB_BIGNUM_TYPE_P(y)) {
	return rb_num_coerce_bin(x, y, '%');
    }
    bigdivmod(x, y, 0, &z);

    return bignorm(z);
}

VALUE
rb_big_remainder(VALUE x, VALUE y)
{
    VALUE z;

    if (FIXNUM_P(y)) {
	y = rb_int2big(FIX2LONG(y));
    }
    else if (!RB_BIGNUM_TYPE_P(y)) {
	return rb_num_coerce_bin(x, y, rb_intern("remainder"));
    }
    bigdivrem(x, y, 0, &z);

    return bignorm(z);
}

VALUE
rb_big_divmod(VALUE x, VALUE y)
{
    VALUE div, mod;

    if (FIXNUM_P(y)) {
	y = rb_int2big(FIX2LONG(y));
    }
    else if (!RB_BIGNUM_TYPE_P(y)) {
	return rb_num_coerce_bin(x, y, rb_intern("divmod"));
    }
    bigdivmod(x, y, &div, &mod);

    return rb_assoc_new(bignorm(div), bignorm(mod));
}

static VALUE
big_shift(VALUE x, long n)
{
    if (n < 0)
	return big_lshift(x, 1+(unsigned long)(-(n+1)));
    else if (n > 0)
	return big_rshift(x, (unsigned long)n);
    return x;
}

enum {DBL_BIGDIG = ((DBL_MANT_DIG + BITSPERDIG) / BITSPERDIG)};

static double
big_fdiv(VALUE x, VALUE y, long ey)
{
    VALUE z;
    long l, ex;

    bigtrunc(x);
    l = BIGNUM_LEN(x);
    ex = l * BITSPERDIG - nlz(BDIGITS(x)[l-1]);
    ex -= 2 * DBL_BIGDIG * BITSPERDIG;
    if (ex > BITSPERDIG) ex -= BITSPERDIG;
    else if (ex > 0) ex = 0;
    if (ex) x = big_shift(x, ex);

    bigdivrem(x, y, &z, 0);
    l = ex - ey;
#if SIZEOF_LONG > SIZEOF_INT
    {
	/* Visual C++ can't be here */
	if (l > INT_MAX) return HUGE_VAL;
	if (l < INT_MIN) return 0.0;
    }
#endif
    return ldexp(big2dbl(z), (int)l);
}

static double
big_fdiv_int(VALUE x, VALUE y)
{
    long l, ey;
    bigtrunc(y);
    l = BIGNUM_LEN(y);
    ey = l * BITSPERDIG - nlz(BDIGITS(y)[l-1]);
    ey -= DBL_BIGDIG * BITSPERDIG;
    if (ey) y = big_shift(y, ey);
    return big_fdiv(x, y, ey);
}

static double
big_fdiv_float(VALUE x, VALUE y)
{
    int i;
    y = dbl2big(ldexp(frexp(RFLOAT_VALUE(y), &i), DBL_MANT_DIG));
    return big_fdiv(x, y, i - DBL_MANT_DIG);
}

double
rb_big_fdiv_double(VALUE x, VALUE y)
{
    double dx, dy;

    dx = big2dbl(x);
    if (FIXNUM_P(y)) {
	dy = (double)FIX2LONG(y);
	if (isinf(dx))
	    return big_fdiv_int(x, rb_int2big(FIX2LONG(y)));
    }
    else if (RB_BIGNUM_TYPE_P(y)) {
	return big_fdiv_int(x, y);
    }
    else if (RB_FLOAT_TYPE_P(y)) {
	dy = RFLOAT_VALUE(y);
	if (isnan(dy))
	    return dy;
	if (isinf(dx))
	    return big_fdiv_float(x, y);
    }
    else {
	return NUM2DBL(rb_num_coerce_bin(x, y, rb_intern("fdiv")));
    }
    return dx / dy;
}

VALUE
rb_big_fdiv(VALUE x, VALUE y)
{
    return DBL2NUM(rb_big_fdiv_double(x, y));
}

VALUE
rb_big_pow(VALUE x, VALUE y)
{
    double d;
    SIGNED_VALUE yy;

  again:
    if (y == INT2FIX(0)) return INT2FIX(1);
    if (RB_FLOAT_TYPE_P(y)) {
	d = RFLOAT_VALUE(y);
	if ((BIGNUM_NEGATIVE_P(x) && !BIGZEROP(x)) && d != round(d))
	    return rb_funcall(rb_complex_raw1(x), idPow, 1, y);
    }
    else if (RB_BIGNUM_TYPE_P(y)) {
	y = bignorm(y);
	if (FIXNUM_P(y))
	    goto again;
	rb_warn("in a**b, b may be too big");
	d = rb_big2dbl(y);
    }
    else if (FIXNUM_P(y)) {
	yy = FIX2LONG(y);

	if (yy < 0)
	    return rb_funcall(rb_rational_raw1(x), idPow, 1, y);
	else {
	    VALUE z = 0;
	    SIGNED_VALUE mask;
            const size_t xbits = rb_absint_numwords(x, 1, NULL);
	    const size_t BIGLEN_LIMIT = 32*1024*1024;

	    if (xbits == (size_t)-1 ||
                (xbits > BIGLEN_LIMIT) ||
                (xbits * yy > BIGLEN_LIMIT)) {
		rb_warn("in a**b, b may be too big");
		d = (double)yy;
	    }
	    else {
		for (mask = FIXNUM_MAX + 1; mask; mask >>= 1) {
		    if (z) z = bigsq(z);
		    if (yy & mask) {
			z = z ? bigtrunc(bigmul0(z, x)) : x;
		    }
		}
		return bignorm(z);
	    }
	}
    }
    else {
	return rb_num_coerce_bin(x, y, idPow);
    }
    return DBL2NUM(pow(rb_big2dbl(x), d));
}

static VALUE
bigand_int(VALUE x, long xn, BDIGIT hibitsx, long y)
{
    VALUE z;
    BDIGIT *xds, *zds;
    long zn;
    long i;
    BDIGIT hibitsy;

    if (y == 0) return INT2FIX(0);
    if (xn == 0) return hibitsx ? LONG2NUM(y) : 0;
    hibitsy = 0 <= y ? 0 : BDIGMAX;
    xds = BDIGITS(x);
#if SIZEOF_BDIGIT >= SIZEOF_LONG
    if (!hibitsy) {
	y &= xds[0];
	return LONG2NUM(y);
    }
#endif

    zn = xn;
#if SIZEOF_BDIGIT < SIZEOF_LONG
    if (hibitsx && zn < bdigit_roomof(SIZEOF_LONG))
        zn = bdigit_roomof(SIZEOF_LONG);
#endif

    z = bignew(zn, 0);
    zds = BDIGITS(z);

#if SIZEOF_BDIGIT >= SIZEOF_LONG
    i = 1;
    zds[0] = xds[0] & BIGLO(y);
#else
    for (i=0; i < xn; i++) {
        if (y == 0 || y == -1) break;
        zds[i] = xds[i] & BIGLO(y);
        y = BIGDN(y);
    }
    for (; i < zn; i++) {
        if (y == 0 || y == -1) break;
        zds[i] = hibitsx & BIGLO(y);
        y = BIGDN(y);
    }
#endif
    for (;i < xn; i++) {
	zds[i] = xds[i] & hibitsy;
    }
    for (;i < zn; i++) {
	zds[i] = hibitsx & hibitsy;
    }
    twocomp2abs_bang(z, hibitsx && hibitsy);
    RB_GC_GUARD(x);
    return bignorm(z);
}

VALUE
rb_big_and(VALUE x, VALUE y)
{
    VALUE z;
    BDIGIT *ds1, *ds2, *zds;
    long i, xn, yn, n1, n2;
    BDIGIT hibitsx, hibitsy;
    BDIGIT hibits1, hibits2;
    VALUE tmpv;
    BDIGIT tmph;
    long tmpn;

    if (!RB_INTEGER_TYPE_P(y)) {
	return rb_num_coerce_bit(x, y, '&');
    }

    hibitsx = abs2twocomp(&x, &xn);
    if (FIXNUM_P(y)) {
	return bigand_int(x, xn, hibitsx, FIX2LONG(y));
    }
    hibitsy = abs2twocomp(&y, &yn);
    if (xn > yn) {
        tmpv = x; x = y; y = tmpv;
        tmpn = xn; xn = yn; yn = tmpn;
        tmph = hibitsx; hibitsx = hibitsy; hibitsy = tmph;
    }
    n1 = xn;
    n2 = yn;
    ds1 = BDIGITS(x);
    ds2 = BDIGITS(y);
    hibits1 = hibitsx;
    hibits2 = hibitsy;

    if (!hibits1)
        n2 = n1;

    z = bignew(n2, 0);
    zds = BDIGITS(z);

    for (i=0; i<n1; i++) {
	zds[i] = ds1[i] & ds2[i];
    }
    for (; i<n2; i++) {
	zds[i] = hibits1 & ds2[i];
    }
    twocomp2abs_bang(z, hibits1 && hibits2);
    RB_GC_GUARD(x);
    RB_GC_GUARD(y);
    return bignorm(z);
}

static VALUE
bigor_int(VALUE x, long xn, BDIGIT hibitsx, long y)
{
    VALUE z;
    BDIGIT *xds, *zds;
    long zn;
    long i;
    BDIGIT hibitsy;

    if (y == -1) return INT2FIX(-1);
    if (xn == 0) return hibitsx ? INT2FIX(-1) : LONG2FIX(y);
    hibitsy = 0 <= y ? 0 : BDIGMAX;
    xds = BDIGITS(x);

    zn = BIGNUM_LEN(x);
#if SIZEOF_BDIGIT < SIZEOF_LONG
    if (zn < bdigit_roomof(SIZEOF_LONG))
        zn = bdigit_roomof(SIZEOF_LONG);
#endif
    z = bignew(zn, 0);
    zds = BDIGITS(z);

#if SIZEOF_BDIGIT >= SIZEOF_LONG
    i = 1;
    zds[0] = xds[0] | BIGLO(y);
    if (i < zn)
        goto y_is_fixed_point;
    goto finish;
#else
    for (i=0; i < xn; i++) {
        if (y == 0 || y == -1) goto y_is_fixed_point;
        zds[i] = xds[i] | BIGLO(y);
        y = BIGDN(y);
    }
    if (hibitsx)
        goto fill_hibits;
    for (; i < zn; i++) {
        if (y == 0 || y == -1) goto y_is_fixed_point;
        zds[i] = BIGLO(y);
        y = BIGDN(y);
    }
  goto finish;
#endif

  y_is_fixed_point:
    if (hibitsy)
        goto fill_hibits;
    for (; i < xn; i++) {
        zds[i] = xds[i];
    }
    if (hibitsx)
        goto fill_hibits;
    for (; i < zn; i++) {
        zds[i] = 0;
    }
  goto finish;

  fill_hibits:
    for (; i < zn; i++) {
        zds[i] = BDIGMAX;
    }

  finish:
    twocomp2abs_bang(z, hibitsx || hibitsy);
    RB_GC_GUARD(x);
    return bignorm(z);
}

VALUE
rb_big_or(VALUE x, VALUE y)
{
    VALUE z;
    BDIGIT *ds1, *ds2, *zds;
    long i, xn, yn, n1, n2;
    BDIGIT hibitsx, hibitsy;
    BDIGIT hibits1, hibits2;
    VALUE tmpv;
    BDIGIT tmph;
    long tmpn;

    if (!RB_INTEGER_TYPE_P(y)) {
	return rb_num_coerce_bit(x, y, '|');
    }

    hibitsx = abs2twocomp(&x, &xn);
    if (FIXNUM_P(y)) {
	return bigor_int(x, xn, hibitsx, FIX2LONG(y));
    }
    hibitsy = abs2twocomp(&y, &yn);
    if (xn > yn) {
        tmpv = x; x = y; y = tmpv;
        tmpn = xn; xn = yn; yn = tmpn;
        tmph = hibitsx; hibitsx = hibitsy; hibitsy = tmph;
    }
    n1 = xn;
    n2 = yn;
    ds1 = BDIGITS(x);
    ds2 = BDIGITS(y);
    hibits1 = hibitsx;
    hibits2 = hibitsy;

    if (hibits1)
        n2 = n1;

    z = bignew(n2, 0);
    zds = BDIGITS(z);

    for (i=0; i<n1; i++) {
	zds[i] = ds1[i] | ds2[i];
    }
    for (; i<n2; i++) {
	zds[i] = hibits1 | ds2[i];
    }
    twocomp2abs_bang(z, hibits1 || hibits2);
    RB_GC_GUARD(x);
    RB_GC_GUARD(y);
    return bignorm(z);
}

static VALUE
bigxor_int(VALUE x, long xn, BDIGIT hibitsx, long y)
{
    VALUE z;
    BDIGIT *xds, *zds;
    long zn;
    long i;
    BDIGIT hibitsy;

    hibitsy = 0 <= y ? 0 : BDIGMAX;
    xds = BDIGITS(x);
    zn = BIGNUM_LEN(x);
#if SIZEOF_BDIGIT < SIZEOF_LONG
    if (zn < bdigit_roomof(SIZEOF_LONG))
        zn = bdigit_roomof(SIZEOF_LONG);
#endif
    z = bignew(zn, 0);
    zds = BDIGITS(z);

#if SIZEOF_BDIGIT >= SIZEOF_LONG
    i = 1;
    zds[0] = xds[0] ^ BIGLO(y);
#else
    for (i = 0; i < xn; i++) {
        zds[i] = xds[i] ^ BIGLO(y);
        y = BIGDN(y);
    }
    for (; i < zn; i++) {
        zds[i] = hibitsx ^ BIGLO(y);
        y = BIGDN(y);
    }
#endif
    for (; i < xn; i++) {
        zds[i] = xds[i] ^ hibitsy;
    }
    for (; i < zn; i++) {
        zds[i] = hibitsx ^ hibitsy;
    }
    twocomp2abs_bang(z, (hibitsx ^ hibitsy) != 0);
    RB_GC_GUARD(x);
    return bignorm(z);
}

VALUE
rb_big_xor(VALUE x, VALUE y)
{
    VALUE z;
    BDIGIT *ds1, *ds2, *zds;
    long i, xn, yn, n1, n2;
    BDIGIT hibitsx, hibitsy;
    BDIGIT hibits1, hibits2;
    VALUE tmpv;
    BDIGIT tmph;
    long tmpn;

    if (!RB_INTEGER_TYPE_P(y)) {
	return rb_num_coerce_bit(x, y, '^');
    }

    hibitsx = abs2twocomp(&x, &xn);
    if (FIXNUM_P(y)) {
	return bigxor_int(x, xn, hibitsx, FIX2LONG(y));
    }
    hibitsy = abs2twocomp(&y, &yn);
    if (xn > yn) {
        tmpv = x; x = y; y = tmpv;
        tmpn = xn; xn = yn; yn = tmpn;
        tmph = hibitsx; hibitsx = hibitsy; hibitsy = tmph;
    }
    n1 = xn;
    n2 = yn;
    ds1 = BDIGITS(x);
    ds2 = BDIGITS(y);
    hibits1 = hibitsx;
    hibits2 = hibitsy;

    z = bignew(n2, 0);
    zds = BDIGITS(z);

    for (i=0; i<n1; i++) {
	zds[i] = ds1[i] ^ ds2[i];
    }
    for (; i<n2; i++) {
	zds[i] = hibitsx ^ ds2[i];
    }
    twocomp2abs_bang(z, (hibits1 ^ hibits2) != 0);
    RB_GC_GUARD(x);
    RB_GC_GUARD(y);
    return bignorm(z);
}

VALUE
rb_big_lshift(VALUE x, VALUE y)
{
    int lshift_p;
    size_t shift_numdigits;
    int shift_numbits;

    for (;;) {
	if (FIXNUM_P(y)) {
	    long l = FIX2LONG(y);
            unsigned long shift;
	    if (0 <= l) {
		lshift_p = 1;
                shift = l;
            }
            else {
		lshift_p = 0;
		shift = 1+(unsigned long)(-(l+1));
	    }
            shift_numbits = (int)(shift & (BITSPERDIG-1));
            shift_numdigits = shift >> bit_length(BITSPERDIG-1);
            return bignorm(big_shift3(x, lshift_p, shift_numdigits, shift_numbits));
	}
	else if (RB_BIGNUM_TYPE_P(y)) {
            return bignorm(big_shift2(x, 1, y));
	}
	y = rb_to_int(y);
    }
}

VALUE
rb_big_rshift(VALUE x, VALUE y)
{
    int lshift_p;
    size_t shift_numdigits;
    int shift_numbits;

    for (;;) {
	if (FIXNUM_P(y)) {
	    long l = FIX2LONG(y);
            unsigned long shift;
            if (0 <= l) {
                lshift_p = 0;
                shift = l;
            }
            else {
                lshift_p = 1;
		shift = 1+(unsigned long)(-(l+1));
	    }
            shift_numbits = (int)(shift & (BITSPERDIG-1));
            shift_numdigits = shift >> bit_length(BITSPERDIG-1);
            return bignorm(big_shift3(x, lshift_p, shift_numdigits, shift_numbits));
	}
	else if (RB_BIGNUM_TYPE_P(y)) {
            return bignorm(big_shift2(x, 0, y));
	}
	y = rb_to_int(y);
    }
}

VALUE
rb_big_aref(VALUE x, VALUE y)
{
    BDIGIT *xds;
    size_t shift;
    size_t i, s1, s2;
    long l;
    BDIGIT bit;

    if (RB_BIGNUM_TYPE_P(y)) {
	if (BIGNUM_NEGATIVE_P(y))
	    return INT2FIX(0);
	bigtrunc(y);
	if (BIGSIZE(y) > sizeof(size_t)) {
	  out_of_range:
	    return BIGNUM_SIGN(x) ? INT2FIX(0) : INT2FIX(1);
	}
#if SIZEOF_SIZE_T <= SIZEOF_LONG
	shift = big2ulong(y, "long");
#else
	shift = big2ull(y, "long long");
#endif
    }
    else {
	l = NUM2LONG(y);
	if (l < 0) return INT2FIX(0);
	shift = (size_t)l;
    }
    s1 = shift/BITSPERDIG;
    s2 = shift%BITSPERDIG;
    bit = (BDIGIT)1 << s2;

    if (s1 >= BIGNUM_LEN(x)) goto out_of_range;

    xds = BDIGITS(x);
    if (BIGNUM_POSITIVE_P(x))
        return (xds[s1] & bit) ? INT2FIX(1) : INT2FIX(0);
    if (xds[s1] & (bit-1))
        return (xds[s1] & bit) ? INT2FIX(0) : INT2FIX(1);
    for (i = 0; i < s1; i++)
        if (xds[i])
            return (xds[s1] & bit) ? INT2FIX(0) : INT2FIX(1);
    return (xds[s1] & bit) ? INT2FIX(1) : INT2FIX(0);
}

VALUE
rb_big_hash(VALUE x)
{
    st_index_t hash;

    hash = rb_memhash(BDIGITS(x), sizeof(BDIGIT)*BIGNUM_LEN(x)) ^ BIGNUM_SIGN(x);
    return ST2FIX(hash);
}

/*
 * call-seq:
 *   big.coerce(numeric)  ->  array
 *
 * Returns an array with both a +numeric+ and a +big+ represented as Bignum
 * objects.
 *
 * This is achieved by converting +numeric+ to a Bignum.
 *
 * A TypeError is raised if the +numeric+ is not a Fixnum or Bignum type.
 *
 *     (0x3FFFFFFFFFFFFFFF+1).coerce(42)   #=> [42, 4611686018427387904]
 */

static VALUE
rb_int_coerce(VALUE x, VALUE y)
{
    if (RB_INTEGER_TYPE_P(y)) {
        return rb_assoc_new(y, x);
    }
    else {
        x = rb_Float(x);
        y = rb_Float(y);
        return rb_assoc_new(y, x);
    }
}

VALUE
rb_big_abs(VALUE x)
{
    if (BIGNUM_NEGATIVE_P(x)) {
	x = rb_big_clone(x);
	BIGNUM_SET_POSITIVE_SIGN(x);
    }
    return x;
}

int
rb_big_sign(VALUE x)
{
    return BIGNUM_SIGN(x);
}

size_t
rb_big_size(VALUE big)
{
    return BIGSIZE(big);
}

VALUE
rb_big_size_m(VALUE big)
{
    return SIZET2NUM(rb_big_size(big));
}

VALUE
rb_big_bit_length(VALUE big)
{
    int nlz_bits;
    size_t numbytes;

    static const BDIGIT char_bit[1] = { CHAR_BIT };
    BDIGIT numbytes_bary[bdigit_roomof(sizeof(size_t))];
    BDIGIT nlz_bary[1];
    BDIGIT result_bary[bdigit_roomof(sizeof(size_t)+1)];

    numbytes = rb_absint_size(big, &nlz_bits);

    if (numbytes == 0)
        return LONG2FIX(0);

    if (BIGNUM_NEGATIVE_P(big) && rb_absint_singlebit_p(big)) {
        if (nlz_bits != CHAR_BIT-1) {
            nlz_bits++;
        }
        else {
            nlz_bits = 0;
            numbytes--;
        }
    }

    if (numbytes <= SIZE_MAX / CHAR_BIT) {
        return SIZET2NUM(numbytes * CHAR_BIT - nlz_bits);
    }

    nlz_bary[0] = nlz_bits;

    bary_unpack(BARY_ARGS(numbytes_bary), &numbytes, 1, sizeof(numbytes), 0,
            INTEGER_PACK_NATIVE_BYTE_ORDER);
    BARY_SHORT_MUL(result_bary, numbytes_bary, char_bit);
    BARY_SUB(result_bary, result_bary, nlz_bary);

    return rb_integer_unpack(result_bary, numberof(result_bary), sizeof(BDIGIT), 0,
            INTEGER_PACK_LSWORD_FIRST|INTEGER_PACK_NATIVE_BYTE_ORDER);
}

VALUE
rb_big_odd_p(VALUE num)
{
    if (BIGNUM_LEN(num) != 0 && BDIGITS(num)[0] & 1) {
	return Qtrue;
    }
    return Qfalse;
}

VALUE
rb_big_even_p(VALUE num)
{
    if (BIGNUM_LEN(num) != 0 && BDIGITS(num)[0] & 1) {
	return Qfalse;
    }
    return Qtrue;
}

unsigned long rb_ulong_isqrt(unsigned long);
#if SIZEOF_BDIGIT*2 > SIZEOF_LONG
BDIGIT rb_bdigit_dbl_isqrt(BDIGIT_DBL);
# ifdef ULL_TO_DOUBLE
#   define BDIGIT_DBL_TO_DOUBLE(n) ULL_TO_DOUBLE(n)
# endif
#else
# define rb_bdigit_dbl_isqrt(x) (BDIGIT)rb_ulong_isqrt(x)
#endif
#ifndef BDIGIT_DBL_TO_DOUBLE
# define BDIGIT_DBL_TO_DOUBLE(n) (double)(n)
#endif

static BDIGIT *
estimate_initial_sqrt(VALUE *xp, const size_t xn, const BDIGIT *nds, size_t len)
{
    enum {dbl_per_bdig = roomof(DBL_MANT_DIG,BITSPERDIG)};
    const int zbits = nlz(nds[len-1]);
    VALUE x = *xp = bignew_1(0, xn, 1); /* division may release the GVL */
    BDIGIT *xds = BDIGITS(x);
    BDIGIT_DBL d = bary2bdigitdbl(nds+len-dbl_per_bdig, dbl_per_bdig);
    BDIGIT lowbits = 1;
    int rshift = (int)((BITSPERDIG*2-zbits+(len&BITSPERDIG&1) - DBL_MANT_DIG + 1) & ~1);
    double f;

    if (rshift > 0) {
	lowbits = (BDIGIT)d & ~(~(BDIGIT)1U << rshift);
	d >>= rshift;
    }
    else if (rshift < 0) {
	d <<= -rshift;
	d |= nds[len-dbl_per_bdig-1] >> (BITSPERDIG+rshift);
    }
    f = sqrt(BDIGIT_DBL_TO_DOUBLE(d));
    d = (BDIGIT_DBL)ceil(f);
    if (BDIGIT_DBL_TO_DOUBLE(d) == f) {
	if (lowbits || (lowbits = !bary_zero_p(nds, len-dbl_per_bdig)))
	    ++d;
    }
    else {
	lowbits = 1;
    }
    rshift /= 2;
    rshift += (2-(len&1))*BITSPERDIG/2;
    if (rshift >= 0) {
	d <<= rshift;
    }
    BDIGITS_ZERO(xds, xn-2);
    bdigitdbl2bary(&xds[xn-2], 2, d);

    if (!lowbits) return NULL; /* special case, exact result */
    return xds;
}

VALUE
rb_big_isqrt(VALUE n)
{
    BDIGIT *nds = BDIGITS(n);
    size_t len = BIGNUM_LEN(n);
    size_t xn = (len+1) / 2;
    VALUE x;
    BDIGIT *xds;

    if (len <= 2) {
	BDIGIT sq = rb_bdigit_dbl_isqrt(bary2bdigitdbl(nds, len));
#if SIZEOF_BDIGIT > SIZEOF_LONG
	return ULL2NUM(sq);
#else
	return ULONG2NUM(sq);
#endif
    }
    else if ((xds = estimate_initial_sqrt(&x, xn, nds, len)) != 0) {
	size_t tn = xn + BIGDIVREM_EXTRA_WORDS;
	VALUE t = bignew_1(0, tn, 1);
	BDIGIT *tds = BDIGITS(t);
	tn = BIGNUM_LEN(t);

	/* t = n/x */
	while (bary_divmod_branch(tds, tn, NULL, 0, nds, len, xds, xn),
	       bary_cmp(tds, tn, xds, xn) < 0) {
	    int carry;
	    BARY_TRUNC(tds, tn);
	    /* x = (x+t)/2 */
	    carry = bary_add(xds, xn, xds, xn, tds, tn);
	    bary_small_rshift(xds, xds, xn, 1, carry);
	    tn = BIGNUM_LEN(t);
	}
	rb_big_realloc(t, 0);
	rb_gc_force_recycle(t);
    }
    RBASIC_SET_CLASS_RAW(x, rb_cInteger);
    return x;
}

#ifdef USE_GMP
static void
bary_powm_gmp(BDIGIT *zds, size_t zn, const BDIGIT *xds, size_t xn, const BDIGIT *yds, size_t yn, const BDIGIT *mds, size_t mn)
{
    const size_t nails = (sizeof(BDIGIT)-SIZEOF_BDIGIT)*CHAR_BIT;
    mpz_t z, x, y, m;
    size_t count;
    mpz_init(x);
    mpz_init(y);
    mpz_init(m);
    mpz_init(z);
    mpz_import(x, xn, -1, sizeof(BDIGIT), 0, nails, xds);
    mpz_import(y, yn, -1, sizeof(BDIGIT), 0, nails, yds);
    mpz_import(m, mn, -1, sizeof(BDIGIT), 0, nails, mds);
    mpz_powm(z, x, y, m);
    mpz_export(zds, &count, -1, sizeof(BDIGIT), 0, nails, z);
    BDIGITS_ZERO(zds+count, zn-count);
    mpz_clear(x);
    mpz_clear(y);
    mpz_clear(m);
    mpz_clear(z);
}
#endif

static VALUE
int_pow_tmp3(VALUE x, VALUE y, VALUE m, int nega_flg)
{
#ifdef USE_GMP
    VALUE z;
    size_t xn, yn, mn, zn;

    if (FIXNUM_P(x)) {
       x = rb_int2big(FIX2LONG(x));
    }
    if (FIXNUM_P(y)) {
       y = rb_int2big(FIX2LONG(y));
    }
    assert(RB_BIGNUM_TYPE_P(m));
    xn = BIGNUM_LEN(x);
    yn = BIGNUM_LEN(y);
    mn = BIGNUM_LEN(m);
    zn = mn;
    z = bignew(zn, 1);
    bary_powm_gmp(BDIGITS(z), zn, BDIGITS(x), xn, BDIGITS(y), yn, BDIGITS(m), mn);
    if (nega_flg & BIGNUM_POSITIVE_P(z)) {
        z = rb_funcall(z, '-', 1, m);
    }
    RB_GC_GUARD(x);
    RB_GC_GUARD(y);
    RB_GC_GUARD(m);
    return rb_big_norm(z);
#else
    VALUE tmp = LONG2FIX(1L);
    long yy;

    for (/*NOP*/; ! FIXNUM_P(y); y = rb_funcall(y, rb_intern(">>"), 1, LONG2FIX(1L))) {
        if (RTEST(rb_funcall(y, rb_intern("odd?"), 0))) {
            tmp = rb_funcall(tmp, '*', 1, x);
            tmp = rb_int_modulo(tmp, m);
        }
        x = rb_funcall(x, '*', 1, x);
        x = rb_int_modulo(x, m);
    }
    for (yy = FIX2LONG(y); yy; yy >>= 1L) {
        if (yy & 1L) {
            tmp = rb_funcall(tmp, '*', 1, x);
            tmp = rb_int_modulo(tmp, m);
        }
        x = rb_funcall(x, '*', 1, x);
        x = rb_int_modulo(x, m);
    }

    if (nega_flg && RTEST(rb_funcall(tmp, rb_intern("positive?"), 0))) {
        tmp = rb_funcall(tmp, '-', 1, m);
    }
    return tmp;
#endif
}

/*
 * Integer#pow
 */

static VALUE
int_pow_tmp1(VALUE x, VALUE y, long mm, int nega_flg)
{
    long xx = FIX2LONG(x);
    long tmp = 1L;
    long yy;

    for (/*NOP*/; ! FIXNUM_P(y); y = rb_funcall(y, idGTGT, 1, LONG2FIX(1L))) {
        if (RTEST(rb_int_odd_p(y))) {
            tmp = (tmp * xx) % mm;
        }
        xx = (xx * xx) % mm;
    }
    for (yy = FIX2LONG(y); yy; yy >>= 1L) {
        if (yy & 1L) {
            tmp = (tmp * xx) % mm;
        }
        xx = (xx * xx) % mm;
    }

    if (nega_flg && tmp) {
        tmp -= mm;
    }
    return LONG2FIX(tmp);
}

static VALUE
int_pow_tmp2(VALUE x, VALUE y, long mm, int nega_flg)
{
    long tmp = 1L;
    long yy;
#ifdef DLONG
    const DLONG m = mm;
    long tmp2 = tmp;
    long xx = FIX2LONG(x);
# define MUL_MODULO(a, b, c) (long)(((DLONG)(a) * (DLONG)(b)) % (c))
#else
    const VALUE m = LONG2FIX(mm);
    VALUE tmp2 = LONG2FIX(tmp);
    VALUE xx = x;
# define MUL_MODULO(a, b, c) rb_int_modulo(rb_fix_mul_fix((a), (b)), (c))
#endif

    for (/*NOP*/; ! FIXNUM_P(y); y = rb_funcall(y, idGTGT, 1, LONG2FIX(1L))) {
        if (RTEST(rb_int_odd_p(y))) {
            tmp2 = MUL_MODULO(tmp2, xx, m);
        }
        xx = MUL_MODULO(xx, xx, m);
    }
    for (yy = FIX2LONG(y); yy; yy >>= 1L) {
        if (yy & 1L) {
            tmp2 = MUL_MODULO(tmp2, xx, m);
        }
        xx = MUL_MODULO(xx, xx, m);
    }

#ifdef DLONG
    tmp = tmp2;
#else
    tmp = FIX2LONG(tmp2);
#endif
    if (nega_flg && tmp) {
        tmp -= mm;
    }
    return LONG2FIX(tmp);
}

/*
 * Document-method: Integer#pow
 * call-seq:
 *    integer.pow(numeric)           ->  numeric
 *    integer.pow(integer, integer)  ->  integer
 *
 * Returns (modular) exponentiation as:
 *
 *   a.pow(b)     #=> same as a**b
 *   a.pow(b, m)  #=> same as (a**b) % m, but avoids huge temporary values
 */
VALUE
rb_int_powm(int const argc, VALUE * const argv, VALUE const num)
{
    rb_check_arity(argc, 1, 2);

    if (argc == 1) {
        return rb_int_pow(num, argv[0]);
    }
    else {
        VALUE const a = num;
        VALUE const b = argv[0];
        VALUE m = argv[1];
        int nega_flg = 0;
        if ( ! RB_INTEGER_TYPE_P(b)) {
            rb_raise(rb_eTypeError, "Integer#pow() 2nd argument not allowed unless a 1st argument is integer");
        }
        if (rb_num_negative_int_p(b)) {
            rb_raise(rb_eRangeError, "Integer#pow() 1st argument cannot be negative when 2nd argument specified");
        }
        if (!RB_INTEGER_TYPE_P(m)) {
            rb_raise(rb_eTypeError, "Integer#pow() 2nd argument not allowed unless all arguments are integers");
        }

        if (rb_num_negative_int_p(m)) {
            m = rb_funcall(m, idUMinus, 0);
            nega_flg = 1;
        }

        if (!rb_num_positive_int_p(m)) {
            rb_num_zerodiv();
        }
        if (FIXNUM_P(m)) {
            long const half_val = (long)HALF_LONG_MSB;
            long const mm = FIX2LONG(m);
            if (mm <= half_val) {
                return int_pow_tmp1(rb_int_modulo(a, m), b, mm, nega_flg);
            } else {
                return int_pow_tmp2(rb_int_modulo(a, m), b, mm, nega_flg);
            }
        } else if (RB_TYPE_P(m, T_BIGNUM)) {
            return int_pow_tmp3(rb_int_modulo(a, m), b, m, nega_flg);
        }
    }
    UNREACHABLE;
}

/*
 *  Bignum objects hold integers outside the range of
 *  Fixnum. Bignum objects are created
 *  automatically when integer calculations would otherwise overflow a
 *  Fixnum. When a calculation involving
 *  Bignum objects returns a result that will fit in a
 *  Fixnum, the result is automatically converted.
 *
 *  For the purposes of the bitwise operations and <code>[]</code>, a
 *  Bignum is treated as if it were an infinite-length
 *  bitstring with 2's complement representation.
 *
 *  While Fixnum values are immediate, Bignum
 *  objects are not---assignment and parameter passing work with
 *  references to objects, not the objects themselves.
 *
 */

void
Init_Bignum(void)
{
#ifndef RUBY_INTEGER_UNIFICATION
    rb_cBignum = rb_cInteger;
#endif
    /* An obsolete class, use Integer */
    rb_define_const(rb_cObject, "Bignum", rb_cInteger);
    rb_deprecate_constant(rb_cObject, "Bignum");

    rb_define_method(rb_cInteger, "coerce", rb_int_coerce, 1);

#ifdef USE_GMP
    /* The version of loaded GMP. */
    rb_define_const(rb_cInteger, "GMP_VERSION", rb_sprintf("GMP %s", gmp_version));
#endif

    power_cache_init();
}<|MERGE_RESOLUTION|>--- conflicted
+++ resolved
@@ -4499,12 +4499,7 @@
     return big;
 }
 
-<<<<<<< HEAD
-RUBY_SYMBOL_EXPORT_BEGIN
-VALUE
-=======
 MJIT_FUNC_EXPORTED VALUE
->>>>>>> a80baca3
 rb_int128t2big(int128_t n)
 {
     int neg = 0;
@@ -4524,7 +4519,6 @@
     }
     return big;
 }
-RUBY_SYMBOL_EXPORT_END
 
 #endif
 
