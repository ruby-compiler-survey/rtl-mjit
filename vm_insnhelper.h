/**********************************************************************

  insnhelper.h - helper macros to implement each instructions

  $Author$
  created at: 04/01/01 15:50:34 JST

  Copyright (C) 2004-2007 Koichi Sasada

**********************************************************************/

#ifndef RUBY_INSNHELPER_H
#define RUBY_INSNHELPER_H

RUBY_SYMBOL_EXPORT_BEGIN

extern VALUE ruby_vm_const_missing_count;
extern rb_serial_t ruby_vm_global_method_state;
extern rb_serial_t ruby_vm_global_constant_state;
extern rb_serial_t ruby_vm_class_serial;

RUBY_SYMBOL_EXPORT_END

#if VM_COLLECT_USAGE_DETAILS
#define COLLECT_USAGE_INSN(insn)           vm_collect_usage_insn(insn)
#define COLLECT_USAGE_OPERAND(insn, n, op) vm_collect_usage_operand((insn), (n), ((VALUE)(op)))

#define COLLECT_USAGE_REGISTER(reg, s)     vm_collect_usage_register((reg), (s))
#else
#if MJIT_INSN_STATISTICS
#define COLLECT_USAGE_INSN(insn)	   byte_code_insns_num++
#else
#define COLLECT_USAGE_INSN(insn)		/* none */
#endif
#define COLLECT_USAGE_OPERAND(insn, n, op)	/* none */
#define COLLECT_USAGE_REGISTER(reg, s)		/* none */
#endif

/**********************************************************/
/* deal with stack                                        */
/**********************************************************/

#define PUSH(x) (SET_SV(x), INC_SP(1))
#define TOPN(n) (*(GET_SP()-(n)-1))
#define POPN(n) (DEC_SP(n))
#define POP()   (DEC_SP(1))
#define STACK_ADDR_FROM_TOP(n) (GET_SP()-(n))

#define GET_TOS()  (tos)	/* dummy */

/**********************************************************/
/* deal with registers                                    */
/**********************************************************/

#define VM_REG_CFP (reg_cfp)
#define VM_REG_PC  (VM_REG_CFP->pc)
#define VM_REG_SP  (VM_REG_CFP->sp)
#define VM_REG_BP  (VM_REG_CFP->bp)
#define VM_REG_EP  (VM_REG_CFP->ep)

#define RESTORE_REGS() do { \
    VM_REG_CFP = ec->cfp; \
} while (0)

#define REG_A   reg_a
#define REG_B   reg_b

enum vm_regan_regtype {
    VM_REGAN_PC = 0,
    VM_REGAN_SP = 1,
    VM_REGAN_EP = 2,
    VM_REGAN_CFP = 3,
    VM_REGAN_SELF = 4,
    VM_REGAN_ISEQ = 5
};
enum vm_regan_acttype {
    VM_REGAN_ACT_GET = 0,
    VM_REGAN_ACT_SET = 1
};

#if VM_COLLECT_USAGE_DETAILS
#define COLLECT_USAGE_REGISTER_HELPER(a, b, v) \
  (COLLECT_USAGE_REGISTER((VM_REGAN_##a), (VM_REGAN_ACT_##b)), (v))
#else
#define COLLECT_USAGE_REGISTER_HELPER(a, b, v) (v)
#endif

/* PC */
#define GET_PC()           (COLLECT_USAGE_REGISTER_HELPER(PC, GET, VM_REG_PC))
#define SET_PC(x)          (VM_REG_PC = (COLLECT_USAGE_REGISTER_HELPER(PC, SET, (x))))
#define GET_CURRENT_INSN() (*GET_PC())
#define GET_OPERAND(n)     (GET_PC()[(n)])
#define ADD_PC(n)          (SET_PC(VM_REG_PC + (n)))
#define JUMP(dst)          (SET_PC(VM_REG_PC + (dst)))

/* frame pointer, environment pointer */
#define GET_CFP()  (COLLECT_USAGE_REGISTER_HELPER(CFP, GET, VM_REG_CFP))
#define GET_EP()   (COLLECT_USAGE_REGISTER_HELPER(EP, GET, VM_REG_EP))
#define SET_EP(x)  (VM_REG_EP = (COLLECT_USAGE_REGISTER_HELPER(EP, SET, (x))))
#define GET_LEP()  (VM_EP_LEP(GET_EP()))
#define GET_BP()   (COLLECT_USAGE_REGISTER_HELPER(SP, GET, REG_BP))

/* SP */
#define GET_SP()   (COLLECT_USAGE_REGISTER_HELPER(SP, GET, VM_REG_SP))
#define SET_SP(x)  (VM_REG_SP  = (COLLECT_USAGE_REGISTER_HELPER(SP, SET, (x))))
#define INC_SP(x)  (VM_REG_SP += (COLLECT_USAGE_REGISTER_HELPER(SP, SET, (x))))
#define DEC_SP(x)  (VM_REG_SP -= (COLLECT_USAGE_REGISTER_HELPER(SP, SET, (x))))
#define SET_SV(x)  (*GET_SP() = (x))
  /* set current stack value as x */
#define ADJ_SP(x)  INC_SP(x)

/* instruction sequence C struct */
#define GET_ISEQ() (GET_CFP()->iseq)

/**********************************************************/
/* deal with variables                                    */
/**********************************************************/

#define GET_PREV_EP(ep)                ((VALUE *)((ep)[VM_ENV_DATA_INDEX_SPECVAL] & ~0x03))

#define GET_GLOBAL(entry)       rb_gvar_get((struct rb_global_entry*)(entry))
#define SET_GLOBAL(entry, val)  rb_gvar_set((struct rb_global_entry*)(entry), (val))

#define GET_CONST_INLINE_CACHE(dst) ((IC) * (GET_PC() + (dst) + 2))

/**********************************************************/
/* deal with values                                       */
/**********************************************************/

#define GET_SELF() (COLLECT_USAGE_REGISTER_HELPER(SELF, GET, GET_CFP()->self))

/**********************************************************/
/* deal with control flow 2: method/iterator              */
/**********************************************************/

#ifdef MJIT_HEADER
/* When calling ISeq which may catch an exception from JIT-ed code, we should not call
   mjit_exec directly to prevent the caller frame from being canceled. That's because
   the caller frame may have stack values in the local variables and the cancelling
   the caller frame will purge them. But directly calling mjit_exec is faster... */
#define EXEC_EC_CFP(val) do { \
    if (ec->cfp->iseq->body->catch_except_p) { \
        VM_ENV_FLAGS_SET(ec->cfp->ep, VM_FRAME_FLAG_FINISH); \
        val = vm_exec(ec, TRUE); \
    } \
    else if ((val = mjit_exec(ec)) == Qundef) { \
        VM_ENV_FLAGS_SET(ec->cfp->ep, VM_FRAME_FLAG_FINISH); \
        val = vm_exec(ec, FALSE); \
    } \
} while (0)
#else
/* When calling from VM, longjmp in the callee won't purge any JIT-ed caller frames.
   So it's safe to directly call mjit_exec. */
#define EXEC_EC_CFP(val) do { \
    if ((val = mjit_exec(ec)) == Qundef) { \
        RESTORE_REGS(); \
        NEXT_INSN(); \
    } \
} while (0)
#endif

#define CALL_METHOD(calling, ci, cc) do { \
    VALUE v = (*(cc)->call)(ec, GET_CFP(), (calling), (ci), (cc)); \
    if (v == Qundef) { \
        EXEC_EC_CFP(val); \
    } \
    else { \
	val = v; \
    } \
} while (0)

#define RTL_CALL_METHOD(calling, cd) do { \
    VALUE v = ((cd)->call_cache.call)(th, GET_CFP(), (calling), &(cd)->call_info, &(cd)->call_cache); \
    if (v == Qundef && (v = mjit_execute_iseq(th)) == Qundef) {	\
	RESTORE_REGS(); \
	set_default_sp(reg_cfp, reg_cfp->bp);		\
	NEXT_INSN(); \
    } \
    else { \
        set_default_sp(reg_cfp, reg_cfp->bp);		\
        *get_temp_addr(reg_cfp, (cd)->call_start) = v;	\
    } \
} while (0)

/* set fastpath when cached method is *NOT* protected
 * because inline method cache does not care about receiver.
 */

#ifndef OPT_CALL_FASTPATH
#define OPT_CALL_FASTPATH 1
#endif

#if OPT_CALL_FASTPATH
#define CI_SET_FASTPATH(cc, func, enabled) do { \
    if (LIKELY(enabled)) ((cc)->call = (func)); \
} while (0)
#else
#define CI_SET_FASTPATH(ci, func, enabled) /* do nothing */
#endif

#define GET_BLOCK_HANDLER() (GET_LEP()[VM_ENV_DATA_INDEX_SPECVAL])

/**********************************************************/
/* deal with control flow 3: exception                    */
/**********************************************************/


/**********************************************************/
/* others                                                 */
/**********************************************************/

/* optimize insn */
#define FIXNUM_2_P(a, b) ((a) & (b) & 1)
#if USE_FLONUM
#define FLONUM_2_P(a, b) (((((a)^2) | ((b)^2)) & 3) == 0) /* (FLONUM_P(a) && FLONUM_P(b)) */
#else
#define FLONUM_2_P(a, b) 0
#endif
#define FLOAT_HEAP_P(x) (!SPECIAL_CONST_P(x) && RBASIC_CLASS(x) == rb_cFloat)
#define FLOAT_INSTANCE_P(x) (FLONUM_P(x) || FLOAT_HEAP_P(x))

#ifndef USE_IC_FOR_SPECIALIZED_METHOD
#define USE_IC_FOR_SPECIALIZED_METHOD 1
#endif

<<<<<<< HEAD
#define CALL_SIMPLE_METHOD(recv_) do { \
    struct rb_calling_info calling; \
    calling.block_handler = VM_BLOCK_HANDLER_NONE; \
    calling.argc = ci->orig_argc; \
    vm_search_method(ci, cc, calling.recv = (recv_)); \
    CALL_METHOD(&calling, ci, cc); \
} while (0)

#define VM_ATOMIC_SET(var, val) ATOMIC_SET(var, val)
#define VM_ATOMIC_INC(var) ATOMIC_INC(var)

#define NEXT_CLASS_SERIAL() (VM_ATOMIC_INC(ruby_vm_class_serial), ruby_vm_class_serial)
=======
#define NEXT_CLASS_SERIAL() (++ruby_vm_class_serial)
>>>>>>> a80baca3
#define GET_GLOBAL_METHOD_STATE() (ruby_vm_global_method_state)
#define INC_GLOBAL_METHOD_STATE() (VM_ATOMIC_INC(ruby_vm_global_method_state))
#define GET_GLOBAL_CONSTANT_STATE() (ruby_vm_global_constant_state)
#define INC_GLOBAL_CONSTANT_STATE() (VM_ATOMIC_INC(ruby_vm_global_constant_state))

<<<<<<< HEAD
extern VALUE make_no_method_exception(VALUE exc, VALUE format, VALUE obj,
				      int argc, const VALUE *argv, int priv);
=======
extern rb_method_definition_t *rb_method_definition_create(rb_method_type_t type, ID mid);
extern void rb_method_definition_set(const rb_method_entry_t *me, rb_method_definition_t *def, void *opts);
extern int rb_method_definition_eq(const rb_method_definition_t *d1, const rb_method_definition_t *d2);

extern VALUE rb_make_no_method_exception(VALUE exc, VALUE format, VALUE obj,
					 int argc, const VALUE *argv, int priv);
>>>>>>> a80baca3

static do_inline struct vm_throw_data *
THROW_DATA_NEW(VALUE val, const rb_control_frame_t *cf, VALUE st)
{
    return (struct vm_throw_data *)rb_imemo_new(imemo_throw_data, val, (VALUE)cf, st, 0);
}

<<<<<<< HEAD
static do_inline void
THROW_DATA_CATCH_FRAME_SET(struct vm_throw_data *obj, const rb_control_frame_t *cfp)
{
    obj->catch_frame = cfp;
}

static do_inline void
THROW_DATA_STATE_SET(struct vm_throw_data *obj, int st)
{
    obj->throw_state = (VALUE)st;
}

static do_inline VALUE
=======
static inline VALUE
>>>>>>> a80baca3
THROW_DATA_VAL(const struct vm_throw_data *obj)
{
    VM_ASSERT(THROW_DATA_P(obj));
    return obj->throw_obj;
}

static do_inline const rb_control_frame_t *
THROW_DATA_CATCH_FRAME(const struct vm_throw_data *obj)
{
    VM_ASSERT(THROW_DATA_P(obj));
    return obj->catch_frame;
}

<<<<<<< HEAD
static do_inline int
=======
static inline int
>>>>>>> a80baca3
THROW_DATA_STATE(const struct vm_throw_data *obj)
{
    VM_ASSERT(THROW_DATA_P(obj));
    return (int)obj->throw_state;
}

<<<<<<< HEAD
extern rb_cref_t *rb_vm_get_cref(const VALUE *ep);

extern const rb_cref_t *vm_get_const_key_cref(const VALUE *ep);

extern VALUE lep_svar_get(rb_thread_t *th, const VALUE *lep, rb_num_t key);
extern void lep_svar_set(rb_thread_t *th, const VALUE *lep, rb_num_t key, VALUE val);

extern VALUE vm_defined(rb_thread_t *th, rb_control_frame_t *reg_cfp, rb_num_t op_type, VALUE obj, VALUE needstr, VALUE v);
extern VALUE vm_invoke_block(rb_thread_t *th, rb_control_frame_t *reg_cfp, struct rb_calling_info *calling, const struct rb_call_info *ci);
extern void vm_search_super_method(rb_thread_t *th, rb_control_frame_t *reg_cfp,
				   struct rb_calling_info *calling, struct rb_call_info *ci, struct rb_call_cache *cc);

extern VALUE check_match(VALUE pattern, VALUE target, enum vm_check_match_type type);
extern VALUE vm_throw(rb_thread_t *th, rb_control_frame_t *reg_cfp, rb_num_t throw_state, VALUE throwobj);
extern VALUE vm_search_const_defined_class(const VALUE cbase, ID id);

#if VM_CHECK_MODE > 0
extern void vm_check_frame(VALUE type, VALUE specval, VALUE cref_or_me, const rb_iseq_t *iseq);
#else
#define vm_check_frame(a, b, c, d)
#endif

extern void vm_stackoverflow(void);

extern rb_cref_t *vm_cref_push(rb_thread_t *th, VALUE klass, const VALUE *ep, int pushed_by_eval);
extern VALUE vm_once_exec(VALUE iseq);
extern VALUE vm_once_clear(VALUE data);
extern VALUE vm_exec(rb_thread_t *th, int no_mjit_p);

extern VALUE *vm_exec_insn_address_table;

static inline void
vm_change_insn(rb_iseq_t *iseq, VALUE *pc, int insn_id) {
    VALUE addr = vm_exec_insn_address_table[insn_id];
    
    if (mjit_init_p && *pc != addr)
        mjit_change_iseq(iseq, FALSE);
    *pc = addr;
}

=======
static inline int
THROW_DATA_CONSUMED_P(const struct vm_throw_data *obj)
{
    VM_ASSERT(THROW_DATA_P(obj));
    return obj->flags & THROW_DATA_CONSUMED;
}

static inline void
THROW_DATA_CATCH_FRAME_SET(struct vm_throw_data *obj, const rb_control_frame_t *cfp)
{
    VM_ASSERT(THROW_DATA_P(obj));
    obj->catch_frame = cfp;
}

static inline void
THROW_DATA_STATE_SET(struct vm_throw_data *obj, int st)
{
    VM_ASSERT(THROW_DATA_P(obj));
    obj->throw_state = (VALUE)st;
}

static inline void
THROW_DATA_CONSUMED_SET(struct vm_throw_data *obj)
{
    if (THROW_DATA_P(obj) &&
	THROW_DATA_STATE(obj) == TAG_BREAK) {
	obj->flags |= THROW_DATA_CONSUMED;
    }
}

#define IS_ARGS_SPLAT(ci)   ((ci)->flag & VM_CALL_ARGS_SPLAT)
#define IS_ARGS_KEYWORD(ci) ((ci)->flag & VM_CALL_KWARG)

#define CALLER_SETUP_ARG(cfp, calling, ci) do { \
    if (UNLIKELY(IS_ARGS_SPLAT(ci))) vm_caller_setup_arg_splat((cfp), (calling)); \
    if (UNLIKELY(IS_ARGS_KEYWORD(ci))) vm_caller_setup_arg_kw((cfp), (calling), (ci)); \
} while (0)

>>>>>>> a80baca3
#endif /* RUBY_INSNHELPER_H */<|MERGE_RESOLUTION|>--- conflicted
+++ resolved
@@ -169,9 +169,19 @@
     } \
 } while (0)
 
-#define RTL_CALL_METHOD(calling, cd) do { \
-    VALUE v = ((cd)->call_cache.call)(th, GET_CFP(), (calling), &(cd)->call_info, &(cd)->call_cache); \
-    if (v == Qundef && (v = mjit_execute_iseq(th)) == Qundef) {	\
+/* RTL_EXEC_EC_CFP and RTL_CALL_METHOD are always called from the
+   interpreter */
+#define RTL_EXEC_EC_CFP(val) do { \
+    if ((val = mjit_exec(ec)) == Qundef) { \
+        RESTORE_REGS(); \
+	set_default_sp(reg_cfp, reg_cfp->bp);		\
+        NEXT_INSN(); \
+    } \
+} while (0)
+
+#define RTL_CALL_METHOD(calling, cd) do {				\
+    VALUE v = ((cd)->call_cache.call)(ec, GET_CFP(), (calling), &(cd)->call_info, &(cd)->call_cache); \
+    if (v == Qundef && (v = mjit_exec(ec)) == Qundef) {	\
 	RESTORE_REGS(); \
 	set_default_sp(reg_cfp, reg_cfp->bp);		\
 	NEXT_INSN(); \
@@ -223,7 +233,6 @@
 #define USE_IC_FOR_SPECIALIZED_METHOD 1
 #endif
 
-<<<<<<< HEAD
 #define CALL_SIMPLE_METHOD(recv_) do { \
     struct rb_calling_info calling; \
     calling.block_handler = VM_BLOCK_HANDLER_NONE; \
@@ -232,29 +241,18 @@
     CALL_METHOD(&calling, ci, cc); \
 } while (0)
 
-#define VM_ATOMIC_SET(var, val) ATOMIC_SET(var, val)
-#define VM_ATOMIC_INC(var) ATOMIC_INC(var)
-
-#define NEXT_CLASS_SERIAL() (VM_ATOMIC_INC(ruby_vm_class_serial), ruby_vm_class_serial)
-=======
 #define NEXT_CLASS_SERIAL() (++ruby_vm_class_serial)
->>>>>>> a80baca3
 #define GET_GLOBAL_METHOD_STATE() (ruby_vm_global_method_state)
-#define INC_GLOBAL_METHOD_STATE() (VM_ATOMIC_INC(ruby_vm_global_method_state))
+#define INC_GLOBAL_METHOD_STATE() (++ruby_vm_global_method_state)
 #define GET_GLOBAL_CONSTANT_STATE() (ruby_vm_global_constant_state)
-#define INC_GLOBAL_CONSTANT_STATE() (VM_ATOMIC_INC(ruby_vm_global_constant_state))
-
-<<<<<<< HEAD
-extern VALUE make_no_method_exception(VALUE exc, VALUE format, VALUE obj,
-				      int argc, const VALUE *argv, int priv);
-=======
+#define INC_GLOBAL_CONSTANT_STATE() (++ruby_vm_global_constant_state)
+
 extern rb_method_definition_t *rb_method_definition_create(rb_method_type_t type, ID mid);
 extern void rb_method_definition_set(const rb_method_entry_t *me, rb_method_definition_t *def, void *opts);
 extern int rb_method_definition_eq(const rb_method_definition_t *d1, const rb_method_definition_t *d2);
 
 extern VALUE rb_make_no_method_exception(VALUE exc, VALUE format, VALUE obj,
 					 int argc, const VALUE *argv, int priv);
->>>>>>> a80baca3
 
 static do_inline struct vm_throw_data *
 THROW_DATA_NEW(VALUE val, const rb_control_frame_t *cf, VALUE st)
@@ -262,23 +260,7 @@
     return (struct vm_throw_data *)rb_imemo_new(imemo_throw_data, val, (VALUE)cf, st, 0);
 }
 
-<<<<<<< HEAD
-static do_inline void
-THROW_DATA_CATCH_FRAME_SET(struct vm_throw_data *obj, const rb_control_frame_t *cfp)
-{
-    obj->catch_frame = cfp;
-}
-
-static do_inline void
-THROW_DATA_STATE_SET(struct vm_throw_data *obj, int st)
-{
-    obj->throw_state = (VALUE)st;
-}
-
 static do_inline VALUE
-=======
-static inline VALUE
->>>>>>> a80baca3
 THROW_DATA_VAL(const struct vm_throw_data *obj)
 {
     VM_ASSERT(THROW_DATA_P(obj));
@@ -292,32 +274,26 @@
     return obj->catch_frame;
 }
 
-<<<<<<< HEAD
 static do_inline int
-=======
-static inline int
->>>>>>> a80baca3
 THROW_DATA_STATE(const struct vm_throw_data *obj)
 {
     VM_ASSERT(THROW_DATA_P(obj));
     return (int)obj->throw_state;
 }
 
-<<<<<<< HEAD
 extern rb_cref_t *rb_vm_get_cref(const VALUE *ep);
 
 extern const rb_cref_t *vm_get_const_key_cref(const VALUE *ep);
 
-extern VALUE lep_svar_get(rb_thread_t *th, const VALUE *lep, rb_num_t key);
-extern void lep_svar_set(rb_thread_t *th, const VALUE *lep, rb_num_t key, VALUE val);
-
-extern VALUE vm_defined(rb_thread_t *th, rb_control_frame_t *reg_cfp, rb_num_t op_type, VALUE obj, VALUE needstr, VALUE v);
-extern VALUE vm_invoke_block(rb_thread_t *th, rb_control_frame_t *reg_cfp, struct rb_calling_info *calling, const struct rb_call_info *ci);
-extern void vm_search_super_method(rb_thread_t *th, rb_control_frame_t *reg_cfp,
+extern VALUE lep_svar_get(const rb_execution_context_t *ec, const VALUE *lep, rb_num_t key);
+extern void lep_svar_set(const rb_execution_context_t *ec, const VALUE *lep, rb_num_t key, VALUE val);
+
+extern VALUE vm_defined(rb_execution_context_t *ec, rb_control_frame_t *reg_cfp, rb_num_t op_type, VALUE obj, VALUE needstr, VALUE v);
+extern void vm_search_super_method(const rb_execution_context_t *ec, rb_control_frame_t *reg_cfp,
 				   struct rb_calling_info *calling, struct rb_call_info *ci, struct rb_call_cache *cc);
 
-extern VALUE check_match(VALUE pattern, VALUE target, enum vm_check_match_type type);
-extern VALUE vm_throw(rb_thread_t *th, rb_control_frame_t *reg_cfp, rb_num_t throw_state, VALUE throwobj);
+extern VALUE check_match(rb_execution_context_t *ec, VALUE pattern, VALUE target, enum vm_check_match_type type);
+extern VALUE vm_throw(const rb_execution_context_t *ec, rb_control_frame_t *reg_cfp, rb_num_t throw_state, VALUE throwobj);
 extern VALUE vm_search_const_defined_class(const VALUE cbase, ID id);
 
 #if VM_CHECK_MODE > 0
@@ -328,12 +304,12 @@
 
 extern void vm_stackoverflow(void);
 
-extern rb_cref_t *vm_cref_push(rb_thread_t *th, VALUE klass, const VALUE *ep, int pushed_by_eval);
+extern rb_cref_t *vm_cref_push(const rb_execution_context_t *ec, VALUE klass, const VALUE *ep, int pushed_by_eval);
 extern VALUE vm_once_exec(VALUE iseq);
 extern VALUE vm_once_clear(VALUE data);
-extern VALUE vm_exec(rb_thread_t *th, int no_mjit_p);
-
-extern VALUE *vm_exec_insn_address_table;
+extern VALUE vm_exec(rb_execution_context_t *ec, int mjit_enable_p);
+
+MJIT_FUNC_EXPORTED VALUE *vm_exec_insn_address_table;
 
 static inline void
 vm_change_insn(rb_iseq_t *iseq, VALUE *pc, int insn_id) {
@@ -344,7 +320,6 @@
     *pc = addr;
 }
 
-=======
 static inline int
 THROW_DATA_CONSUMED_P(const struct vm_throw_data *obj)
 {
@@ -352,14 +327,14 @@
     return obj->flags & THROW_DATA_CONSUMED;
 }
 
-static inline void
+static do_inline void
 THROW_DATA_CATCH_FRAME_SET(struct vm_throw_data *obj, const rb_control_frame_t *cfp)
 {
     VM_ASSERT(THROW_DATA_P(obj));
     obj->catch_frame = cfp;
 }
 
-static inline void
+static do_inline void
 THROW_DATA_STATE_SET(struct vm_throw_data *obj, int st)
 {
     VM_ASSERT(THROW_DATA_P(obj));
@@ -383,5 +358,4 @@
     if (UNLIKELY(IS_ARGS_KEYWORD(ci))) vm_caller_setup_arg_kw((cfp), (calling), (ci)); \
 } while (0)
 
->>>>>>> a80baca3
 #endif /* RUBY_INSNHELPER_H */