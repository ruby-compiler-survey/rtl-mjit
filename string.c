--- conflicted
+++ resolved
@@ -2931,14 +2931,9 @@
     return rb_str_buf_append(str, str2);
 }
 
-<<<<<<< HEAD
-RUBY_SYMBOL_EXPORT_BEGIN
-VALUE
-=======
 #define MIN_PRE_ALLOC_SIZE 48
 
 MJIT_FUNC_EXPORTED VALUE
->>>>>>> a80baca3
 rb_str_concat_literals(size_t num, const VALUE *strary)
 {
     VALUE str;
@@ -2973,7 +2968,6 @@
     }
     return str;
 }
-RUBY_SYMBOL_EXPORT_END
 
 /*
  *  call-seq:
@@ -10459,12 +10453,7 @@
     return str;
 }
 
-<<<<<<< HEAD
-RUBY_SYMBOL_EXPORT_BEGIN
-VALUE
-=======
 MJIT_FUNC_EXPORTED VALUE
->>>>>>> a80baca3
 rb_id_quote_unprintable(ID id)
 {
     VALUE str = rb_id2str(id);
@@ -10473,7 +10462,6 @@
     }
     return str;
 }
-RUBY_SYMBOL_EXPORT_END
 
 /*
  *  call-seq:
