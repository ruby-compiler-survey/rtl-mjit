/* -*-c-*- */
/**********************************************************************

  vm_exec.c -

  $Author$

  Copyright (C) 2004-2007 Koichi Sasada

**********************************************************************/

#include <math.h>

#if VM_COLLECT_USAGE_DETAILS
static void vm_analysis_insn(int insn);
#endif

#if VMDEBUG > 0
#define DECL_SC_REG(type, r, reg) register type reg_##r

#elif defined(__GNUC__) && defined(__x86_64__)
#define DECL_SC_REG(type, r, reg) register type reg_##r __asm__("r" reg)

#elif defined(__GNUC__) && defined(__i386__)
#define DECL_SC_REG(type, r, reg) register type reg_##r __asm__("e" reg)

#elif defined(__GNUC__) && defined(__powerpc64__)
#define DECL_SC_REG(type, r, reg) register type reg_##r __asm__("r" reg)

#else
#define DECL_SC_REG(type, r, reg) register type reg_##r
#endif
/* #define DECL_SC_REG(r, reg) VALUE reg_##r */

#if VM_DEBUG_STACKOVERFLOW
NORETURN(static void vm_stack_overflow_for_insn(void));
static void
vm_stack_overflow_for_insn(void)
{
    rb_bug("CHECK_VM_STACK_OVERFLOW_FOR_INSN: should not overflow here. "
	   "Please contact ruby-core/dev with your (a part of) script. "
	   "This check will be removed soon.");
}
#endif

#define STACK_INSN_CODE 0

#if !OPT_CALL_THREADED_CODE
<<<<<<< HEAD
VALUE
vm_exec_core(rb_thread_t *th, VALUE initial)
=======
static VALUE
vm_exec_core(rb_execution_context_t *ec, VALUE initial)
>>>>>>> a80baca3
{

#if OPT_STACK_CACHING
#if 0
#elif __GNUC__ && __x86_64__
    DECL_SC_REG(VALUE, a, "12");
    DECL_SC_REG(VALUE, b, "13");
#else
    register VALUE reg_a;
    register VALUE reg_b;
#endif
#endif

#if defined(__GNUC__) && defined(__i386__)
    DECL_SC_REG(const VALUE *, pc, "di");
    DECL_SC_REG(rb_control_frame_t *, cfp, "si");
#define USE_MACHINE_REGS 1

#elif defined(__GNUC__) && defined(__x86_64__)
<<<<<<< HEAD
    DECL_SC_REG(const VALUE *, dummy, "12");
    DECL_SC_REG(VALUE *, pc, "14");
# if defined(__native_client__)
    DECL_SC_REG(rb_control_frame_t *, cfp, "13");
# else
=======
    DECL_SC_REG(const VALUE *, pc, "14");
>>>>>>> a80baca3
    DECL_SC_REG(rb_control_frame_t *, cfp, "15");
#define USE_MACHINE_REGS 1

#elif defined(__GNUC__) && defined(__powerpc64__)
    DECL_SC_REG(const VALUE *, pc, "14");
    DECL_SC_REG(rb_control_frame_t *, cfp, "15");
#define USE_MACHINE_REGS 1

#else
    rb_control_frame_t *reg_cfp;
    const VALUE *reg_pc;
#endif

#if USE_MACHINE_REGS

#undef  RESTORE_REGS
#define RESTORE_REGS() \
{ \
  VM_REG_CFP = ec->cfp; \
  reg_pc  = reg_cfp->pc; \
}

#undef  VM_REG_PC
#define VM_REG_PC reg_pc
#undef  GET_PC
#define GET_PC() (reg_pc)
#undef  SET_PC
#define SET_PC(x) (reg_cfp->pc = VM_REG_PC = (x))
#endif

#if OPT_TOKEN_THREADED_CODE || OPT_DIRECT_THREADED_CODE
#include "vmtc.inc"
    if (UNLIKELY(ec == 0)) {
	return (VALUE)insns_address_table;
    }
#endif
    reg_cfp = ec->cfp;
    reg_pc = reg_cfp->pc;
    set_default_sp(reg_cfp, reg_cfp->bp);

#if OPT_STACK_CACHING
    reg_a = initial;
    reg_b = 0;
#endif

  first:
    INSN_DISPATCH();
/*****************/
 #include "vm.inc"
/*****************/
    END_INSNS_DISPATCH();

    /* unreachable */
    rb_bug("vm_eval: unreachable");
    goto first;
}

const void **
rb_vm_get_insns_address_table(void)
{
    return (const void **)vm_exec_core(0, 0);
}

#else /* OPT_CALL_THREADED_CODE */

#include "vm.inc"
#include "vmtc.inc"

const void **
rb_vm_get_insns_address_table(void)
{
    return (const void **)insns_address_table;
}

static VALUE
vm_exec_core(rb_execution_context_t *ec, VALUE initial)
{
    register rb_control_frame_t *reg_cfp = ec->cfp;
    rb_thread_t *th;

    while (1) {
	reg_cfp = ((rb_insn_func_t) (*GET_PC()))(ec, reg_cfp);

	if (UNLIKELY(reg_cfp == 0)) {
	    break;
	}
    }

    if ((th = rb_ec_thread_ptr(ec))->retval != Qundef) {
	VALUE ret = th->retval;
	th->retval = Qundef;
	return ret;
    }
    else {
	VALUE err = ec->errinfo;
	ec->errinfo = Qnil;
	return err;
    }
}
#endif

/* We use extern to have the same exemplar of the table in the
   interpreter and JIT code.  */
VALUE *vm_exec_insn_address_table;

/* Create and set up VM insn table.  Return FALSE if the creation
   failed.  */
static int
vm_create_address_table(void) {
    size_t s = sizeof(VALUE) * VM_INSTRUCTION_SIZE;

    vm_exec_insn_address_table = ruby_mimmalloc(s);
    if (vm_exec_insn_address_table == NULL)
	return FALSE;
    memmove(vm_exec_insn_address_table, rb_vm_get_insns_address_table(), s);
    return TRUE;
}

/* Free the created VM insn table.  */
static void
vm_finish_address_table(void) {
    if (vm_exec_insn_address_table == NULL)
	return;
    ruby_mimfree(vm_exec_insn_address_table);
    vm_exec_insn_address_table = NULL;
}<|MERGE_RESOLUTION|>--- conflicted
+++ resolved
@@ -46,13 +46,8 @@
 #define STACK_INSN_CODE 0
 
 #if !OPT_CALL_THREADED_CODE
-<<<<<<< HEAD
-VALUE
-vm_exec_core(rb_thread_t *th, VALUE initial)
-=======
 static VALUE
 vm_exec_core(rb_execution_context_t *ec, VALUE initial)
->>>>>>> a80baca3
 {
 
 #if OPT_STACK_CACHING
@@ -67,31 +62,23 @@
 #endif
 
 #if defined(__GNUC__) && defined(__i386__)
-    DECL_SC_REG(const VALUE *, pc, "di");
+    DECL_SC_REG(VALUE *, pc, "di");
     DECL_SC_REG(rb_control_frame_t *, cfp, "si");
 #define USE_MACHINE_REGS 1
 
 #elif defined(__GNUC__) && defined(__x86_64__)
-<<<<<<< HEAD
-    DECL_SC_REG(const VALUE *, dummy, "12");
     DECL_SC_REG(VALUE *, pc, "14");
-# if defined(__native_client__)
-    DECL_SC_REG(rb_control_frame_t *, cfp, "13");
-# else
-=======
-    DECL_SC_REG(const VALUE *, pc, "14");
->>>>>>> a80baca3
     DECL_SC_REG(rb_control_frame_t *, cfp, "15");
 #define USE_MACHINE_REGS 1
 
 #elif defined(__GNUC__) && defined(__powerpc64__)
-    DECL_SC_REG(const VALUE *, pc, "14");
+    DECL_SC_REG(VALUE *, pc, "14");
     DECL_SC_REG(rb_control_frame_t *, cfp, "15");
 #define USE_MACHINE_REGS 1
 
 #else
     rb_control_frame_t *reg_cfp;
-    const VALUE *reg_pc;
+    VALUE *reg_pc;
 #endif
 
 #if USE_MACHINE_REGS
