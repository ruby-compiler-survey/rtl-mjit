--- conflicted
+++ resolved
@@ -792,17 +792,10 @@
 
         CHECK_VM_STACK_OVERFLOW(cfp, len);
 
-<<<<<<< HEAD
 	for (i = 0; i < len; i++) {
 	    *cfp->sp++ = ptr[i];
 	}
 	argc += i - 1;
-=======
-        for (i = 0; i < len; i++) {
-            *cfp->sp++ = ptr[i];
-        }
-        calling->argc += i - 1;
->>>>>>> b824c871
     }
     return argc;
 }
