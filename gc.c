--- conflicted
+++ resolved
@@ -34,10 +34,7 @@
 #include <setjmp.h>
 #include <sys/types.h>
 #include "ruby_assert.h"
-<<<<<<< HEAD
-=======
 #include "debug_counter.h"
->>>>>>> a80baca3
 #include "mjit.h"
 
 #undef rb_data_object_wrap
@@ -6623,11 +6620,7 @@
     GC_ASSERT(during_gc == 0);
     if (RGENGC_CHECK_MODE >= 3) gc_verify_internal_consistency(Qnil);
 
-<<<<<<< HEAD
-    mjit_gc_start();
-=======
     mjit_gc_start_hook();
->>>>>>> a80baca3
 
     during_gc = TRUE;
     gc_report(1, objspace, "gc_enter: %s [%s]\n", event, gc_current_status(objspace));
@@ -6645,11 +6638,7 @@
     gc_report(1, objspace, "gc_exit: %s [%s]\n", event, gc_current_status(objspace));
     during_gc = FALSE;
 
-<<<<<<< HEAD
-    mjit_gc_finish();
-=======
     mjit_gc_finish_hook();
->>>>>>> a80baca3
 }
 
 static void *
