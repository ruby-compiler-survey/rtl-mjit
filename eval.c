--- conflicted
+++ resolved
@@ -18,10 +18,7 @@
 #include "ruby/vm.h"
 #include "vm_core.h"
 #include "mjit.h"
-<<<<<<< HEAD
-=======
 #include "probes.h"
->>>>>>> a80baca3
 #include "probes_helper.h"
 
 NORETURN(void rb_raise_jump(VALUE, VALUE));
@@ -59,16 +56,10 @@
     Init_heap();
     Init_vm_objects();
 
-<<<<<<< HEAD
     if (! rtl_gen_init())
         return 1;
-    
-    PUSH_TAG();
-    if ((state = EXEC_TAG()) == 0) {
-=======
     EC_PUSH_TAG(GET_EC());
     if ((state = EC_EXEC_TAG()) == TAG_NONE) {
->>>>>>> a80baca3
 	rb_call_inits();
 	ruby_prog_init();
 	GET_VM()->running = 1;
@@ -231,13 +222,8 @@
 	}
     }
 
-<<<<<<< HEAD
-    mjit_finish(); /* We still need iseqs here.  */
-    
-=======
     mjit_finish(); /* We still need ISeqs here. */
 
->>>>>>> a80baca3
     ruby_finalize_1();
 
     /* unlock again if finalizer took mutexes. */
