--- conflicted
+++ resolved
@@ -562,7 +562,7 @@
 #define APPEND_ELEM(anchor, before, elem) APPEND_ELEM(iseq, (anchor), (before), (elem))
 #endif
 
-static int
+int
 iseq_add_mark_object_compile_time(const rb_iseq_t *iseq, VALUE v)
 {
     if (!SPECIAL_CONST_P(v)) {
@@ -727,7 +727,7 @@
 }
 
 int
-rb_iseq_translate_threaded_code(rb_iseq_t *iseq)
+rb_iseq_translate_threaded_code(rb_iseq_t *iseq, int iseq_rtl_p)
 {
 #if OPT_DIRECT_THREADED_CODE || OPT_CALL_THREADED_CODE
     const void * const *table = rb_vm_get_insns_address_table();
@@ -753,8 +753,6 @@
     return COMPILE_OK;
 }
 
-<<<<<<< HEAD
-=======
 #if OPT_DIRECT_THREADED_CODE || OPT_CALL_THREADED_CODE
 int
 rb_vm_insn_addr2insn(const void *addr) /* cold path */
@@ -771,9 +769,8 @@
 }
 #endif
 
->>>>>>> a80baca3
 VALUE *
-rb_iseq_original_iseq(const rb_iseq_t *iseq) /* cold path */
+rb_iseq_original_iseq(const rb_iseq_t *iseq, int iseq_rtl_p) /* cold path */
 {
     VALUE *original_code, *encoded;
     size_t size;
@@ -801,7 +798,7 @@
 		char type = types[0];
 	  
 	      if (type == TS_INSN)
-		  original_code[i + 1] = rb_vm_insn_addr2insn(original_code[i + 1]);
+		original_code[i + 1] = rb_vm_insn_addr2insn((void *)original_code[i + 1]);
 	    }
 	    i += len;
 	}
@@ -1292,21 +1289,20 @@
     unsigned int pos;
     size_t i;
     int insn;
-    const struct iseq_catch_table *ct = body->catch_table;
+    const struct iseq_catch_table *ct = body->rtl_catch_table;
 
     /* This assumes that a block has parent_iseq which may catch an exception from the block, and that
        BREAK/NEXT/REDO catch table entries are used only when `throw` insn is used in the block. */
     if (body->parent_iseq != NULL) {
         pos = 0;
-        while (pos < body->iseq_size) {
+        while (pos < body->rtl_size) {
 #if OPT_DIRECT_THREADED_CODE || OPT_CALL_THREADED_CODE
-            insn = rb_vm_insn_addr2insn((void *)body->iseq_encoded[pos]);
+            insn = rb_vm_insn_addr2insn((void *)body->rtl_encoded[pos]);
 #else
-            insn = (int)body->iseq_encoded[pos];
+            insn = (int)body->rtl_encoded[pos];
 #endif
-            if (insn == BIN(throw)) {
-                struct rb_iseq_constant_body *parent_body = body->parent_iseq->body;
-                set_catch_except_p(parent_body);
+            if (insn == BIN(raise_except) || insn == BIN(raise_except_val)) {
+                set_catch_except_p(body);
             }
             pos += insn_len(insn);
         }
@@ -1329,14 +1325,9 @@
 static int
 iseq_setup(rb_iseq_t *iseq, LINK_ANCHOR *const anchor)
 {
-<<<<<<< HEAD
-    int saved_rtl_p;
-    
-=======
     if (RTEST(ISEQ_COMPILE_DATA(iseq)->err_info))
 	return COMPILE_NG;
 
->>>>>>> a80baca3
     /* debugs("[compile step 2] (iseq_array_to_linkedlist)\n"); */
 
     if (compile_debug > 5)
@@ -1377,23 +1368,13 @@
     if (!rtl_gen(iseq)) return COMPILE_NG;
     
     debugs("[compile step 5 (iseq_translate_threaded_code)] \n");
-    if (!rb_iseq_translate_threaded_code(iseq)) return COMPILE_NG;
-
-<<<<<<< HEAD
-    saved_rtl_p = iseq_rtl_p;
-    iseq_rtl_p = TRUE;
+    if (!rb_iseq_translate_threaded_code(iseq, FALSE)) return COMPILE_NG;
     debugs("[compile step 5.1 (iseq_translate_threaded_code) for RTL] \n");
-    if (!rb_iseq_translate_threaded_code(iseq)) {
-	iseq_rtl_p = saved_rtl_p;
-	return COMPILE_NG;
-    }
-    iseq_rtl_p = saved_rtl_p;
-=======
+    if (!rb_iseq_translate_threaded_code(iseq, TRUE)) return COMPILE_NG;
     update_catch_except_flags(iseq->body);
->>>>>>> a80baca3
 
     if (compile_debug > 1) {
-	VALUE str = rb_iseq_disasm(iseq);
+	VALUE str = rb_iseq_disasm(iseq, TRUE);
 	printf("%s\n", StringValueCStr(str));
     }
     debugs("[compile step: finish]\n");
@@ -2591,20 +2572,22 @@
 {
     const VALUE *tptr;
     VALUE *ptr;
-    unsigned int tlen, i, type;
+    unsigned int tlen, i, type, n;
 
     tlen = (int)RARRAY_LEN(ISEQ_COMPILE_DATA(iseq)->catch_table_ary);
     tptr = RARRAY_CONST_PTR(ISEQ_COMPILE_DATA(iseq)->catch_table_ary);
     if (tlen > 0) {
 	for (i = 0; i < tlen; i++) {
-	    ptr = RARRAY_CONST_PTR(tptr[i]);
+	    ptr = RARRAY_PTR(tptr[i]);
 	    type = (enum catch_type)(ptr[0] & 0xffff);
 	    /* For break we should not change the jump for its correct
 	       work.  */
 	    if (type != CATCH_TYPE_BREAK && ptr[4]) {
 		LABEL *lobj, *start_label = (LABEL *)(ptr[4] & ~1);
 
-		for (lobj = start_label;;) {
+		/* Do not go too further as there might infinite
+		   loops.  */
+		for (lobj = start_label, n = 0; n < 10; n++) {
 		    INSN *iobj = (INSN *)get_next_insn((INSN *) lobj);
 
 		    if (! IS_INSN_ID(iobj, jump))
@@ -4963,45 +4946,6 @@
 	      default:
 		UNKNOWN_NODE("NODE_CASE", vals, COMPILE_NG);
 	    }
-<<<<<<< HEAD
-	    node = node->nd_next;
-	}
-	/* else */
-	CHECK(COMPILE_(ret, "else", node, popped));
-	ADD_INSNL(ret, nd_line(orig_node), jump, endlabel);
-
-	ADD_SEQ(ret, body_seq);
-	ADD_LABEL(ret, endlabel);
-
-	break;
-      }
-      case NODE_OPT_N:
-      case NODE_WHILE:
-      case NODE_UNTIL:{
-	LABEL *prev_start_label = ISEQ_COMPILE_DATA(iseq)->start_label;
-	LABEL *prev_end_label = ISEQ_COMPILE_DATA(iseq)->end_label;
-	LABEL *prev_redo_label = ISEQ_COMPILE_DATA(iseq)->redo_label;
-	int prev_loopval_popped = ISEQ_COMPILE_DATA(iseq)->loopval_popped;
-	int throw_p = ISEQ_COMPILE_DATA(iseq)->throw_p;
-	struct iseq_compile_data_ensure_node_stack enl;
-
-	LABEL *next_label = ISEQ_COMPILE_DATA(iseq)->start_label = NEW_LABEL(line);	/* next  */
-	LABEL *redo_label = ISEQ_COMPILE_DATA(iseq)->redo_label = NEW_LABEL(line);	/* redo  */
-	LABEL *break_label = ISEQ_COMPILE_DATA(iseq)->end_label = NEW_LABEL(line);	/* break */
-	LABEL *end_label = NEW_LABEL(line);
-	LABEL *adjust_label = NEW_LABEL(line);
-
-	LABEL *next_catch_label = NEW_LABEL(line);
-	LABEL *tmp_label = NULL;
-
-	ISEQ_COMPILE_DATA(iseq)->throw_p = FALSE;
-	ISEQ_COMPILE_DATA(iseq)->loopval_popped = 0;
-	push_ensure_entry(iseq, &enl, 0, 0);
-
-	if (type == NODE_OPT_N || node->nd_state == 1) {
-	    ADD_INSNL(ret, line, jump, next_label);
-=======
->>>>>>> a80baca3
 	}
 	else {
 	    EXPECT_NODE_NONULL("NODE_CASE", node, NODE_ARRAY, COMPILE_NG);
@@ -5090,50 +5034,6 @@
 	    COMPILE_ERROR(ERROR_ARGS "NODE_WHEN: must be NODE_ARRAY, but 0");
 	    return COMPILE_NG;
 	}
-<<<<<<< HEAD
-
-	if (ISEQ_COMPILE_DATA(iseq)->throw_p) {
-	    ADD_CATCH_ENTRY(CATCH_TYPE_BREAK, redo_label, break_label,
-		            0, break_label);
-	    ADD_CATCH_ENTRY(CATCH_TYPE_NEXT, redo_label, break_label, 0,
-		            next_catch_label);
-	    ADD_CATCH_ENTRY(CATCH_TYPE_REDO, redo_label, break_label, 0,
-		            ISEQ_COMPILE_DATA(iseq)->redo_label);
-	}
-	ISEQ_COMPILE_DATA(iseq)->start_label = prev_start_label;
-	ISEQ_COMPILE_DATA(iseq)->end_label = prev_end_label;
-	ISEQ_COMPILE_DATA(iseq)->redo_label = prev_redo_label;
-	ISEQ_COMPILE_DATA(iseq)->loopval_popped = prev_loopval_popped;
-	ISEQ_COMPILE_DATA(iseq)->ensure_node_stack = ISEQ_COMPILE_DATA(iseq)->ensure_node_stack->prev;
-	ISEQ_COMPILE_DATA(iseq)->throw_p = throw_p;
-	break;
-      }
-      case NODE_FOR:
-	if (node->nd_var) {
-	    /* massign to var in "for"
-	     * args.length == 1 && Array === (tmp = args[0]) ? tmp : args
-	     */
-	    NODE *var = node->nd_var;
-	    LABEL *not_single = NEW_LABEL(nd_line(var));
-	    LABEL *not_ary = NEW_LABEL(nd_line(var));
-	    CHECK(COMPILE(ret, "for var", var));
-	    ADD_INSN(ret, line, dup);
-	    ADD_CALL(ret, line, idLength, INT2FIX(0));
-	    ADD_INSN1(ret, line, putobject, INT2FIX(1));
-	    ADD_CALL(ret, line, idEq, INT2FIX(1));
-	    ADD_INSNL(ret, line, branchunless, not_single);
-	    ADD_INSN(ret, line, dup);
-	    ADD_INSN1(ret, line, putobject, INT2FIX(0));
-	    ADD_CALL(ret, line, idAREF, INT2FIX(1));
-	    ADD_INSN1(ret, line, putobject, rb_cArray);
-	    ADD_INSN1(ret, line, topn, INT2FIX(1));
-	    ADD_CALL(ret, line, idEqq, INT2FIX(1));
-	    ADD_INSNL(ret, line, branchunless, not_ary);
-	    ADD_INSN(ret, line, swap);
-	    ADD_LABEL(ret, not_ary);
-	    ADD_INSN(ret, line, pop);
-	    ADD_LABEL(ret, not_single);
-=======
 	switch (nd_type(vals)) {
 	  case NODE_ARRAY:
 	    while (vals) {
@@ -5153,7 +5053,6 @@
 	    CHECK(COMPILE(ret, "when2/cond splat", vals));
 	    ADD_INSN1(ret, nd_line(vals), checkmatch, INT2FIX(VM_CHECKMATCH_TYPE_WHEN | VM_CHECKMATCH_ARRAY));
 	    ADD_INSNL(ret, nd_line(vals), branchif, l1);
->>>>>>> a80baca3
 	    break;
 	  default:
 	    UNKNOWN_NODE("NODE_WHEN", vals, COMPILE_NG);
@@ -5437,21 +5336,6 @@
 	ADD_ADJUST_RESTORE(ret, splabel);
 	splabel->unremovable = FALSE;
 
-<<<<<<< HEAD
-		level++;
-		if (ISEQ_COMPILE_DATA(ip)->redo_label != 0) {
-		    level = VM_THROW_NO_ESCAPE_FLAG;
-		    ISEQ_COMPILE_DATA(ip)->throw_p = TRUE;
-		    goto break_by_insn;
-		}
-		else if (ip->body->type == ISEQ_TYPE_BLOCK) {
-		    level <<= VM_THROW_LEVEL_SHIFT;
-		    goto break_by_insn;
-		}
-		else if (ip->body->type == ISEQ_TYPE_EVAL) {
-		    goto break_in_eval;
-		}
-=======
 	if (!popped) {
 	    ADD_INSN(ret, line, putnil);
 	}
@@ -5463,7 +5347,6 @@
     }
     else {
 	const rb_iseq_t *ip = iseq;
->>>>>>> a80baca3
 
 	while (ip) {
 	    if (!ISEQ_COMPILE_DATA(ip)) {
@@ -5546,13 +5429,6 @@
 		ip = 0;
 		break;
 	    }
-<<<<<<< HEAD
-	    if (ip != 0) {
-		CHECK(COMPILE(ret, "next val", node->nd_stts));
-		ISEQ_COMPILE_DATA(ip)->throw_p = TRUE;
-		ADD_INSN1(ret, line, throw, INT2FIX(level | TAG_NEXT));
-=======
->>>>>>> a80baca3
 
 	    if (ISEQ_COMPILE_DATA(ip)->redo_label != 0) {
 		break;
@@ -5821,18 +5697,9 @@
     return COMPILE_OK;
 }
 
-<<<<<<< HEAD
-		ip = ip->body->parent_iseq;
-	    }
-	    if (ip != 0) {
-		ADD_INSN(ret, line, putnil);
-		ISEQ_COMPILE_DATA(ip)->throw_p = TRUE;
-		ADD_INSN1(ret, line, throw, INT2FIX(level | TAG_REDO));
-=======
 static int iseq_compile_each0(rb_iseq_t *iseq, LINK_ANCHOR *const ret, const NODE *node, int popped);
 /**
   compile each node
->>>>>>> a80baca3
 
   self:  InstructionSequence
   node:  Ruby compiled node
@@ -5929,60 +5796,8 @@
       case NODE_RESBODY:
 	CHECK(compile_resbody(iseq, ret, node, popped));
 	break;
-<<<<<<< HEAD
-      }
-      case NODE_ENSURE:{
-	DECL_ANCHOR(ensr);
-	const rb_iseq_t *ensure = NEW_CHILD_ISEQ(node->nd_ensr,
-						 rb_str_concat(rb_str_new2 ("ensure in "), iseq->body->location.label),
-						 ISEQ_TYPE_ENSURE, line);
-	LABEL *lstart = NEW_LABEL(line);
-	LABEL *lend = NEW_LABEL(line);
-	LABEL *lcont = NEW_LABEL(line);
-	LINK_ELEMENT *last;
-	int last_leave = 0;
-	struct ensure_range er;
-	struct iseq_compile_data_ensure_node_stack enl;
-	struct ensure_range *erange;
-
-	INIT_ANCHOR(ensr);
-	CHECK(COMPILE_POPPED(ensr, "ensure ensr", node->nd_ensr));
-	last = ensr->last;
-	last_leave = last && IS_INSN(last) && IS_INSN_ID(last, leave);
-	if (!popped && last_leave)
-	    popped = 1;
-
-	er.begin = lstart;
-	er.end = lend;
-	er.next = 0;
-	push_ensure_entry(iseq, &enl, &er, node->nd_ensr);
-
-	ADD_LABEL(ret, lstart);
-	CHECK(COMPILE_(ret, "ensure head", node->nd_head, popped));
-	ADD_LABEL(ret, lend);
-	if (ensr->anchor.next == 0) {
-	    ADD_INSN(ret, line, nop);
-	}
-	else {
-	    ADD_SEQ(ret, ensr);
-	}
-	ADD_LABEL(ret, lcont);
-	if (0&&last_leave) ADD_INSN(ret, line, pop);
-
-	erange = ISEQ_COMPILE_DATA(iseq)->ensure_node_stack->erange;
-	if (lstart->link.next != &lend->link) {
-	    while (erange) {
-		ADD_CATCH_ENTRY(CATCH_TYPE_ENSURE, erange->begin, erange->end,
-				ensure, lcont);
-		erange = erange->next;
-	    }
-	}
-
-	ISEQ_COMPILE_DATA(iseq)->ensure_node_stack = enl.prev;
-=======
       case NODE_ENSURE:
 	CHECK(compile_ensure(iseq, ret, node, popped));
->>>>>>> a80baca3
 	break;
 
       case NODE_AND:
@@ -7632,7 +7447,7 @@
 	      case TS_INSN:
 		{
 		    enum ruby_vminsn_type i = (enum ruby_vminsn_type ) OPERAND_AT(iobj, j);
-		    rb_str_catf(str, "%s", insn_name_info[i]);
+		    rb_str_catf(str, "%s", insn_name(i));
 		    break;
 		}
 		break;
@@ -8672,7 +8487,7 @@
     const int iseq_size = iseq->body->iseq_size;
     int code_index;
     VALUE *code;
-    const VALUE *orig_code = rb_iseq_original_iseq(iseq);
+    const VALUE *orig_code = rb_iseq_original_iseq(iseq, FALSE);
 
     code = ALLOCA_N(VALUE, iseq_size);
 
@@ -9167,11 +8982,16 @@
     load_body->local_iseq           = ibf_load_iseq(load, body->local_iseq);
 
     ibf_load_code(load, iseq, body);
+    if (! rtl_gen(iseq)) {
+        rb_raise(rb_eRuntimeError, "failure in RTL generation");
+    }
 #if VM_INSN_INFO_TABLE_IMPL == 2
-    rb_iseq_insns_info_encode_positions(iseq);
+    rb_iseq_insns_info_encode_positions(iseq, FALSE);
+    rb_iseq_insns_info_encode_positions(iseq, TRUE);
 #endif
 
-    rb_iseq_translate_threaded_code(iseq);
+    rb_iseq_translate_threaded_code(iseq, FALSE);
+    rb_iseq_translate_threaded_code(iseq, TRUE);
 }
 
 
