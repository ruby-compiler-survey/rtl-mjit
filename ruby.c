/**********************************************************************

  ruby.c -

  $Author$
  created at: Tue Aug 10 12:47:31 JST 1993

  Copyright (C) 1993-2007 Yukihiro Matsumoto
  Copyright (C) 2000  Network Applied Communication Laboratory, Inc.
  Copyright (C) 2000  Information-technology Promotion Agency, Japan

**********************************************************************/

#ifdef __CYGWIN__
#include <windows.h>
#include <sys/cygwin.h>
#endif
#include "ruby/encoding.h"
#include "ruby/thread.h"
#include "ruby/version.h"
#include "internal.h"
#include "eval_intern.h"
#include "dln.h"
#include <stdio.h>
#include <sys/types.h>
#include <ctype.h>

#ifdef __hpux
#include <sys/pstat.h>
#endif
#if defined(LOAD_RELATIVE) && defined(HAVE_DLADDR)
#include <dlfcn.h>
#endif

#ifdef HAVE_UNISTD_H
#include <unistd.h>
#endif
#if defined(HAVE_FCNTL_H)
#include <fcntl.h>
#elif defined(HAVE_SYS_FCNTL_H)
#include <sys/fcntl.h>
#endif
#ifdef HAVE_SYS_PARAM_H
# include <sys/param.h>
#endif
#ifndef MAXPATHLEN
# define MAXPATHLEN 1024
#endif
#ifndef O_ACCMODE
# define O_ACCMODE (O_RDONLY | O_WRONLY | O_RDWR)
#endif

#include "ruby/util.h"

#include "mjit.h"

#ifndef HAVE_STDLIB_H
char *getenv();
#endif

#ifndef DISABLE_RUBYGEMS
# define DISABLE_RUBYGEMS 0
#endif
#if DISABLE_RUBYGEMS
#define DEFAULT_RUBYGEMS_ENABLED "disabled"
#else
#define DEFAULT_RUBYGEMS_ENABLED "enabled"
#endif

#define COMMA ,
#define FEATURE_BIT(bit) (1U << feature_##bit)
#define EACH_FEATURES(X, SEP) \
    X(gems) \
    SEP \
    X(did_you_mean) \
    SEP \
    X(rubyopt) \
    SEP \
    X(frozen_string_literal) \
    /* END OF FEATURES */
#define EACH_DEBUG_FEATURES(X, SEP) \
    X(frozen_string_literal) \
    /* END OF DEBUG FEATURES */
#define AMBIGUOUS_FEATURE_NAMES 0 /* no ambiguous feature names now */
#define DEFINE_FEATURE(bit) feature_##bit
#define DEFINE_DEBUG_FEATURE(bit) feature_debug_##bit
enum feature_flag_bits {
    EACH_FEATURES(DEFINE_FEATURE, COMMA),
    feature_debug_flag_first,
    feature_debug_flag_begin = feature_debug_flag_first - 1,
    EACH_DEBUG_FEATURES(DEFINE_DEBUG_FEATURE, COMMA),
    feature_flag_count
};

#define DEBUG_BIT(bit) (1U << feature_debug_##bit)

#define DUMP_BIT(bit) (1U << dump_##bit)
#define DEFINE_DUMP(bit) dump_##bit
#define EACH_DUMPS(X, SEP) \
    X(version) \
    SEP \
    X(copyright) \
    SEP \
    X(usage) \
    SEP \
    X(help) \
    SEP \
    X(yydebug) \
    SEP \
    X(syntax) \
    SEP \
    X(parsetree) \
    SEP \
    X(parsetree_with_comment) \
    SEP \
    X(insns) \
    SEP \
    X(rtl) \
    /* END OF DUMPS */
enum dump_flag_bits {
    dump_version_v,
    EACH_DUMPS(DEFINE_DUMP, COMMA),
    dump_exit_bits = (DUMP_BIT(yydebug) | DUMP_BIT(syntax) |
		      DUMP_BIT(parsetree) | DUMP_BIT(parsetree_with_comment) |
		      DUMP_BIT(insns) | DUMP_BIT(rtl))
};

typedef struct ruby_cmdline_options ruby_cmdline_options_t;

struct ruby_cmdline_options {
<<<<<<< HEAD
    int sflag, xflag;
    int do_loop, do_print;
    int do_line, do_split;
    int do_search;
    unsigned int features;
    int verbose;
    int safe_level;
    struct mjit_options mjit;
    unsigned int setids;
    unsigned int dump;
=======
>>>>>>> a80baca3
    const char *script;
    VALUE script_name;
    VALUE e_script;
    struct {
	struct {
	    VALUE name;
	    int index;
	} enc;
    } src, ext, intern;
    VALUE req_list;
    unsigned int features;
    unsigned int dump;
    struct mjit_options mjit;
    int safe_level;
    int sflag, xflag;
    unsigned int warning: 1;
    unsigned int verbose: 1;
    unsigned int do_loop: 1;
    unsigned int do_print: 1;
    unsigned int do_line: 1;
    unsigned int do_split: 1;
    unsigned int do_search: 1;
    unsigned int setids: 2;
};

static void init_ids(ruby_cmdline_options_t *);

#define src_encoding_index GET_VM()->src_encoding_index

enum {
    COMPILATION_FEATURES = (
	0
	| FEATURE_BIT(frozen_string_literal)
	| FEATURE_BIT(debug_frozen_string_literal)
	),
    DEFAULT_FEATURES = (
	(FEATURE_BIT(debug_flag_first)-1)
#if DISABLE_RUBYGEMS
	& ~FEATURE_BIT(gems)
#endif
	& ~FEATURE_BIT(frozen_string_literal)
	)
};

static ruby_cmdline_options_t *
cmdline_options_init(ruby_cmdline_options_t *opt)
{
    MEMZERO(opt, *opt, 1);
    init_ids(opt);
    opt->src.enc.index = src_encoding_index;
    opt->ext.enc.index = -1;
    opt->intern.enc.index = -1;
    opt->features = DEFAULT_FEATURES;
    return opt;
}

static rb_ast_t *load_file(VALUE parser, VALUE fname, VALUE f, int script,
		       ruby_cmdline_options_t *opt);
static VALUE open_load_file(VALUE fname_v, int *xflag);
static void forbid_setid(const char *, const ruby_cmdline_options_t *);
#define forbid_setid(s) forbid_setid((s), opt)

static struct {
    int argc;
    char **argv;
} origarg;

static void
show_usage_line(const char *str, unsigned int namelen, unsigned int secondlen, int help)
{
    const unsigned int w = 16;
    const int wrap = help && namelen + secondlen - 1 > w;
    printf("  %.*s%-*.*s%-*s%s\n", namelen-1, str,
	   (wrap ? 0 : w - namelen + 1),
	   (help ? secondlen-1 : 0), str + namelen,
	   (wrap ? w + 3 : 0), (wrap ? "\n" : ""),
	   str + namelen + secondlen);
}

static void
usage(const char *name, int help)
{
    /* This message really ought to be max 23 lines.
     * Removed -h because the user already knows that option. Others? */

    struct message {
	const char *str;
	unsigned short namelen, secondlen;
    };
#define M(shortopt, longopt, desc) { \
    shortopt " " longopt " " desc, \
    (unsigned short)sizeof(shortopt), \
    (unsigned short)sizeof(longopt), \
}
    static const struct message usage_msg[] = {
	M("-0[octal]",	   "",			   "specify record separator (\\0, if no argument)"),
	M("-a",		   "",			   "autosplit mode with -n or -p (splits $_ into $F)"),
	M("-c",		   "",			   "check syntax only"),
	M("-Cdirectory",   "",			   "cd to directory before executing your script"),
	M("-d",		   ", --debug",		   "set debugging flags (set $DEBUG to true)"),
	M("-e 'command'",  "",			   "one line of script. Several -e's allowed. Omit [programfile]"),
	M("-Eex[:in]",     ", --encoding=ex[:in]", "specify the default external and internal character encodings"),
	M("-Fpattern",	   "",			   "split() pattern for autosplit (-a)"),
	M("-i[extension]", "",			   "edit ARGV files in place (make backup if extension supplied)"),
	M("-Idirectory",   "",			   "specify $LOAD_PATH directory (may be used more than once)"),
	M("-l",		   "",			   "enable line ending processing"),
	M("-n",		   "",			   "assume 'while gets(); ... end' loop around your script"),
	M("-p",		   "",			   "assume loop like -n but print line also like sed"),
	M("-rlibrary",	   "",			   "require the library before executing your script"),
	M("-s",		   "",			   "enable some switch parsing for switches after script name"),
	M("-S",		   "",			   "look for the script using PATH environment variable"),
	M("-T[level=1]",   "",			   "turn on tainting checks"),
	M("-v",		   "",			   "print the version number, then turn on verbose mode"),
	M("-w",		   "",			   "turn warnings on for your script"),
	M("-W[level=2]",   "",			   "set warning level; 0=silence, 1=medium, 2=verbose"),
	M("-x[directory]", "",			   "strip off text before #!ruby line and perhaps cd to directory"),
<<<<<<< HEAD
	M("-j",		   ", --jit",		   "use MJIT with default options"),
	M("-j:option",     ", --jit:option",       "use MJIT with an option"),
	M("-h",		   "",			   "show this message, --help for more info including MJIT options"),
=======
        M("--jit",         "",                     "enable MJIT with default options (experimental)"),
        M("--jit-[option]","",                     "enable MJIT with an option (experimental)"),
	M("-h",		   "",			   "show this message, --help for more info"),
>>>>>>> a80baca3
    };
    static const struct message help_msg[] = {
	M("--copyright",                            "", "print the copyright"),
	M("--dump={insns|parsetree|...}[,...]",     "",
          "dump debug information. see below for available dump list"),
	M("--enable={gems|rubyopt|...}[,...]", ", --disable={gems|rubyopt|...}[,...]",
	  "enable or disable features. see below for available features"),
	M("--external-encoding=encoding",           ", --internal-encoding=encoding",
	  "specify the default external or internal character encoding"),
	M("--verbose",                              "", "turn on verbose mode and disable script from stdin"),
	M("--version",                              "", "print the version number, then exit"),
	M("--help",			            "", "show this message, -h for short message"),
    };
    static const struct message dumps[] = {
	M("insns",                  "", "instruction sequences"),
	M("yydebug",                "", "yydebug of yacc parser generator"),
	M("parsetree",              "", "AST"),
	M("parsetree_with_comment", "", "AST with comments"),
    };
    static const struct message features[] = {
	M("gems",    "",        "rubygems (default: "DEFAULT_RUBYGEMS_ENABLED")"),
	M("did_you_mean", "",   "did_you_mean (default: "DEFAULT_RUBYGEMS_ENABLED")"),
	M("rubyopt", "",        "RUBYOPT environment variable (default: enabled)"),
	M("frozen-string-literal", "", "freeze all string literals (default: disabled)"),
    };
    static const struct message mjit_options[] = {
<<<<<<< HEAD
	M("0",     "",                 "Switch off MJIT"),
	M("a",     ", aot",            "Use MJIT for Ahead of Time Compilation"),
	M("p",     ", profile",        "Print iseq MJIT statistics to stderr"),
	M("s",     ", save-temps",     "Save MJIT temporary files in /tmp"),
	M("l",     ", llvm"   ,        "Use LLVM clang instead of GCC"),
	M("w",     ", warnings",       "Enable printing MJIT warnings"),
	M("d",     ", debug",          "Enable MJIT debuging (very slow)"),
	M("v=num", ", verbose=num",    "Print MJIT logs of level num or less to stderr"),
	M("t=num", ", threads=num",    "Use given number of MJIT threads"),
	M("m=num", ", mutations=num",  "Maximum number of permitted iseq mutations"),
	M("c=num", ", cache=num",      "Maximum number of JIT codes in a cache"),
=======
        M("--jit-warnings",      "", "Enable printing MJIT warnings"),
        M("--jit-debug",         "", "Enable MJIT debugging (very slow)"),
        M("--jit-wait",          "", "Wait until JIT compilation is finished everytime (for testing)"),
        M("--jit-save-temps",    "", "Save MJIT temporary files in $TMP or /tmp (for testing)"),
        M("--jit-verbose=num",   "", "Print MJIT logs of level num or less to stderr (default: 0)"),
        M("--jit-max-cache=num", "", "Max number of methods to be JIT-ed in a cache (default: 1000)"),
        M("--jit-min-calls=num", "", "Number of calls to trigger JIT (for testing, default: 5)"),
>>>>>>> a80baca3
    };
    int i;
    const int num = numberof(usage_msg) - (help ? 1 : 0);
#define SHOW(m) show_usage_line((m).str, (m).namelen, (m).secondlen, help)

    printf("Usage: %s [switches] [--] [programfile] [arguments]\n", name);
    for (i = 0; i < num; ++i)
	SHOW(usage_msg[i]);

    if (!help) return;

    for (i = 0; i < numberof(help_msg); ++i)
	SHOW(help_msg[i]);
    puts("Dump List:");
    for (i = 0; i < numberof(dumps); ++i)
	SHOW(dumps[i]);
    puts("Features:");
    for (i = 0; i < numberof(features); ++i)
	SHOW(features[i]);
<<<<<<< HEAD
    puts("MJIT options:");
=======
    puts("MJIT options (experimental):");
>>>>>>> a80baca3
    for (i = 0; i < numberof(mjit_options); ++i)
	SHOW(mjit_options[i]);
}

#define rubylib_path_new rb_str_new

static void
push_include(const char *path, VALUE (*filter)(VALUE))
{
    const char sep = PATH_SEP_CHAR;
    const char *p, *s;
    VALUE load_path = GET_VM()->load_path;

    p = path;
    while (*p) {
	while (*p == sep)
	    p++;
	if (!*p) break;
	for (s = p; *s && *s != sep; s = CharNext(s));
	rb_ary_push(load_path, (*filter)(rubylib_path_new(p, s - p)));
	p = s;
    }
}

#ifdef __CYGWIN__
static void
push_include_cygwin(const char *path, VALUE (*filter)(VALUE))
{
    const char *p, *s;
    char rubylib[FILENAME_MAX];
    VALUE buf = 0;

    p = path;
    while (*p) {
	unsigned int len;
	while (*p == ';')
	    p++;
	if (!*p) break;
	for (s = p; *s && *s != ';'; s = CharNext(s));
	len = s - p;
	if (*s) {
	    if (!buf) {
		buf = rb_str_new(p, len);
		p = RSTRING_PTR(buf);
	    }
	    else {
		rb_str_resize(buf, len);
		p = strncpy(RSTRING_PTR(buf), p, len);
	    }
	}
#ifdef HAVE_CYGWIN_CONV_PATH
#define CONV_TO_POSIX_PATH(p, lib) \
	cygwin_conv_path(CCP_WIN_A_TO_POSIX|CCP_RELATIVE, (p), (lib), sizeof(lib))
#else
# error no cygwin_conv_path
#endif
	if (CONV_TO_POSIX_PATH(p, rubylib) == 0)
	    p = rubylib;
	push_include(p, filter);
	if (!*s) break;
	p = s + 1;
    }
}

#define push_include push_include_cygwin
#endif

void
ruby_push_include(const char *path, VALUE (*filter)(VALUE))
{
    if (path == 0)
	return;
    push_include(path, filter);
}

static VALUE
identical_path(VALUE path)
{
    return path;
}
static VALUE
locale_path(VALUE path)
{
    rb_enc_associate(path, rb_locale_encoding());
    return path;
}

void
ruby_incpush(const char *path)
{
    ruby_push_include(path, locale_path);
}

static VALUE
expand_include_path(VALUE path)
{
    char *p = RSTRING_PTR(path);
    if (!p)
	return path;
    if (*p == '.' && p[1] == '/')
	return path;
    return rb_file_expand_path(path, Qnil);
}

void
ruby_incpush_expand(const char *path)
{
    ruby_push_include(path, expand_include_path);
}

#undef UTF8_PATH
#if defined _WIN32 || defined __CYGWIN__
static HMODULE libruby;

BOOL WINAPI
DllMain(HINSTANCE dll, DWORD reason, LPVOID reserved)
{
    if (reason == DLL_PROCESS_ATTACH)
	libruby = dll;
    return TRUE;
}

HANDLE
rb_libruby_handle(void)
{
    return libruby;
}

static inline void
translit_char_bin(char *p, int from, int to)
{
    while (*p) {
	if ((unsigned char)*p == from)
	    *p = to;
	p++;
    }
}
#endif

#ifdef _WIN32
# define UTF8_PATH 1
#endif

#ifndef UTF8_PATH
# define UTF8_PATH 0
#endif
#if UTF8_PATH
# define IF_UTF8_PATH(t, f) t
#else
# define IF_UTF8_PATH(t, f) f
#endif

#if UTF8_PATH
static VALUE
str_conv_enc(VALUE str, rb_encoding *from, rb_encoding *to)
{
    return rb_str_conv_enc_opts(str, from, to,
				ECONV_UNDEF_REPLACE|ECONV_INVALID_REPLACE,
				Qnil);
}
#else
# define str_conv_enc(str, from, to) (str)
#endif

void ruby_init_loadpath_safe(int safe_level);

void
ruby_init_loadpath(void)
{
    ruby_init_loadpath_safe(0);
}

#if defined(LOAD_RELATIVE) && defined(HAVE_DLADDR) && !defined(__CYGWIN__)
static VALUE
dladdr_path(const void* addr)
{
    Dl_info dli;
    VALUE fname, path;

    if (!dladdr(addr, &dli)) {
	return rb_str_new(0, 0);
    }
#ifdef __linux__
    else if (origarg.argc > 0 && origarg.argv && dli.dli_fname == origarg.argv[0]) {
	fname = rb_str_new_cstr("/proc/self/exe");
	path = rb_readlink(fname, NULL);
    }
#endif
    else {
	fname = rb_str_new_cstr(dli.dli_fname);
	path = rb_realpath_internal(Qnil, fname, 1);
    }
    rb_str_resize(fname, 0);
    return path;
}
#endif

#define INITIAL_LOAD_PATH_MARK rb_intern_const("@gem_prelude_index")

void
ruby_init_loadpath_safe(int safe_level)
{
    VALUE load_path;
    ID id_initial_load_path_mark;
    const char *paths = ruby_initial_load_paths;
#if defined LOAD_RELATIVE
    char *libpath;
    VALUE sopath;
    size_t baselen;
    char *p;

#if defined _WIN32 || defined __CYGWIN__
    {
	DWORD len = RSTRING_EMBED_LEN_MAX, ret, i;
	VALUE wsopath = rb_str_new(0, len*sizeof(WCHAR));
	WCHAR *wlibpath;
	while (wlibpath = (WCHAR *)RSTRING_PTR(wsopath),
	       ret = GetModuleFileNameW(libruby, wlibpath, len),
	       (ret == len))
	{
	    rb_str_modify_expand(wsopath, len*sizeof(WCHAR));
	    rb_str_set_len(wsopath, (len += len)*sizeof(WCHAR));
	}
	if (!ret || ret > len) rb_fatal("failed to get module file name");
	for (len = ret, i = 0; i < len; ++i) {
	    if (wlibpath[i] == L'\\') {
		wlibpath[i] = L'/';
		ret = i+1;	/* chop after the last separator */
	    }
	}
	len = WideCharToMultiByte(CP_UTF8, 0, wlibpath, ret, NULL, 0, NULL, NULL);
	sopath = rb_utf8_str_new(0, len);
	libpath = RSTRING_PTR(sopath);
	WideCharToMultiByte(CP_UTF8, 0, wlibpath, ret, libpath, len, NULL, NULL);
	rb_str_resize(wsopath, 0);
    }
#elif defined(HAVE_DLADDR)
    sopath = dladdr_path((void *)(VALUE)expand_include_path);
    libpath = RSTRING_PTR(sopath);
#else
# error relative load path is not supported on this platform.
#endif

#if defined DOSISH && !defined _WIN32
    translit_char(libpath, '\\', '/');
#elif defined __CYGWIN__
    {
	const int win_to_posix = CCP_WIN_A_TO_POSIX | CCP_RELATIVE;
	size_t newsize = cygwin_conv_path(win_to_posix, libpath, 0, 0);
	if (newsize > 0) {
	    VALUE rubylib = rb_str_new(0, newsize);
	    p = RSTRING_PTR(rubylib);
	    if (cygwin_conv_path(win_to_posix, libpath, p, newsize) == 0) {
		rb_str_resize(sopath, 0);
		sopath = rubylib;
		libpath = p;
	    }
	}
    }
#endif
    p = strrchr(libpath, '/');
    if (p) {
	static const char bindir[] = "/bin";
#ifdef LIBDIR_BASENAME
	static const char libdir[] = "/"LIBDIR_BASENAME;
#else
	static const char libdir[] = "/lib";
#endif
	const ptrdiff_t bindir_len = (ptrdiff_t)sizeof(bindir) - 1;
	const ptrdiff_t libdir_len = (ptrdiff_t)sizeof(libdir) - 1;

#ifdef ENABLE_MULTIARCH
	char *p2 = NULL;

      multiarch:
#endif
	if (p - libpath >= bindir_len && !STRNCASECMP(p - bindir_len, bindir, bindir_len)) {
	    p -= bindir_len;
	}
	else if (p - libpath >= libdir_len && !strncmp(p - libdir_len, libdir, libdir_len)) {
	    p -= libdir_len;
	}
#ifdef ENABLE_MULTIARCH
	else if (p2) {
	    p = p2;
	}
	else {
	    p2 = p;
	    p = rb_enc_path_last_separator(libpath, p, rb_ascii8bit_encoding());
	    if (p) goto multiarch;
	    p = p2;
	}
#endif
    }
    baselen = p - libpath;
    rb_str_resize(sopath, baselen);
    libpath = RSTRING_PTR(sopath);
#define PREFIX_PATH() sopath
#define BASEPATH() rb_str_buf_cat(rb_str_buf_new(baselen+len), libpath, baselen)
#define RUBY_RELATIVE(path, len) rb_str_buf_cat(BASEPATH(), (path), (len))
#else
    const size_t exec_prefix_len = strlen(ruby_exec_prefix);
#define RUBY_RELATIVE(path, len) rubylib_path_new((path), (len))
#define PREFIX_PATH() RUBY_RELATIVE(ruby_exec_prefix, exec_prefix_len)
#endif
    load_path = GET_VM()->load_path;

    if (safe_level == 0) {
	ruby_push_include(getenv("RUBYLIB"), identical_path);
    }

    id_initial_load_path_mark = INITIAL_LOAD_PATH_MARK;
    while (*paths) {
	size_t len = strlen(paths);
	VALUE path = RUBY_RELATIVE(paths, len);
	rb_ivar_set(path, id_initial_load_path_mark, path);
	rb_ary_push(load_path, path);
	paths += len + 1;
    }

    rb_const_set(rb_cObject, rb_intern_const("TMP_RUBY_PREFIX"), rb_obj_freeze(PREFIX_PATH()));
}


static void
add_modules(VALUE *req_list, const char *mod)
{
    VALUE list = *req_list;
    VALUE feature;

    if (!list) {
	*req_list = list = rb_ary_new();
	RBASIC_CLEAR_CLASS(list);
    }
    feature = rb_str_new2(mod);
    RBASIC_CLEAR_CLASS(feature);
    rb_ary_push(list, feature);
}

static void
require_libraries(VALUE *req_list)
{
    VALUE list = *req_list;
    VALUE self = rb_vm_top_self();
    ID require;
    rb_encoding *extenc = rb_default_external_encoding();

    CONST_ID(require, "require");
    while (list && RARRAY_LEN(list) > 0) {
	VALUE feature = rb_ary_shift(list);
	rb_enc_associate(feature, extenc);
	RBASIC_SET_CLASS_RAW(feature, rb_cString);
	OBJ_FREEZE(feature);
	rb_funcallv(self, require, 1, &feature);
    }
    *req_list = 0;
}

static const struct rb_block*
toplevel_context(rb_binding_t *bind)
{
    return &bind->block;
}

static void
process_sflag(int *sflag)
{
    if (*sflag > 0) {
	long n;
	const VALUE *args;
	VALUE argv = rb_argv;

	n = RARRAY_LEN(argv);
	args = RARRAY_CONST_PTR(argv);
	while (n > 0) {
	    VALUE v = *args++;
	    char *s = StringValuePtr(v);
	    char *p;
	    int hyphen = FALSE;

	    if (s[0] != '-')
		break;
	    n--;
	    if (s[1] == '-' && s[2] == '\0')
		break;

	    v = Qtrue;
	    /* check if valid name before replacing - with _ */
	    for (p = s + 1; *p; p++) {
		if (*p == '=') {
		    *p++ = '\0';
		    v = rb_str_new2(p);
		    break;
		}
		if (*p == '-') {
		    hyphen = TRUE;
		}
		else if (*p != '_' && !ISALNUM(*p)) {
		    VALUE name_error[2];
		    name_error[0] =
			rb_str_new2("invalid name for global variable - ");
		    if (!(p = strchr(p, '='))) {
			rb_str_cat2(name_error[0], s);
		    }
		    else {
			rb_str_cat(name_error[0], s, p - s);
		    }
		    name_error[1] = args[-1];
		    rb_exc_raise(rb_class_new_instance(2, name_error, rb_eNameError));
		}
	    }
	    s[0] = '$';
	    if (hyphen) {
		for (p = s + 1; *p; ++p) {
		    if (*p == '-')
			*p = '_';
		}
	    }
	    rb_gv_set(s, v);
	}
	n = RARRAY_LEN(argv) - n;
	while (n--) {
	    rb_ary_shift(argv);
	}
	*sflag = -1;
    }
}

static long proc_options(long argc, char **argv, ruby_cmdline_options_t *opt, int envopt);

static void
moreswitches(const char *s, ruby_cmdline_options_t *opt, int envopt)
{
    long argc, i, len;
    char **argv, *p;
    const char *ap = 0;
    VALUE argstr, argary;

    while (ISSPACE(*s)) s++;
    if (!*s) return;
    argstr = rb_str_tmp_new((len = strlen(s)) + (envopt!=0));
    argary = rb_str_tmp_new(0);

    p = RSTRING_PTR(argstr);
    if (envopt) *p++ = ' ';
    memcpy(p, s, len + 1);
    ap = 0;
    rb_str_cat(argary, (char *)&ap, sizeof(ap));
    while (*p) {
	ap = p;
	rb_str_cat(argary, (char *)&ap, sizeof(ap));
	while (*p && !ISSPACE(*p)) ++p;
	if (!*p) break;
	*p++ = '\0';
	while (ISSPACE(*p)) ++p;
    }
    argc = RSTRING_LEN(argary) / sizeof(ap);
    ap = 0;
    rb_str_cat(argary, (char *)&ap, sizeof(ap));
    argv = (char **)RSTRING_PTR(argary);

    while ((i = proc_options(argc, argv, opt, envopt)) > 1 && envopt && (argc -= i) > 0) {
	argv += i;
	if (**argv != '-') {
	    *--*argv = '-';
	}
	if ((*argv)[1]) {
	    ++argc;
	    --argv;
	}
    }

    /* get rid of GC */
    rb_str_resize(argary, 0);
    rb_str_resize(argstr, 0);
}

static int
name_match_p(const char *name, const char *str, size_t len)
{
    if (len == 0) return 0;
    do {
	while (TOLOWER(*str) == *name) {
	    if (!--len || !*++str) return 1;
	    ++name;
	}
	if (*str != '-' && *str != '_') return 0;
	while (ISALNUM(*name)) name++;
	if (*name != '-' && *name != '_') return 0;
	++name;
	++str;
    } while (len > 0);
    return !*name;
}

#define NAME_MATCH_P(name, str, len) \
    ((len) < (int)sizeof(name) && name_match_p((name), (str), (len)))

#define UNSET_WHEN(name, bit, str, len)	\
    if (NAME_MATCH_P((name), (str), (len))) { \
	*(unsigned int *)arg &= ~(bit); \
	return;				\
    }

#define SET_WHEN(name, bit, str, len)	\
    if (NAME_MATCH_P((name), (str), (len))) { \
	*(unsigned int *)arg |= (bit);	\
	return;				\
    }

#define LITERAL_NAME_ELEMENT(name) #name

static void
feature_option(const char *str, int len, void *arg, const unsigned int enable)
{
    static const char list[] = EACH_FEATURES(LITERAL_NAME_ELEMENT, ", ");
    unsigned int *argp = arg;
    unsigned int mask = ~0U;
#if AMBIGUOUS_FEATURE_NAMES
    unsigned int set = 0U;
    int matched = 0;
#define SET_FEATURE(bit) \
    if (NAME_MATCH_P(#bit, str, len)) {set |= mask = FEATURE_BIT(bit); ++matched;}
#else
#define SET_FEATURE(bit) \
    if (NAME_MATCH_P(#bit, str, len)) {mask = FEATURE_BIT(bit); goto found;}
#endif
    EACH_FEATURES(SET_FEATURE, ;);
    if (NAME_MATCH_P("all", str, len)) {
      found:
	*argp = (*argp & ~mask) | (mask & enable);
	return;
    }
#if AMBIGUOUS_FEATURE_NAMES
    if (matched == 1) goto found;
    if (matched > 1) {
	VALUE mesg = rb_sprintf("ambiguous feature: `%.*s' (", len, str);
#define ADD_FEATURE_NAME(bit) \
	if (FEATURE_BIT(bit) & set) { \
	    rb_str_cat_cstr(mesg, #bit); \
	    if (--matched) rb_str_cat_cstr(mesg, ", "); \
	}
	EACH_FEATURES(ADD_FEATURE_NAME, ;);
	rb_str_cat_cstr(mesg, ")");
	rb_exc_raise(rb_exc_new_str(rb_eRuntimeError, mesg));
#undef ADD_FEATURE_NAME
    }
#endif
    rb_warn("unknown argument for --%s: `%.*s'",
	    enable ? "enable" : "disable", len, str);
    rb_warn("features are [%.*s].", (int)strlen(list), list);
}

static void
enable_option(const char *str, int len, void *arg)
{
    feature_option(str, len, arg, ~0U);
}

static void
disable_option(const char *str, int len, void *arg)
{
    feature_option(str, len, arg, 0U);
}

RUBY_EXTERN const int  ruby_patchlevel;
int ruby_env_debug_option(const char *str, int len, void *arg);

static void
debug_option(const char *str, int len, void *arg)
{
    static const char list[] = EACH_DEBUG_FEATURES(LITERAL_NAME_ELEMENT, ", ");
#define SET_WHEN_DEBUG(bit) SET_WHEN(#bit, DEBUG_BIT(bit), str, len)
    EACH_DEBUG_FEATURES(SET_WHEN_DEBUG, ;);
#ifdef RUBY_DEVEL
    if (ruby_patchlevel < 0 && ruby_env_debug_option(str, len, 0)) return;
#endif
    rb_warn("unknown argument for --debug: `%.*s'", len, str);
    rb_warn("debug features are [%.*s].", (int)strlen(list), list);
}

static void
dump_option(const char *str, int len, void *arg)
{
    static const char list[] = EACH_DUMPS(LITERAL_NAME_ELEMENT, ", ");
#define SET_WHEN_DUMP(bit) SET_WHEN(#bit, DUMP_BIT(bit), str, len)
    EACH_DUMPS(SET_WHEN_DUMP, ;);
    rb_warn("don't know how to dump `%.*s',", len, str);
    rb_warn("but only [%.*s].", (int)strlen(list), list);
}

static void
set_option_encoding_once(const char *type, VALUE *name, const char *e, long elen)
{
    VALUE ename;

    if (!elen) elen = strlen(e);
    ename = rb_str_new(e, elen);

    if (*name &&
	rb_funcall(ename, rb_intern("casecmp"), 1, *name) != INT2FIX(0)) {
	rb_raise(rb_eRuntimeError,
		 "%s already set to %"PRIsVALUE, type, *name);
    }
    *name = ename;
}

#define set_internal_encoding_once(opt, e, elen) \
    set_option_encoding_once("default_internal", &(opt)->intern.enc.name, (e), (elen))
#define set_external_encoding_once(opt, e, elen) \
    set_option_encoding_once("default_external", &(opt)->ext.enc.name, (e), (elen))
#define set_source_encoding_once(opt, e, elen) \
    set_option_encoding_once("source", &(opt)->src.enc.name, (e), (elen))

static void
<<<<<<< HEAD
setup_mjit_options(const char *s, struct mjit_options *mjit_opt) {
    mjit_opt->on = 1;
    if (*s == 0) return;
    if (strcmp(s, ":0") == 0) {
	mjit_opt->on = 0;
    } else if (strcmp(s, ":a") == 0 || strcmp(s, ":aot") == 0) {
	mjit_opt->aot = 1;
    } else if (strcmp(s, ":p") == 0 || strcmp(s, ":profile") == 0) {
	mjit_opt->profile = 1;
    } else if (strcmp(s, ":s") == 0 || strcmp(s, ":save-temps") == 0) {
	mjit_opt->save_temps = 1;
    } else if (strcmp(s, ":l") == 0 || strcmp(s, ":llvm") == 0) {
	mjit_opt->llvm = 1;
    } else if (strcmp(s, ":w") == 0 || strcmp(s, ":warnings") == 0) {
	mjit_opt->warnings = 1;
    } else if (strcmp(s, ":d") == 0 || strcmp(s, ":debug") == 0) {
	mjit_opt->debug = 1;
    } else if (strncmp(s, ":v=", 3) == 0) {
	mjit_opt->verbose = atoi(s + 3);
    } else if (strncmp(s, ":verbose=", 9) == 0) {
	mjit_opt->verbose = atoi(s + 9);
    } else if (strncmp(s, ":t=", 3) == 0) {
	mjit_opt->threads = atoi(s + 3);
    } else if (strncmp(s, ":threads=", 9) == 0) {
	mjit_opt->threads = atoi(s + 9);
    } else if (strncmp(s, ":m=", 3) == 0) {
	mjit_opt->max_mutations = atoi(s + 3);
    } else if (strncmp(s, ":mutations=", 11) == 0) {
	mjit_opt->max_mutations = atoi(s + 11);
    } else if (strncmp(s, ":c=", 3) == 0) {
	mjit_opt->max_cache_size = atoi(s + 3);
    } else if (strncmp(s, ":cache=", 7) == 0) {
	mjit_opt->max_cache_size = atoi(s + 7);
    } else {
	rb_raise(rb_eRuntimeError,
		 "invalid MJIT option `%s' (--help will show valid MJIT options)", s + 1);
    }
}


=======
setup_mjit_options(const char *s, struct mjit_options *mjit_opt)
{
    mjit_opt->on = 1;
    if (*s == 0) return;
    else if (strcmp(s, "-warnings") == 0) {
        mjit_opt->warnings = 1;
    }
    else if (strcmp(s, "-debug") == 0) {
        mjit_opt->debug = 1;
    }
    else if (strcmp(s, "-wait") == 0) {
        mjit_opt->wait = 1;
    }
    else if (strcmp(s, "-save-temps") == 0) {
        mjit_opt->save_temps = 1;
    }
    else if (strncmp(s, "-verbose=", 9) == 0) {
        mjit_opt->verbose = atoi(s + 9);
    }
    else if (strncmp(s, "-max-cache=", 11) == 0) {
        mjit_opt->max_cache_size = atoi(s + 11);
    }
    else if (strncmp(s, "-min-calls=", 11) == 0) {
        mjit_opt->min_calls = atoi(s + 11);
    }
    else {
        rb_raise(rb_eRuntimeError,
                 "invalid MJIT option `%s' (--help will show valid MJIT options)", s + 1);
    }
}

>>>>>>> a80baca3
static long
proc_options(long argc, char **argv, ruby_cmdline_options_t *opt, int envopt)
{
    long n, argc0 = argc;
    const char *s;
    int warning = opt->warning;

    if (argc <= 0 || !argv)
	return 0;

    for (argc--, argv++; argc > 0; argc--, argv++) {
	const char *const arg = argv[0];
	if (!arg || arg[0] != '-' || !arg[1])
	    break;

	s = arg + 1;
      reswitch:
	switch (*s) {
	  case 'a':
	    if (envopt) goto noenvopt;
	    opt->do_split = TRUE;
	    s++;
	    goto reswitch;

	  case 'p':
	    if (envopt) goto noenvopt;
	    opt->do_print = TRUE;
	    /* through */
	  case 'n':
	    if (envopt) goto noenvopt;
	    opt->do_loop = TRUE;
	    s++;
	    goto reswitch;

	  case 'd':
	    ruby_debug = Qtrue;
	    ruby_verbose = Qtrue;
	    s++;
	    goto reswitch;

	  case 'y':
	    if (envopt) goto noenvopt;
	    opt->dump |= DUMP_BIT(yydebug);
	    s++;
	    goto reswitch;

	  case 'v':
	    if (opt->verbose) {
		s++;
		goto reswitch;
	    }
	    opt->dump |= DUMP_BIT(version_v);
	    opt->verbose = 1;
	  case 'w':
	    if (!opt->warning) {
		warning = 1;
		ruby_verbose = Qtrue;
	    }
	    s++;
	    goto reswitch;

	  case 'W':
	    {
		size_t numlen;
		int v = 2;	/* -W as -W2 */

		if (*++s) {
		    v = scan_oct(s, 1, &numlen);
		    if (numlen == 0)
			v = 1;
		    s += numlen;
		}
		if (!opt->warning) {
		    switch (v) {
		      case 0:
			ruby_verbose = Qnil;
			break;
		      case 1:
			ruby_verbose = Qfalse;
			break;
		      default:
			ruby_verbose = Qtrue;
			break;
		    }
		}
		warning = 1;
	    }
	    goto reswitch;

	  case 'c':
	    if (envopt) goto noenvopt;
	    opt->dump |= DUMP_BIT(syntax);
	    s++;
	    goto reswitch;

	  case 's':
	    if (envopt) goto noenvopt;
	    forbid_setid("-s");
	    if (!opt->sflag) opt->sflag = 1;
	    s++;
	    goto reswitch;

	  case 'h':
	    if (envopt) goto noenvopt;
	    opt->dump |= DUMP_BIT(usage);
	    goto switch_end;

	  case 'j':
	    setup_mjit_options(s + 1, &opt->mjit);
	    break;
	    
	  case 'l':
	    if (envopt) goto noenvopt;
	    opt->do_line = TRUE;
	    rb_output_rs = rb_rs;
	    s++;
	    goto reswitch;

	  case 'S':
	    if (envopt) goto noenvopt;
	    forbid_setid("-S");
	    opt->do_search = TRUE;
	    s++;
	    goto reswitch;

	  case 'e':
	    if (envopt) goto noenvopt;
	    forbid_setid("-e");
	    if (!*++s) {
		if (!--argc)
		    rb_raise(rb_eRuntimeError, "no code specified for -e");
		s = *++argv;
	    }
	    if (!opt->e_script) {
		opt->e_script = rb_str_new(0, 0);
		if (opt->script == 0)
		    opt->script = "-e";
	    }
	    rb_str_cat2(opt->e_script, s);
	    rb_str_cat2(opt->e_script, "\n");
	    break;

	  case 'r':
	    forbid_setid("-r");
	    if (*++s) {
		add_modules(&opt->req_list, s);
	    }
	    else if (argc > 1) {
		add_modules(&opt->req_list, argv[1]);
		argc--, argv++;
	    }
	    break;

	  case 'i':
	    if (envopt) goto noenvopt;
	    forbid_setid("-i");
	    ruby_set_inplace_mode(s + 1);
	    break;

	  case 'x':
	    if (envopt) goto noenvopt;
	    forbid_setid("-x");
	    opt->xflag = TRUE;
	    s++;
	    if (*s && chdir(s) < 0) {
		rb_fatal("Can't chdir to %s", s);
	    }
	    break;

	  case 'C':
	  case 'X':
	    if (envopt) goto noenvopt;
	    if (!*++s && (!--argc || !(s = *++argv) || !*s)) {
		rb_fatal("Can't chdir");
	    }
	    if (chdir(s) < 0) {
		rb_fatal("Can't chdir to %s", s);
	    }
	    break;

	  case 'F':
	    if (envopt) goto noenvopt;
	    if (*++s) {
		rb_fs = rb_reg_new(s, strlen(s), 0);
	    }
	    break;

	  case 'E':
	    if (!*++s && (!--argc || !(s = *++argv))) {
		rb_raise(rb_eRuntimeError, "missing argument for -E");
	    }
	    goto encoding;

	  case 'U':
	    set_internal_encoding_once(opt, "UTF-8", 0);
	    ++s;
	    goto reswitch;

	  case 'K':
	    if (*++s) {
		const char *enc_name = 0;
		switch (*s) {
		  case 'E': case 'e':
		    enc_name = "EUC-JP";
		    break;
		  case 'S': case 's':
		    enc_name = "Windows-31J";
		    break;
		  case 'U': case 'u':
		    enc_name = "UTF-8";
		    break;
		  case 'N': case 'n': case 'A': case 'a':
		    enc_name = "ASCII-8BIT";
		    break;
		}
		if (enc_name) {
		    opt->src.enc.name = rb_str_new2(enc_name);
		    if (!opt->ext.enc.name)
			opt->ext.enc.name = opt->src.enc.name;
		}
		s++;
	    }
	    goto reswitch;

	  case 'T':
	    {
		size_t numlen;
		int v = 1;

		if (*++s) {
		    v = scan_oct(s, 2, &numlen);
		    if (numlen == 0)
			v = 1;
		    s += numlen;
		}
		if (v > opt->safe_level) opt->safe_level = v;
	    }
	    goto reswitch;

	  case 'I':
	    forbid_setid("-I");
	    if (*++s)
		ruby_incpush_expand(s);
	    else if (argc > 1) {
		ruby_incpush_expand(argv[1]);
		argc--, argv++;
	    }
	    break;

	  case '0':
	    if (envopt) goto noenvopt;
	    {
		size_t numlen;
		int v;
		char c;

		v = scan_oct(s, 4, &numlen);
		s += numlen;
		if (v > 0377)
		    rb_rs = Qnil;
		else if (v == 0 && numlen >= 2) {
		    rb_rs = rb_str_new2("");
		}
		else {
		    c = v & 0xff;
		    rb_rs = rb_str_new(&c, 1);
		}
	    }
	    goto reswitch;

	  case '-':
	    if (!s[1] || (s[1] == '\r' && !s[2])) {
		argc--, argv++;
		goto switch_end;
	    }
	    s++;

#	define is_option_end(c, allow_hyphen) \
	    (!(c) || ((allow_hyphen) && (c) == '-') || (c) == '=')
#	define check_envopt(name, allow_envopt) \
	    (((allow_envopt) || !envopt) ? (void)0 : \
	     rb_raise(rb_eRuntimeError, "invalid switch in RUBYOPT: --" name))
#	define need_argument(name, s, needs_arg, next_arg)			\
	    ((*(s) ? !*++(s) : (next_arg) && (!argc || !((s) = argv[1]) || (--argc, ++argv, 0))) && (needs_arg) ? \
	     rb_raise(rb_eRuntimeError, "missing argument for --" name) \
	     : (void)0)
#	define is_option_with_arg(name, allow_hyphen, allow_envopt)	\
	    is_option_with_optarg(name, allow_hyphen, allow_envopt, Qtrue, Qtrue)
#	define is_option_with_optarg(name, allow_hyphen, allow_envopt, needs_arg, next_arg) \
	    (strncmp((name), s, n = sizeof(name) - 1) == 0 && is_option_end(s[n], (allow_hyphen)) ? \
	     (check_envopt(name, (allow_envopt)), s += n, \
	      need_argument(name, s, needs_arg, next_arg), 1) : 0)

	    if (strcmp("copyright", s) == 0) {
		if (envopt) goto noenvopt_long;
		opt->dump |= DUMP_BIT(copyright);
	    }
	    else if (is_option_with_optarg("debug", Qtrue, Qtrue, Qfalse, Qfalse)) {
		if (s && *s) {
		    ruby_each_words(s, debug_option, &opt->features);
		}
		else {
		    ruby_debug = Qtrue;
		    ruby_verbose = Qtrue;
		}
            }
	    else if (is_option_with_arg("enable", Qtrue, Qtrue)) {
		ruby_each_words(s, enable_option, &opt->features);
	    }
	    else if (is_option_with_arg("disable", Qtrue, Qtrue)) {
		ruby_each_words(s, disable_option, &opt->features);
	    }
	    else if (is_option_with_arg("encoding", Qfalse, Qtrue)) {
		char *p;
	      encoding:
		do {
#	define set_encoding_part(type) \
		    if (!(p = strchr(s, ':'))) { \
			set_##type##_encoding_once(opt, s, 0); \
			break; \
		    } \
		    else if (p > s) { \
			set_##type##_encoding_once(opt, s, p-s); \
		    }
		    set_encoding_part(external);
		    if (!*(s = ++p)) break;
		    set_encoding_part(internal);
		    if (!*(s = ++p)) break;
#if defined ALLOW_DEFAULT_SOURCE_ENCODING && ALLOW_DEFAULT_SOURCE_ENCODING
		    set_encoding_part(source);
		    if (!*(s = ++p)) break;
#endif
		    rb_raise(rb_eRuntimeError, "extra argument for %s: %s",
			     (arg[1] == '-' ? "--encoding" : "-E"), s);
#	undef set_encoding_part
		} while (0);
	    }
	    else if (is_option_with_arg("internal-encoding", Qfalse, Qtrue)) {
		set_internal_encoding_once(opt, s, 0);
	    }
	    else if (is_option_with_arg("external-encoding", Qfalse, Qtrue)) {
		set_external_encoding_once(opt, s, 0);
	    }
#if defined ALLOW_DEFAULT_SOURCE_ENCODING && ALLOW_DEFAULT_SOURCE_ENCODING
	    else if (is_option_with_arg("source-encoding", Qfalse, Qtrue)) {
		set_source_encoding_once(opt, s, 0);
	    }
#endif
	    else if (strcmp("version", s) == 0) {
		if (envopt) goto noenvopt_long;
		opt->dump |= DUMP_BIT(version);
	    }
	    else if (strcmp("verbose", s) == 0) {
		opt->verbose = 1;
		ruby_verbose = Qtrue;
	    }
<<<<<<< HEAD
	    else if (strncmp("jit", s, 3) == 0) {
		setup_mjit_options(s + 3, &opt->mjit);
	    }
=======
            else if (strncmp("jit", s, 3) == 0) {
                setup_mjit_options(s + 3, &opt->mjit);
            }
>>>>>>> a80baca3
	    else if (strcmp("yydebug", s) == 0) {
		if (envopt) goto noenvopt_long;
		opt->dump |= DUMP_BIT(yydebug);
	    }
	    else if (is_option_with_arg("dump", Qfalse, Qfalse)) {
		ruby_each_words(s, dump_option, &opt->dump);
	    }
	    else if (strcmp("help", s) == 0) {
		if (envopt) goto noenvopt_long;
		opt->dump |= DUMP_BIT(help);
		goto switch_end;
	    }
	    else {
		rb_raise(rb_eRuntimeError,
			 "invalid option --%s  (-h will show valid options)", s);
	    }
	    break;

	  case '\r':
	    if (!s[1])
		break;

	  default:
	    {
		if (ISPRINT(*s)) {
                    rb_raise(rb_eRuntimeError,
			"invalid option -%c  (-h will show valid options)",
                        (int)(unsigned char)*s);
		}
		else {
                    rb_raise(rb_eRuntimeError,
			"invalid option -\\x%02X  (-h will show valid options)",
                        (int)(unsigned char)*s);
		}
	    }
	    goto switch_end;

	  noenvopt:
	    /* "EIdvwWrKU" only */
	    rb_raise(rb_eRuntimeError, "invalid switch in RUBYOPT: -%c", *s);
	    break;

	  noenvopt_long:
	    rb_raise(rb_eRuntimeError, "invalid switch in RUBYOPT: --%s", s);
	    break;

	  case 0:
	    break;
#	undef is_option_end
#	undef check_envopt
#	undef need_argument
#	undef is_option_with_arg
#	undef is_option_with_optarg
	}
    }

  switch_end:
    if (warning) opt->warning = warning;
    return argc0 - argc;
}

static void
ruby_init_prelude(void)
{
    Init_prelude();
    rb_const_remove(rb_cObject, rb_intern_const("TMP_RUBY_PREFIX"));
}

static int
opt_enc_index(VALUE enc_name)
{
    const char *s = RSTRING_PTR(enc_name);
    int i = rb_enc_find_index(s);

    if (i < 0) {
	rb_raise(rb_eRuntimeError, "unknown encoding name - %s", s);
    }
    else if (rb_enc_dummy_p(rb_enc_from_index(i))) {
	rb_raise(rb_eRuntimeError, "dummy encoding is not acceptable - %s ", s);
    }
    return i;
}

#define rb_progname      (GET_VM()->progname)
#define rb_orig_progname (GET_VM()->orig_progname)
VALUE rb_argv0;

static VALUE
false_value(void)
{
    return Qfalse;
}

static VALUE
true_value(void)
{
    return Qtrue;
}

#define rb_define_readonly_boolean(name, val) \
    rb_define_virtual_variable((name), (val) ? true_value : false_value, 0)

static VALUE
uscore_get(void)
{
    VALUE line;

    line = rb_lastline_get();
    if (!RB_TYPE_P(line, T_STRING)) {
	rb_raise(rb_eTypeError, "$_ value need to be String (%s given)",
		 NIL_P(line) ? "nil" : rb_obj_classname(line));
    }
    return line;
}

/*
 *  call-seq:
 *     sub(pattern, replacement)   -> $_
 *     sub(pattern) {|...| block } -> $_
 *
 *  Equivalent to <code>$_.sub(<i>args</i>)</code>, except that
 *  <code>$_</code> will be updated if substitution occurs.
 *  Available only when -p/-n command line option specified.
 */

static VALUE
rb_f_sub(int argc, VALUE *argv)
{
    VALUE str = rb_funcall_passing_block(uscore_get(), rb_intern("sub"), argc, argv);
    rb_lastline_set(str);
    return str;
}

/*
 *  call-seq:
 *     gsub(pattern, replacement)    -> $_
 *     gsub(pattern) {|...| block }  -> $_
 *
 *  Equivalent to <code>$_.gsub...</code>, except that <code>$_</code>
 *  will be updated if substitution occurs.
 *  Available only when -p/-n command line option specified.
 *
 */

static VALUE
rb_f_gsub(int argc, VALUE *argv)
{
    VALUE str = rb_funcall_passing_block(uscore_get(), rb_intern("gsub"), argc, argv);
    rb_lastline_set(str);
    return str;
}

/*
 *  call-seq:
 *     chop   -> $_
 *
 *  Equivalent to <code>($_.dup).chop!</code>, except <code>nil</code>
 *  is never returned. See <code>String#chop!</code>.
 *  Available only when -p/-n command line option specified.
 *
 */

static VALUE
rb_f_chop(void)
{
    VALUE str = rb_funcall_passing_block(uscore_get(), rb_intern("chop"), 0, 0);
    rb_lastline_set(str);
    return str;
}


/*
 *  call-seq:
 *     chomp            -> $_
 *     chomp(string)    -> $_
 *
 *  Equivalent to <code>$_ = $_.chomp(<em>string</em>)</code>. See
 *  <code>String#chomp</code>.
 *  Available only when -p/-n command line option specified.
 *
 */

static VALUE
rb_f_chomp(int argc, VALUE *argv)
{
    VALUE str = rb_funcall_passing_block(uscore_get(), rb_intern("chomp"), argc, argv);
    rb_lastline_set(str);
    return str;
}

static VALUE
process_options(int argc, char **argv, ruby_cmdline_options_t *opt)
{
    rb_ast_t *ast = 0;
    VALUE parser;
    VALUE script_name;
    const rb_iseq_t *iseq;
    rb_encoding *enc, *lenc;
#if UTF8_PATH
    rb_encoding *uenc, *ienc = 0;
#endif
    const char *s;
    char fbuf[MAXPATHLEN];
    int i = (int)proc_options(argc, argv, opt, 0);
    rb_binding_t *toplevel_binding;
    const struct rb_block *base_block;
    unsigned int dump = opt->dump & dump_exit_bits;

#ifdef MJIT_FORCE_ENABLE /* to use with: ./configure cppflags="-DMJIT_FORCE_ENABLE" */
    opt->mjit.on = 1;
#endif

    if (opt->dump & (DUMP_BIT(usage)|DUMP_BIT(help))) {
	const char *const progname =
	    (argc > 0 && argv && argv[0] ? argv[0] :
	     origarg.argc > 0 && origarg.argv && origarg.argv[0] ? origarg.argv[0] :
	     ruby_engine);
	usage(progname, (opt->dump & DUMP_BIT(help)));
	return Qtrue;
    }

    argc -= i;
    argv += i;

    if ((opt->features & FEATURE_BIT(rubyopt)) &&
	opt->safe_level == 0 && (s = getenv("RUBYOPT"))) {
	VALUE src_enc_name = opt->src.enc.name;
	VALUE ext_enc_name = opt->ext.enc.name;
	VALUE int_enc_name = opt->intern.enc.name;

	opt->src.enc.name = opt->ext.enc.name = opt->intern.enc.name = 0;
	moreswitches(s, opt, 1);
	if (src_enc_name)
	    opt->src.enc.name = src_enc_name;
	if (ext_enc_name)
	    opt->ext.enc.name = ext_enc_name;
	if (int_enc_name)
	    opt->intern.enc.name = int_enc_name;
    }

    if (opt->mjit.on)
      mjit_init(&opt->mjit);
    
    if (opt->src.enc.name)
	rb_warning("-K is specified; it is for 1.8 compatibility and may cause odd behavior");

    if (opt->dump & (DUMP_BIT(version) | DUMP_BIT(version_v))) {
        mjit_opts.on = opt->mjit.on; /* used by ruby_show_version(). mjit_init() is still not called here. */
	ruby_show_version();
	if (opt->dump & DUMP_BIT(version)) return Qtrue;
    }
    if (opt->dump & DUMP_BIT(copyright)) {
	ruby_show_copyright();
	return Qtrue;
    }

    if (!opt->e_script) {
	if (argc <= 0) {	/* no more args */
	    if (opt->verbose)
		return Qtrue;
	    opt->script = "-";
	}
	else {
	    opt->script = argv[0];
	    if (!opt->script || opt->script[0] == '\0') {
		opt->script = "-";
	    }
	    else if (opt->do_search) {
		char *path = getenv("RUBYPATH");

		opt->script = 0;
		if (path) {
		    opt->script = dln_find_file_r(argv[0], path, fbuf, sizeof(fbuf));
		}
		if (!opt->script) {
		    opt->script = dln_find_file_r(argv[0], getenv(PATH_ENV), fbuf, sizeof(fbuf));
		}
		if (!opt->script)
		    opt->script = argv[0];
	    }
	    argc--;
	    argv++;
	}
	if (opt->script[0] == '-' && !opt->script[1]) {
	    forbid_setid("program input from stdin");
	}
    }

    opt->script_name = rb_str_new_cstr(opt->script);
    opt->script = RSTRING_PTR(opt->script_name);

#if _WIN32
    translit_char_bin(RSTRING_PTR(opt->script_name), '\\', '/');
#elif defined DOSISH
    translit_char(RSTRING_PTR(opt->script_name), '\\', '/');
#endif

    ruby_gc_set_params(opt->safe_level);
    ruby_init_loadpath_safe(opt->safe_level);

    if (opt->mjit.on)
        /* Using TMP_RUBY_PREFIX created by ruby_init_loadpath_safe(). */
        mjit_init(&opt->mjit);

    Init_enc();
    lenc = rb_locale_encoding();
    rb_enc_associate(rb_progname, lenc);
    rb_obj_freeze(rb_progname);
    parser = rb_parser_new();
    if (opt->dump & DUMP_BIT(yydebug)) {
	rb_parser_set_yydebug(parser, Qtrue);
    }
    if (opt->ext.enc.name != 0) {
	opt->ext.enc.index = opt_enc_index(opt->ext.enc.name);
    }
    if (opt->intern.enc.name != 0) {
	opt->intern.enc.index = opt_enc_index(opt->intern.enc.name);
    }
    if (opt->src.enc.name != 0) {
	opt->src.enc.index = opt_enc_index(opt->src.enc.name);
	src_encoding_index = opt->src.enc.index;
    }
    if (opt->ext.enc.index >= 0) {
	enc = rb_enc_from_index(opt->ext.enc.index);
    }
    else {
	enc = lenc;
    }
    rb_enc_set_default_external(rb_enc_from_encoding(enc));
    if (opt->intern.enc.index >= 0) {
	enc = rb_enc_from_index(opt->intern.enc.index);
	rb_enc_set_default_internal(rb_enc_from_encoding(enc));
	opt->intern.enc.index = -1;
#if UTF8_PATH
	ienc = enc;
#endif
    }
    script_name = opt->script_name;
    rb_enc_associate(opt->script_name,
		     IF_UTF8_PATH(uenc = rb_utf8_encoding(), lenc));
#if UTF8_PATH
    if (uenc != lenc) {
	opt->script_name = str_conv_enc(opt->script_name, uenc, lenc);
	opt->script = RSTRING_PTR(opt->script_name);
    }
#endif
    rb_obj_freeze(opt->script_name);
    if (IF_UTF8_PATH(uenc != lenc, 1)) {
	long i;
	VALUE load_path = GET_VM()->load_path;
	const ID id_initial_load_path_mark = INITIAL_LOAD_PATH_MARK;
	for (i = 0; i < RARRAY_LEN(load_path); ++i) {
	    VALUE path = RARRAY_AREF(load_path, i);
	    int mark = rb_attr_get(path, id_initial_load_path_mark) == path;
#if UTF8_PATH
	    VALUE newpath = rb_str_conv_enc(path, uenc, lenc);
	    if (newpath == path) continue;
	    path = newpath;
#else
	    path = rb_enc_associate(rb_str_dup(path), lenc);
#endif
	    if (mark) rb_ivar_set(path, id_initial_load_path_mark, path);
	    RARRAY_ASET(load_path, i, path);
	}
    }
    Init_ext();		/* load statically linked extensions before rubygems */
    if (opt->features & FEATURE_BIT(gems)) {
	rb_define_module("Gem");
    }
    if (opt->features & FEATURE_BIT(did_you_mean)) {
	rb_define_module("DidYouMean");
    }
    ruby_init_prelude();
    if ((opt->features ^ DEFAULT_FEATURES) & COMPILATION_FEATURES) {
	VALUE option = rb_hash_new();
#define SET_COMPILE_OPTION(h, o, name) \
	rb_hash_aset((h), ID2SYM(rb_intern_const(#name)),		\
		     ((o)->features & FEATURE_BIT(name) ? Qtrue : Qfalse));
	SET_COMPILE_OPTION(option, opt, frozen_string_literal);
	SET_COMPILE_OPTION(option, opt, debug_frozen_string_literal);
	rb_funcallv(rb_cISeq, rb_intern_const("compile_option="), 1, &option);
#undef SET_COMPILE_OPTION
    }
    ruby_set_argv(argc, argv);
    process_sflag(&opt->sflag);

    GetBindingPtr(rb_const_get(rb_cObject, rb_intern("TOPLEVEL_BINDING")),
		  toplevel_binding);
    /* need to acquire env from toplevel_binding each time, since it
     * may update after eval() */

    base_block = toplevel_context(toplevel_binding);
    rb_parser_set_context(parser, base_block, TRUE);

    if (opt->e_script) {
	VALUE progname = rb_progname;
	rb_encoding *eenc;
	if (opt->src.enc.index >= 0) {
	    eenc = rb_enc_from_index(opt->src.enc.index);
	}
	else {
	    eenc = lenc;
#if UTF8_PATH
	    if (ienc) eenc = ienc;
#endif
	}
#if UTF8_PATH
	if (eenc != uenc) {
	    opt->e_script = str_conv_enc(opt->e_script, uenc, eenc);
	}
#endif
	rb_enc_associate(opt->e_script, eenc);
	if (!(opt->dump & ~DUMP_BIT(version_v))) {
	    ruby_set_script_name(opt->script_name);
	    require_libraries(&opt->req_list);
	}
        ruby_set_script_name(progname);
	rb_parser_set_options(parser, opt->do_print, opt->do_loop,
			      opt->do_line, opt->do_split);
	ast = rb_parser_compile_string(parser, opt->script, opt->e_script, 1);
    }
    else {
	VALUE f;
	f = open_load_file(script_name, &opt->xflag);
	ast = load_file(parser, opt->script_name, f, 1, opt);
    }
    ruby_set_script_name(opt->script_name);
    if (dump & DUMP_BIT(yydebug)) {
	dump &= ~DUMP_BIT(yydebug);
	if (!dump) return Qtrue;
    }

    if (opt->ext.enc.index >= 0) {
	enc = rb_enc_from_index(opt->ext.enc.index);
    }
    else {
	enc = lenc;
    }
    rb_enc_set_default_external(rb_enc_from_encoding(enc));
    if (opt->intern.enc.index >= 0) {
	/* Set in the shebang line */
	enc = rb_enc_from_index(opt->intern.enc.index);
	rb_enc_set_default_internal(rb_enc_from_encoding(enc));
    }
    else if (!rb_default_internal_encoding())
	/* Freeze default_internal */
	rb_enc_set_default_internal(Qnil);
    rb_stdio_set_default_encoding();

    if (!ast->body.root) {
	rb_ast_dispose(ast);
	return Qfalse;
    }

    process_sflag(&opt->sflag);
    opt->xflag = 0;

    if (dump & DUMP_BIT(syntax)) {
	printf("Syntax OK\n");
	dump &= ~DUMP_BIT(syntax);
	if (!dump) return Qtrue;
    }

    if (opt->do_loop) {
	rb_define_global_function("sub", rb_f_sub, -1);
	rb_define_global_function("gsub", rb_f_gsub, -1);
	rb_define_global_function("chop", rb_f_chop, 0);
	rb_define_global_function("chomp", rb_f_chomp, -1);
    }

    if (dump & (DUMP_BIT(parsetree)|DUMP_BIT(parsetree_with_comment))) {
	rb_io_write(rb_stdout, rb_parser_dump_tree(ast->body.root, dump & DUMP_BIT(parsetree_with_comment)));
	rb_io_flush(rb_stdout);
	dump &= ~DUMP_BIT(parsetree)&~DUMP_BIT(parsetree_with_comment);
	if (!dump) {
	    rb_ast_dispose(ast);
	    return Qtrue;
	}
    }

    {
	VALUE path = Qnil;
	if (!opt->e_script && strcmp(opt->script, "-")) {
	    path = rb_realpath_internal(Qnil, script_name, 1);
#if UTF8_PATH
	    if (uenc != lenc) {
		path = str_conv_enc(path, uenc, lenc);
	    }
#endif
	    if (!ENCODING_GET(path)) { /* ASCII-8BIT */
		rb_enc_copy(path, opt->script_name);
	    }
	}
	base_block = toplevel_context(toplevel_binding);
	iseq = rb_iseq_new_main(&ast->body, opt->script_name, path, vm_block_iseq(base_block));
	rb_ast_dispose(ast);
    }

    if (dump & DUMP_BIT(insns)) {
	rb_io_write(rb_stdout, rb_iseq_disasm((const rb_iseq_t *)iseq));
	rb_io_flush(rb_stdout);
	dump &= ~DUMP_BIT(insns);
	if (!dump) return Qtrue;
    }

    if (dump & DUMP_BIT(rtl)) {
	rb_io_write(rb_stdout, rb_iseq_disasm_rtl((const rb_iseq_t *)iseq));
	rb_io_flush(rb_stdout);
	dump &= ~DUMP_BIT(rtl);
	if (!dump) return Qtrue;
    }
    if (opt->dump & dump_exit_bits) return Qtrue;

    rb_define_readonly_boolean("$-p", opt->do_print);
    rb_define_readonly_boolean("$-l", opt->do_line);
    rb_define_readonly_boolean("$-a", opt->do_split);

    rb_set_safe_level(opt->safe_level);

    return (VALUE)iseq;
}

#ifndef DOSISH
static void
warn_cr_in_shebang(const char *str, long len)
{
    if (str[len-1] == '\n' && str[len-2] == '\r') {
	rb_warn("shebang line ending with \\r may cause problems");
    }
}
#else
#define warn_cr_in_shebang(str, len) (void)0
#endif

struct load_file_arg {
    VALUE parser;
    VALUE fname;
    int script;
    ruby_cmdline_options_t *opt;
    VALUE f;
};

static VALUE
load_file_internal(VALUE argp_v)
{
    struct load_file_arg *argp = (struct load_file_arg *)argp_v;
    VALUE parser = argp->parser;
    VALUE orig_fname = argp->fname;
    int script = argp->script;
    ruby_cmdline_options_t *opt = argp->opt;
    VALUE f = argp->f;
    int line_start = 1;
    rb_ast_t *ast = 0;
    rb_encoding *enc;
    ID set_encoding;

    CONST_ID(set_encoding, "set_encoding");
    if (script) {
	VALUE c = 1;		/* something not nil */
	VALUE line;
	char *p, *str;
	long len;
	int no_src_enc = !opt->src.enc.name;
	int no_ext_enc = !opt->ext.enc.name;
	int no_int_enc = !opt->intern.enc.name;

	enc = rb_ascii8bit_encoding();
	rb_funcall(f, set_encoding, 1, rb_enc_from_encoding(enc));

	if (opt->xflag) {
	    line_start--;
	  search_shebang:
	    while (!NIL_P(line = rb_io_gets(f))) {
		line_start++;
		RSTRING_GETMEM(line, str, len);
		if (len > 2 && str[0] == '#' && str[1] == '!') {
		    if (line_start == 1) warn_cr_in_shebang(str, len);
		    if ((p = strstr(str+2, ruby_engine)) != 0) {
			goto start_read;
		    }
		}
	    }
	    rb_loaderror("no Ruby script found in input");
	}

	c = rb_io_getbyte(f);
	if (c == INT2FIX('#')) {
	    c = rb_io_getbyte(f);
	    if (c == INT2FIX('!')) {
		line = rb_io_gets(f);
		if (NIL_P(line))
		    return 0;

		RSTRING_GETMEM(line, str, len);
		warn_cr_in_shebang(str, len);
		if ((p = strstr(str, ruby_engine)) == 0) {
		    /* not ruby script, assume -x flag */
		    goto search_shebang;
		}

	      start_read:
		str += len - 1;
		if (*str == '\n') *str-- = '\0';
		if (*str == '\r') *str-- = '\0';
		/* ruby_engine should not contain a space */
		if ((p = strstr(p, " -")) != 0) {
		    opt->warning = 0;
		    moreswitches(p + 1, opt, 0);
		}

		/* push back shebang for pragma may exist in next line */
		rb_io_ungetbyte(f, rb_str_new2("!\n"));
	    }
	    else if (!NIL_P(c)) {
		rb_io_ungetbyte(f, c);
	    }
	    rb_io_ungetbyte(f, INT2FIX('#'));
	    if (no_src_enc && opt->src.enc.name) {
		opt->src.enc.index = opt_enc_index(opt->src.enc.name);
		src_encoding_index = opt->src.enc.index;
	    }
	    if (no_ext_enc && opt->ext.enc.name) {
		opt->ext.enc.index = opt_enc_index(opt->ext.enc.name);
	    }
	    if (no_int_enc && opt->intern.enc.name) {
		opt->intern.enc.index = opt_enc_index(opt->intern.enc.name);
	    }
	}
	else if (!NIL_P(c)) {
	    rb_io_ungetbyte(f, c);
	}
	else {
	    argp->f = f = Qnil;
	}
	if (!(opt->dump & ~DUMP_BIT(version_v))) {
	    ruby_set_script_name(opt->script_name);
	    require_libraries(&opt->req_list);	/* Why here? unnatural */
	}
    }
    if (opt->src.enc.index >= 0) {
	enc = rb_enc_from_index(opt->src.enc.index);
    }
    else if (f == rb_stdin) {
	enc = rb_locale_encoding();
    }
    else {
	enc = rb_utf8_encoding();
    }
    rb_parser_set_options(parser, opt->do_print, opt->do_loop,
			  opt->do_line, opt->do_split);
    if (NIL_P(f)) {
	f = rb_str_new(0, 0);
	rb_enc_associate(f, enc);
	return (VALUE)rb_parser_compile_string_path(parser, orig_fname, f, line_start);
    }
    rb_funcall(f, set_encoding, 2, rb_enc_from_encoding(enc), rb_str_new_cstr("-"));
    ast = rb_parser_compile_file_path(parser, orig_fname, f, line_start);
    rb_funcall(f, set_encoding, 1, rb_parser_encoding(parser));
    if (script && rb_parser_end_seen_p(parser)) {
	/*
	 * DATA is a File that contains the data section of the executed file.
	 * To create a data section use <tt>__END__</tt>:
	 *
	 *   $ cat t.rb
	 *   puts DATA.gets
	 *   __END__
	 *   hello world!
	 *
	 *   $ ruby t.rb
	 *   hello world!
	 */
	rb_define_global_const("DATA", f);
	argp->f = Qnil;
    }
    return (VALUE)ast;
}

static VALUE
open_load_file(VALUE fname_v, int *xflag)
{
    const char *fname = (fname_v = rb_str_encode_ospath(fname_v),
			 StringValueCStr(fname_v));
    long flen = RSTRING_LEN(fname_v);
    VALUE f;
    int e;

    if (flen == 1 && fname[0] == '-') {
	f = rb_stdin;
    }
    else {
	int fd;
	/* open(2) may block if fname is point to FIFO and it's empty. Let's
	   use O_NONBLOCK. */
#if defined O_NONBLOCK && HAVE_FCNTL && !(O_NONBLOCK & O_ACCMODE)
	/* TODO: fix conflicting O_NONBLOCK in ruby/win32.h */
# define MODE_TO_LOAD (O_RDONLY | O_NONBLOCK)
#elif defined O_NDELAY && HAVE_FCNTL && !(O_NDELAY & O_ACCMODE)
# define MODE_TO_LOAD (O_RDONLY | O_NDELAY)
#else
# define MODE_TO_LOAD (O_RDONLY)
#endif
	int mode = MODE_TO_LOAD;
#if defined DOSISH || defined __CYGWIN__
# define isdirsep(x) ((x) == '/' || (x) == '\\')
	{
	    static const char exeext[] = ".exe";
	    enum {extlen = sizeof(exeext)-1};
	    if (flen > extlen && !isdirsep(fname[flen-extlen-1]) &&
		STRNCASECMP(fname+flen-extlen, exeext, extlen) == 0) {
		mode |= O_BINARY;
		*xflag = 1;
	    }
	}
#endif

	if ((fd = rb_cloexec_open(fname, mode, 0)) < 0) {
	    e = errno;
	    if (!rb_gc_for_fd(e)) {
		rb_load_fail(fname_v, strerror(e));
	    }
	    if ((fd = rb_cloexec_open(fname, mode, 0)) < 0) {
		rb_load_fail(fname_v, strerror(errno));
	    }
	}
	rb_update_max_fd(fd);

#if defined HAVE_FCNTL && MODE_TO_LOAD != O_RDONLY
	/* disabling O_NONBLOCK */
	if (fcntl(fd, F_SETFL, 0) < 0) {
	    e = errno;
	    (void)close(fd);
	    rb_load_fail(fname_v, strerror(e));
	}
#endif

	e = ruby_is_fd_loadable(fd);
	if (!e) {
	    e = errno;
	    (void)close(fd);
	    rb_load_fail(fname_v, strerror(e));
	}

	f = rb_io_fdopen(fd, mode, fname);
	if (e < 0) {
	    /*
	      We need to wait if FIFO is empty. It's FIFO's semantics.
	      rb_thread_wait_fd() release GVL. So, it's safe.
	    */
	    rb_thread_wait_fd(fd);
	}
    }
    return f;
}

static VALUE
restore_load_file(VALUE arg)
{
    struct load_file_arg *argp = (struct load_file_arg *)arg;
    VALUE f = argp->f;

    if (!NIL_P(f) && f != rb_stdin) {
	rb_io_close(f);
    }
    return Qnil;
}

static rb_ast_t *
load_file(VALUE parser, VALUE fname, VALUE f, int script, ruby_cmdline_options_t *opt)
{
    struct load_file_arg arg;
    arg.parser = parser;
    arg.fname = fname;
    arg.script = script;
    arg.opt = opt;
    arg.f = f;
    return (rb_ast_t *)rb_ensure(load_file_internal, (VALUE)&arg,
			      restore_load_file, (VALUE)&arg);
}

void *
rb_load_file(const char *fname)
{
    VALUE fname_v = rb_str_new_cstr(fname);
    return rb_load_file_str(fname_v);
}

void *
rb_load_file_str(VALUE fname_v)
{
    return rb_parser_load_file(rb_parser_new(), fname_v);
}

void *
rb_parser_load_file(VALUE parser, VALUE fname_v)
{
    ruby_cmdline_options_t opt;
    VALUE f = open_load_file(fname_v, &cmdline_options_init(&opt)->xflag);
    return load_file(parser, fname_v, f, 0, &opt);
}

/*
 *  call-seq:
 *     Process.argv0  -> frozen_string
 *
 *  Returns the name of the script being executed.  The value is not
 *  affected by assigning a new value to $0.
 *
 *  This method first appeared in Ruby 2.1 to serve as a global
 *  variable free means to get the script name.
 */

static VALUE
proc_argv0(VALUE process)
{
    return rb_orig_progname;
}

static VALUE ruby_setproctitle(VALUE title);

/*
 *  call-seq:
 *     Process.setproctitle(string)  -> string
 *
 *  Sets the process title that appears on the ps(1) command.  Not
 *  necessarily effective on all platforms.  No exception will be
 *  raised regardless of the result, nor will NotImplementedError be
 *  raised even if the platform does not support the feature.
 *
 *  Calling this method does not affect the value of $0.
 *
 *     Process.setproctitle('myapp: worker #%d' % worker_id)
 *
 *  This method first appeared in Ruby 2.1 to serve as a global
 *  variable free means to change the process title.
 */

static VALUE
proc_setproctitle(VALUE process, VALUE title)
{
    return ruby_setproctitle(title);
}

static VALUE
ruby_setproctitle(VALUE title)
{
    const char *ptr = StringValueCStr(title);
    setproctitle("%.*s", RSTRING_LENINT(title), ptr);
    return title;
}

static void
set_arg0(VALUE val, ID id)
{
    if (origarg.argv == 0)
	rb_raise(rb_eRuntimeError, "$0 not initialized");

    rb_progname = rb_str_new_frozen(ruby_setproctitle(val));
}

static inline VALUE
external_str_new_cstr(const char *p)
{
#if UTF8_PATH
    VALUE str = rb_utf8_str_new_cstr(p);
    return str_conv_enc(str, NULL, rb_default_external_encoding());
#else
    return rb_external_str_new_cstr(p);
#endif
}

/*! Sets the current script name to this value.
 *
 * This is similar to <code>$0 = name</code> in Ruby level but also affects
 * <code>Method#location</code> and others.
 */
void
ruby_script(const char *name)
{
    if (name) {
	rb_orig_progname = rb_progname = external_str_new_cstr(name);
	rb_vm_set_progname(rb_progname);
    }
}

/*! Sets the current script name to this value.
 *
 * Same as ruby_script() but accepts a VALUE.
 */
void
ruby_set_script_name(VALUE name)
{
    rb_orig_progname = rb_progname = rb_str_dup(name);
    rb_vm_set_progname(rb_progname);
}

static void
init_ids(ruby_cmdline_options_t *opt)
{
    rb_uid_t uid = getuid();
    rb_uid_t euid = geteuid();
    rb_gid_t gid = getgid();
    rb_gid_t egid = getegid();

    if (uid != euid) opt->setids |= 1;
    if (egid != gid) opt->setids |= 2;
    if (uid && opt->setids) {
	if (opt->safe_level < 1) opt->safe_level = 1;
    }
}

#undef forbid_setid
static void
forbid_setid(const char *s, const ruby_cmdline_options_t *opt)
{
    if (opt->setids & 1)
        rb_raise(rb_eSecurityError, "no %s allowed while running setuid", s);
    if (opt->setids & 2)
        rb_raise(rb_eSecurityError, "no %s allowed while running setgid", s);
    if (opt->safe_level > 0)
        rb_raise(rb_eSecurityError, "no %s allowed in tainted mode", s);
}

static void
verbose_setter(VALUE val, ID id, void *data)
{
    VALUE *variable = data;
    *variable = RTEST(val) ? Qtrue : val;
}

static VALUE
opt_W_getter(ID id, void *data)
{
    VALUE *variable = data;
    switch (*variable) {
      case Qnil:
	return INT2FIX(0);
      case Qfalse:
	return INT2FIX(1);
      case Qtrue:
	return INT2FIX(2);
      default:
	return Qnil;
    }
}

/*! Defines built-in variables */
void
ruby_prog_init(void)
{
    rb_define_hooked_variable("$VERBOSE", &ruby_verbose, 0, verbose_setter);
    rb_define_hooked_variable("$-v", &ruby_verbose, 0, verbose_setter);
    rb_define_hooked_variable("$-w", &ruby_verbose, 0, verbose_setter);
    rb_define_hooked_variable("$-W", &ruby_verbose, opt_W_getter, rb_gvar_readonly_setter);
    rb_define_variable("$DEBUG", &ruby_debug);
    rb_define_variable("$-d", &ruby_debug);

    rb_define_hooked_variable("$0", &rb_progname, 0, set_arg0);
    rb_define_hooked_variable("$PROGRAM_NAME", &rb_progname, 0, set_arg0);

    rb_define_module_function(rb_mProcess, "argv0", proc_argv0, 0);
    rb_define_module_function(rb_mProcess, "setproctitle", proc_setproctitle, 1);

    /*
     * ARGV contains the command line arguments used to run ruby.
     *
     * A library like OptionParser can be used to process command-line
     * arguments.
     */
    rb_define_global_const("ARGV", rb_argv);
}

void
ruby_set_argv(int argc, char **argv)
{
    int i;
    VALUE av = rb_argv;

#if defined(USE_DLN_A_OUT)
    if (origarg.argc > 0 && origarg.argv)
	dln_argv0 = origarg.argv[0];
    else if (argc > 0 && argv)
	dln_argv0 = argv[0];
#endif
    rb_ary_clear(av);
    for (i = 0; i < argc; i++) {
	VALUE arg = external_str_new_cstr(argv[i]);

	OBJ_FREEZE(arg);
	rb_ary_push(av, arg);
    }
}

void *
ruby_process_options(int argc, char **argv)
{
    ruby_cmdline_options_t opt;
    VALUE iseq;
    const char *script_name = (argc > 0 && argv[0]) ? argv[0] : ruby_engine;

    if (!origarg.argv || origarg.argc <= 0) {
	origarg.argc = argc;
	origarg.argv = argv;
    }
    ruby_script(script_name);  /* for the time being */
    rb_argv0 = rb_str_new4(rb_progname);
    rb_gc_register_mark_object(rb_argv0);
    iseq = process_options(argc, argv, cmdline_options_init(&opt));

#ifndef HAVE_SETPROCTITLE
    ruby_init_setproctitle(argc, argv);
#endif

    return (void*)(struct RData*)iseq;
}

static void
fill_standard_fds(void)
{
    int f0, f1, f2, fds[2];
    struct stat buf;
    f0 = fstat(0, &buf) == -1 && errno == EBADF;
    f1 = fstat(1, &buf) == -1 && errno == EBADF;
    f2 = fstat(2, &buf) == -1 && errno == EBADF;
    if (f0) {
        if (pipe(fds) == 0) {
            close(fds[1]);
            if (fds[0] != 0) {
                dup2(fds[0], 0);
                close(fds[0]);
            }
        }
    }
    if (f1 || f2) {
        if (pipe(fds) == 0) {
            close(fds[0]);
            if (f1 && fds[1] != 1)
                dup2(fds[1], 1);
            if (f2 && fds[1] != 2)
                dup2(fds[1], 2);
            if (fds[1] != 1 && fds[1] != 2)
                close(fds[1]);
        }
    }
}

/*! Initializes the process for libruby.
 *
 * This function assumes this process is ruby(1) and it has just started.
 * Usually programs that embed CRuby interpreter may not call this function,
 * and may do their own initialization.
 * argc and argv cannot be NULL.
 */
void
ruby_sysinit(int *argc, char ***argv)
{
#if defined(_WIN32)
    rb_w32_sysinit(argc, argv);
#endif
    if (*argc >= 0 && *argv) {
	origarg.argc = *argc;
	origarg.argv = *argv;
#if defined(USE_DLN_A_OUT)
	dln_argv0 = origarg.argv[0];
#endif
    }
    fill_standard_fds();
}<|MERGE_RESOLUTION|>--- conflicted
+++ resolved
@@ -128,19 +128,6 @@
 typedef struct ruby_cmdline_options ruby_cmdline_options_t;
 
 struct ruby_cmdline_options {
-<<<<<<< HEAD
-    int sflag, xflag;
-    int do_loop, do_print;
-    int do_line, do_split;
-    int do_search;
-    unsigned int features;
-    int verbose;
-    int safe_level;
-    struct mjit_options mjit;
-    unsigned int setids;
-    unsigned int dump;
-=======
->>>>>>> a80baca3
     const char *script;
     VALUE script_name;
     VALUE e_script;
@@ -257,15 +244,9 @@
 	M("-w",		   "",			   "turn warnings on for your script"),
 	M("-W[level=2]",   "",			   "set warning level; 0=silence, 1=medium, 2=verbose"),
 	M("-x[directory]", "",			   "strip off text before #!ruby line and perhaps cd to directory"),
-<<<<<<< HEAD
-	M("-j",		   ", --jit",		   "use MJIT with default options"),
-	M("-j:option",     ", --jit:option",       "use MJIT with an option"),
-	M("-h",		   "",			   "show this message, --help for more info including MJIT options"),
-=======
         M("--jit",         "",                     "enable MJIT with default options (experimental)"),
         M("--jit-[option]","",                     "enable MJIT with an option (experimental)"),
 	M("-h",		   "",			   "show this message, --help for more info"),
->>>>>>> a80baca3
     };
     static const struct message help_msg[] = {
 	M("--copyright",                            "", "print the copyright"),
@@ -292,19 +273,6 @@
 	M("frozen-string-literal", "", "freeze all string literals (default: disabled)"),
     };
     static const struct message mjit_options[] = {
-<<<<<<< HEAD
-	M("0",     "",                 "Switch off MJIT"),
-	M("a",     ", aot",            "Use MJIT for Ahead of Time Compilation"),
-	M("p",     ", profile",        "Print iseq MJIT statistics to stderr"),
-	M("s",     ", save-temps",     "Save MJIT temporary files in /tmp"),
-	M("l",     ", llvm"   ,        "Use LLVM clang instead of GCC"),
-	M("w",     ", warnings",       "Enable printing MJIT warnings"),
-	M("d",     ", debug",          "Enable MJIT debuging (very slow)"),
-	M("v=num", ", verbose=num",    "Print MJIT logs of level num or less to stderr"),
-	M("t=num", ", threads=num",    "Use given number of MJIT threads"),
-	M("m=num", ", mutations=num",  "Maximum number of permitted iseq mutations"),
-	M("c=num", ", cache=num",      "Maximum number of JIT codes in a cache"),
-=======
         M("--jit-warnings",      "", "Enable printing MJIT warnings"),
         M("--jit-debug",         "", "Enable MJIT debugging (very slow)"),
         M("--jit-wait",          "", "Wait until JIT compilation is finished everytime (for testing)"),
@@ -312,7 +280,7 @@
         M("--jit-verbose=num",   "", "Print MJIT logs of level num or less to stderr (default: 0)"),
         M("--jit-max-cache=num", "", "Max number of methods to be JIT-ed in a cache (default: 1000)"),
         M("--jit-min-calls=num", "", "Number of calls to trigger JIT (for testing, default: 5)"),
->>>>>>> a80baca3
+        M("--jit-mutations=num", "", "Maximum number of permitted iseq mutations"),
     };
     int i;
     const int num = numberof(usage_msg) - (help ? 1 : 0);
@@ -332,11 +300,7 @@
     puts("Features:");
     for (i = 0; i < numberof(features); ++i)
 	SHOW(features[i]);
-<<<<<<< HEAD
-    puts("MJIT options:");
-=======
     puts("MJIT options (experimental):");
->>>>>>> a80baca3
     for (i = 0; i < numberof(mjit_options); ++i)
 	SHOW(mjit_options[i]);
 }
@@ -952,48 +916,6 @@
     set_option_encoding_once("source", &(opt)->src.enc.name, (e), (elen))
 
 static void
-<<<<<<< HEAD
-setup_mjit_options(const char *s, struct mjit_options *mjit_opt) {
-    mjit_opt->on = 1;
-    if (*s == 0) return;
-    if (strcmp(s, ":0") == 0) {
-	mjit_opt->on = 0;
-    } else if (strcmp(s, ":a") == 0 || strcmp(s, ":aot") == 0) {
-	mjit_opt->aot = 1;
-    } else if (strcmp(s, ":p") == 0 || strcmp(s, ":profile") == 0) {
-	mjit_opt->profile = 1;
-    } else if (strcmp(s, ":s") == 0 || strcmp(s, ":save-temps") == 0) {
-	mjit_opt->save_temps = 1;
-    } else if (strcmp(s, ":l") == 0 || strcmp(s, ":llvm") == 0) {
-	mjit_opt->llvm = 1;
-    } else if (strcmp(s, ":w") == 0 || strcmp(s, ":warnings") == 0) {
-	mjit_opt->warnings = 1;
-    } else if (strcmp(s, ":d") == 0 || strcmp(s, ":debug") == 0) {
-	mjit_opt->debug = 1;
-    } else if (strncmp(s, ":v=", 3) == 0) {
-	mjit_opt->verbose = atoi(s + 3);
-    } else if (strncmp(s, ":verbose=", 9) == 0) {
-	mjit_opt->verbose = atoi(s + 9);
-    } else if (strncmp(s, ":t=", 3) == 0) {
-	mjit_opt->threads = atoi(s + 3);
-    } else if (strncmp(s, ":threads=", 9) == 0) {
-	mjit_opt->threads = atoi(s + 9);
-    } else if (strncmp(s, ":m=", 3) == 0) {
-	mjit_opt->max_mutations = atoi(s + 3);
-    } else if (strncmp(s, ":mutations=", 11) == 0) {
-	mjit_opt->max_mutations = atoi(s + 11);
-    } else if (strncmp(s, ":c=", 3) == 0) {
-	mjit_opt->max_cache_size = atoi(s + 3);
-    } else if (strncmp(s, ":cache=", 7) == 0) {
-	mjit_opt->max_cache_size = atoi(s + 7);
-    } else {
-	rb_raise(rb_eRuntimeError,
-		 "invalid MJIT option `%s' (--help will show valid MJIT options)", s + 1);
-    }
-}
-
-
-=======
 setup_mjit_options(const char *s, struct mjit_options *mjit_opt)
 {
     mjit_opt->on = 1;
@@ -1019,13 +941,15 @@
     else if (strncmp(s, "-min-calls=", 11) == 0) {
         mjit_opt->min_calls = atoi(s + 11);
     }
+    else if (strncmp(s, "-mutations=", 11) == 0) {
+        mjit_opt->max_mutations = atoi(s + 11);
+    }
     else {
         rb_raise(rb_eRuntimeError,
                  "invalid MJIT option `%s' (--help will show valid MJIT options)", s + 1);
     }
 }
 
->>>>>>> a80baca3
 static long
 proc_options(long argc, char **argv, ruby_cmdline_options_t *opt, int envopt)
 {
@@ -1133,10 +1057,6 @@
 	    opt->dump |= DUMP_BIT(usage);
 	    goto switch_end;
 
-	  case 'j':
-	    setup_mjit_options(s + 1, &opt->mjit);
-	    break;
-	    
 	  case 'l':
 	    if (envopt) goto noenvopt;
 	    opt->do_line = TRUE;
@@ -1382,15 +1302,9 @@
 		opt->verbose = 1;
 		ruby_verbose = Qtrue;
 	    }
-<<<<<<< HEAD
-	    else if (strncmp("jit", s, 3) == 0) {
-		setup_mjit_options(s + 3, &opt->mjit);
-	    }
-=======
             else if (strncmp("jit", s, 3) == 0) {
                 setup_mjit_options(s + 3, &opt->mjit);
             }
->>>>>>> a80baca3
 	    else if (strcmp("yydebug", s) == 0) {
 		if (envopt) goto noenvopt_long;
 		opt->dump |= DUMP_BIT(yydebug);
@@ -1631,9 +1545,6 @@
 	    opt->intern.enc.name = int_enc_name;
     }
 
-    if (opt->mjit.on)
-      mjit_init(&opt->mjit);
-    
     if (opt->src.enc.name)
 	rb_warning("-K is specified; it is for 1.8 compatibility and may cause odd behavior");
 
@@ -1890,7 +1801,7 @@
     }
 
     if (dump & DUMP_BIT(insns)) {
-	rb_io_write(rb_stdout, rb_iseq_disasm((const rb_iseq_t *)iseq));
+	rb_io_write(rb_stdout, rb_iseq_disasm((const rb_iseq_t *)iseq, FALSE));
 	rb_io_flush(rb_stdout);
 	dump &= ~DUMP_BIT(insns);
 	if (!dump) return Qtrue;
