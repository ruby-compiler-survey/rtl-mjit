--- conflicted
+++ resolved
@@ -34,16 +34,12 @@
 
 /* MJIT options which can be defined on the MRI command line.  */
 struct mjit_options {
-<<<<<<< HEAD
-    char on; /* flag of MJIT usage  */
+    /* Converted from "jit" feature flag to tell the enablement
+       information to ruby_show_version().  */
+    char on;
     /* Flag of collecting and printing info about ISEQ execution as a
        byte code and as JIT generated code.  */
     char profile;
-=======
-    /* Converted from "jit" feature flag to tell the enablement
-       information to ruby_show_version().  */
-    char on;
->>>>>>> 7a14608e
     /* Save temporary files after MRI finish.  The temporary files
        include the pre-compiled header, C code file generated for ISEQ,
        and the corresponding object file.  */
@@ -76,19 +72,8 @@
 typedef VALUE (*mjit_func_t)(rb_execution_context_t *, rb_control_frame_t *);
 
 RUBY_SYMBOL_EXPORT_BEGIN
-<<<<<<< HEAD
-extern struct mjit_options mjit_opts;
-
-#ifndef MJIT_HEADER
-extern int mjit_init_p;
-#else
-/* Make it const to permit more optimizations in JIT code  */
-static const int mjit_init_p = 1;
-#endif
-=======
 RUBY_EXTERN struct mjit_options mjit_opts;
 RUBY_EXTERN int mjit_call_p;
->>>>>>> 7a14608e
 
 extern void mjit_add_iseq_to_process(const rb_iseq_t *iseq);
 extern VALUE mjit_wait_call(rb_execution_context_t *ec, struct rb_iseq_constant_body *body);
@@ -111,7 +96,6 @@
 extern void mjit_cont_free(struct mjit_cont *cont);
 extern void mjit_add_class_serial(rb_serial_t class_serial);
 extern void mjit_remove_class_serial(rb_serial_t class_serial);
-<<<<<<< HEAD
 extern int mjit_valid_class_serial_p(rb_serial_t class_serial);
 extern void mjit_recompile_iseq(rb_iseq_t *iseq, int (*guard)(struct rb_mjit_compile_info *compile_info));
 
@@ -120,8 +104,6 @@
 extern void mjit_ivar_spec_fail(rb_iseq_t *iseq);
 extern void mjit_ep_eq_bp_fail(rb_iseq_t *iseq);
 extern void mjit_store_failed_spec_insn(rb_iseq_t *iseq, size_t pc, int mutation_num);
-=======
->>>>>>> 7a14608e
 
 /* A threshold used to reject long iseqs from JITting as such iseqs
    takes too much time to be compiled.  */
@@ -171,28 +153,13 @@
     long unsigned total_calls;
     mjit_func_t func;
 
-<<<<<<< HEAD
-    total_calls = ++body->total_calls;
-
-    func = body->jit_func;
-    if (UNLIKELY(mjit_opts.wait && mjit_opts.min_calls == total_calls && mjit_target_iseq_p(body, type)
-                 && func == (mjit_func_t)NOT_ADDED_JIT_ISEQ_FUNC)) {
-        mjit_add_iseq_to_process(iseq);
-        func = mjit_get_iseq_func(body);
-    }
-
-    if (UNLIKELY((ptrdiff_t)func <= (ptrdiff_t)LAST_JIT_ISEQ_FUNC)) {
-=======
     if (!mjit_call_p)
         return Qundef;
 
-    iseq = ec->cfp->iseq;
-    body = iseq->body;
     total_calls = ++body->total_calls;
 
     func = body->jit_func;
     if (UNLIKELY((uintptr_t)func <= (uintptr_t)LAST_JIT_ISEQ_FUNC)) {
->>>>>>> 7a14608e
         switch ((enum rb_mjit_iseq_func)func) {
           case NOT_ADDED_JIT_ISEQ_FUNC:
 	      if (total_calls == mjit_opts.min_calls && mjit_target_iseq_p(body, type)) {
@@ -220,7 +187,7 @@
     const rb_iseq_t *iseq;
     struct rb_iseq_constant_body *body;
 
-    if (!mjit_init_p)
+    if (!mjit_call_p)
         return Qundef;
 
     iseq = ec->cfp->iseq;
