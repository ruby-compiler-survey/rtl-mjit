--- conflicted
+++ resolved
@@ -32,13 +32,9 @@
 inline static int
 calc_lineno(const rb_iseq_t *iseq, const VALUE *pc)
 {
-<<<<<<< HEAD
-    return rb_iseq_line_no(iseq, pc - iseq->body->rtl_encoded);
-=======
-    size_t pos = (size_t)(pc - iseq->body->iseq_encoded);
+    size_t pos = (size_t)(pc - iseq->body->rtl_encoded);
     /* use pos-1 because PC points next instruction at the beginning of instruction */
-    return rb_iseq_line_no(iseq, pos - 1);
->>>>>>> a80baca3
+    return rb_iseq_line_no(iseq, pos ? pos - 1 : pos, TRUE);
 }
 
 int
