/**********************************************************************

  vm_backtrace.c -

  $Author: ko1 $
  created at: Sun Jun 03 00:14:20 2012

  Copyright (C) 1993-2012 Yukihiro Matsumoto

**********************************************************************/

#include "ruby/encoding.h"
#include "ruby/debug.h"
#include "internal.h"

#include "vm_core.h"
#include "eval_intern.h"
#include "iseq.h"

static VALUE rb_cBacktrace;
static VALUE rb_cBacktraceLocation;

static VALUE
id2str(ID id)
{
    VALUE str = rb_id2str(id);
    if (!str) return Qnil;
    return str;
}
#define rb_id2str(id) id2str(id)

inline static int
calc_lineno(const rb_iseq_t *iseq, const VALUE *pc)
{
<<<<<<< HEAD
    size_t pos = (size_t)(pc - iseq->body->rtl_encoded);
    /* use pos-1 because PC points next instruction at the beginning of instruction */
    return rb_iseq_line_no(iseq, pos ? pos - 1 : pos, TRUE);
=======
    size_t pos = (size_t)(pc - iseq->body->iseq_encoded);
    if (LIKELY(pos)) {
        /* use pos-1 because PC points next instruction at the beginning of instruction */
        pos--;
    }
#if VMDEBUG && defined(HAVE_BUILTIN___BUILTIN_TRAP)
    else {
        /* SDR() is not possible; that causes infinite loop. */
        rb_print_backtrace();
        __builtin_trap();
    }
#endif
    return rb_iseq_line_no(iseq, pos);
>>>>>>> b824c871
}

int
rb_vm_get_sourceline(const rb_control_frame_t *cfp)
{
    if (VM_FRAME_RUBYFRAME_P(cfp) && cfp->iseq) {
	const rb_iseq_t *iseq = cfp->iseq;
	int line = calc_lineno(iseq, cfp->pc);
	if (line != 0) {
	    return line;
	}
	else {
	    return FIX2INT(rb_iseq_first_lineno(iseq));
	}
    }
    else {
	return 0;
    }
}

typedef struct rb_backtrace_location_struct {
    enum LOCATION_TYPE {
	LOCATION_TYPE_ISEQ = 1,
	LOCATION_TYPE_ISEQ_CALCED,
	LOCATION_TYPE_CFUNC,
	LOCATION_TYPE_IFUNC
    } type;

    union {
	struct {
	    const rb_iseq_t *iseq;
	    union {
		const VALUE *pc;
		int lineno;
	    } lineno;
	} iseq;
	struct {
	    ID mid;
	    struct rb_backtrace_location_struct *prev_loc;
	} cfunc;
    } body;
} rb_backtrace_location_t;

struct valued_frame_info {
    rb_backtrace_location_t *loc;
    VALUE btobj;
};

static void
location_mark(void *ptr)
{
    struct valued_frame_info *vfi = (struct valued_frame_info *)ptr;
    rb_gc_mark(vfi->btobj);
}

static void
location_mark_entry(rb_backtrace_location_t *fi)
{
    switch (fi->type) {
      case LOCATION_TYPE_ISEQ:
      case LOCATION_TYPE_ISEQ_CALCED:
	rb_gc_mark((VALUE)fi->body.iseq.iseq);
	break;
      case LOCATION_TYPE_CFUNC:
      case LOCATION_TYPE_IFUNC:
      default:
	break;
    }
}

static size_t
location_memsize(const void *ptr)
{
    /* rb_backtrace_location_t *fi = (rb_backtrace_location_t *)ptr; */
    return sizeof(rb_backtrace_location_t);
}

static const rb_data_type_t location_data_type = {
    "frame_info",
    {location_mark, RUBY_TYPED_DEFAULT_FREE, location_memsize,},
    0, 0, RUBY_TYPED_FREE_IMMEDIATELY
};

static inline rb_backtrace_location_t *
location_ptr(VALUE locobj)
{
    struct valued_frame_info *vloc;
    GetCoreDataFromValue(locobj, struct valued_frame_info, vloc);
    return vloc->loc;
}

static int
location_lineno(rb_backtrace_location_t *loc)
{
    switch (loc->type) {
      case LOCATION_TYPE_ISEQ:
	loc->type = LOCATION_TYPE_ISEQ_CALCED;
	return (loc->body.iseq.lineno.lineno = calc_lineno(loc->body.iseq.iseq, loc->body.iseq.lineno.pc));
      case LOCATION_TYPE_ISEQ_CALCED:
	return loc->body.iseq.lineno.lineno;
      case LOCATION_TYPE_CFUNC:
	if (loc->body.cfunc.prev_loc) {
	    return location_lineno(loc->body.cfunc.prev_loc);
	}
	return 0;
      default:
	rb_bug("location_lineno: unreachable");
	UNREACHABLE;
    }
}

/*
 * Returns the line number of this frame.
 *
 * For example, using +caller_locations.rb+ from Thread::Backtrace::Location
 *
 *	loc = c(0..1).first
 *	loc.lineno #=> 2
 */
static VALUE
location_lineno_m(VALUE self)
{
    return INT2FIX(location_lineno(location_ptr(self)));
}

static VALUE
location_label(rb_backtrace_location_t *loc)
{
    switch (loc->type) {
      case LOCATION_TYPE_ISEQ:
      case LOCATION_TYPE_ISEQ_CALCED:
	return loc->body.iseq.iseq->body->location.label;
      case LOCATION_TYPE_CFUNC:
	return rb_id2str(loc->body.cfunc.mid);
      case LOCATION_TYPE_IFUNC:
      default:
	rb_bug("location_label: unreachable");
	UNREACHABLE;
    }
}

/*
 * Returns the label of this frame.
 *
 * Usually consists of method, class, module, etc names with decoration.
 *
 * Consider the following example:
 *
 *	def foo
 *	  puts caller_locations(0).first.label
 *
 *	  1.times do
 *	    puts caller_locations(0).first.label
 *
 *	    1.times do
 *	      puts caller_locations(0).first.label
 *	    end
 *
 *	  end
 *	end
 *
 * The result of calling +foo+ is this:
 *
 *	label: foo
 *	label: block in foo
 *	label: block (2 levels) in foo
 *
 */
static VALUE
location_label_m(VALUE self)
{
    return location_label(location_ptr(self));
}

static VALUE
location_base_label(rb_backtrace_location_t *loc)
{
    switch (loc->type) {
      case LOCATION_TYPE_ISEQ:
      case LOCATION_TYPE_ISEQ_CALCED:
	return loc->body.iseq.iseq->body->location.base_label;
      case LOCATION_TYPE_CFUNC:
	return rb_id2str(loc->body.cfunc.mid);
      case LOCATION_TYPE_IFUNC:
      default:
	rb_bug("location_base_label: unreachable");
	UNREACHABLE;
    }
}

/*
 * Returns the base label of this frame.
 *
 * Usually same as #label, without decoration.
 */
static VALUE
location_base_label_m(VALUE self)
{
    return location_base_label(location_ptr(self));
}

static VALUE
location_path(rb_backtrace_location_t *loc)
{
    switch (loc->type) {
      case LOCATION_TYPE_ISEQ:
      case LOCATION_TYPE_ISEQ_CALCED:
	return rb_iseq_path(loc->body.iseq.iseq);
      case LOCATION_TYPE_CFUNC:
	if (loc->body.cfunc.prev_loc) {
	    return location_path(loc->body.cfunc.prev_loc);
	}
	return Qnil;
      case LOCATION_TYPE_IFUNC:
      default:
	rb_bug("location_path: unreachable");
	UNREACHABLE;
    }
}

/*
 * Returns the file name of this frame.
 *
 * For example, using +caller_locations.rb+ from Thread::Backtrace::Location
 *
 *	loc = c(0..1).first
 *	loc.path #=> caller_locations.rb
 */
static VALUE
location_path_m(VALUE self)
{
    return location_path(location_ptr(self));
}

static VALUE
location_realpath(rb_backtrace_location_t *loc)
{
    switch (loc->type) {
      case LOCATION_TYPE_ISEQ:
      case LOCATION_TYPE_ISEQ_CALCED:
	return rb_iseq_realpath(loc->body.iseq.iseq);
      case LOCATION_TYPE_CFUNC:
	if (loc->body.cfunc.prev_loc) {
	    return location_realpath(loc->body.cfunc.prev_loc);
	}
	return Qnil;
      case LOCATION_TYPE_IFUNC:
      default:
	rb_bug("location_realpath: unreachable");
	UNREACHABLE;
    }
}

/*
 * Returns the full file path of this frame.
 *
 * Same as #path, but includes the absolute path.
 */
static VALUE
location_absolute_path_m(VALUE self)
{
    return location_realpath(location_ptr(self));
}

static VALUE
location_format(VALUE file, int lineno, VALUE name)
{
    VALUE s = rb_enc_sprintf(rb_enc_compatible(file, name), "%s", RSTRING_PTR(file));
    if (lineno != 0) {
	rb_str_catf(s, ":%d", lineno);
    }
    rb_str_cat_cstr(s, ":in ");
    if (NIL_P(name)) {
	rb_str_cat_cstr(s, "unknown method");
    }
    else {
	rb_str_catf(s, "`%s'", RSTRING_PTR(name));
    }
    return s;
}

static VALUE
location_to_str(rb_backtrace_location_t *loc)
{
    VALUE file, name;
    int lineno;

    switch (loc->type) {
      case LOCATION_TYPE_ISEQ:
	file = rb_iseq_path(loc->body.iseq.iseq);
	name = loc->body.iseq.iseq->body->location.label;

	lineno = loc->body.iseq.lineno.lineno = calc_lineno(loc->body.iseq.iseq, loc->body.iseq.lineno.pc);
	loc->type = LOCATION_TYPE_ISEQ_CALCED;
	break;
      case LOCATION_TYPE_ISEQ_CALCED:
	file = rb_iseq_path(loc->body.iseq.iseq);
	lineno = loc->body.iseq.lineno.lineno;
	name = loc->body.iseq.iseq->body->location.label;
	break;
      case LOCATION_TYPE_CFUNC:
	if (loc->body.cfunc.prev_loc) {
	    file = rb_iseq_path(loc->body.cfunc.prev_loc->body.iseq.iseq);
	    lineno = location_lineno(loc->body.cfunc.prev_loc);
	}
	else {
	    file = GET_VM()->progname;
	    lineno = INT2FIX(0);
	}
	name = rb_id2str(loc->body.cfunc.mid);
	break;
      case LOCATION_TYPE_IFUNC:
      default:
	rb_bug("location_to_str: unreachable");
    }

    return location_format(file, lineno, name);
}

/*
 * Returns a Kernel#caller style string representing this frame.
 */
static VALUE
location_to_str_m(VALUE self)
{
    return location_to_str(location_ptr(self));
}

/*
 * Returns the same as calling +inspect+ on the string representation of
 * #to_str
 */
static VALUE
location_inspect_m(VALUE self)
{
    return rb_str_inspect(location_to_str(location_ptr(self)));
}

typedef struct rb_backtrace_struct {
    rb_backtrace_location_t *backtrace;
    rb_backtrace_location_t *backtrace_base;
    int backtrace_size;
    VALUE strary;
    VALUE locary;
} rb_backtrace_t;

static void
backtrace_mark(void *ptr)
{
    rb_backtrace_t *bt = (rb_backtrace_t *)ptr;
    size_t i, s = bt->backtrace_size;

    for (i=0; i<s; i++) {
	location_mark_entry(&bt->backtrace[i]);
    }
    rb_gc_mark(bt->strary);
    rb_gc_mark(bt->locary);
}

static void
backtrace_free(void *ptr)
{
   rb_backtrace_t *bt = (rb_backtrace_t *)ptr;
   if (bt->backtrace) ruby_xfree(bt->backtrace_base);
   ruby_xfree(bt);
}

static size_t
backtrace_memsize(const void *ptr)
{
    rb_backtrace_t *bt = (rb_backtrace_t *)ptr;
    return sizeof(rb_backtrace_t) + sizeof(rb_backtrace_location_t) * bt->backtrace_size;
}

static const rb_data_type_t backtrace_data_type = {
    "backtrace",
    {backtrace_mark, backtrace_free, backtrace_memsize,},
    0, 0, RUBY_TYPED_FREE_IMMEDIATELY
};

int
rb_backtrace_p(VALUE obj)
{
    return rb_typeddata_is_kind_of(obj, &backtrace_data_type);
}

static VALUE
backtrace_alloc(VALUE klass)
{
    rb_backtrace_t *bt;
    VALUE obj = TypedData_Make_Struct(klass, rb_backtrace_t, &backtrace_data_type, bt);
    return obj;
}

static void
backtrace_each(const rb_execution_context_t *ec,
	       void (*init)(void *arg, size_t size),
	       void (*iter_iseq)(void *arg, const rb_control_frame_t *cfp),
	       void (*iter_cfunc)(void *arg, const rb_control_frame_t *cfp, ID mid),
	       void *arg)
{
    const rb_control_frame_t *last_cfp = ec->cfp;
    const rb_control_frame_t *start_cfp = RUBY_VM_END_CONTROL_FRAME(ec);
    const rb_control_frame_t *cfp;
    ptrdiff_t size, i;

    /*                <- start_cfp (end control frame)
     *  top frame (dummy)
     *  top frame (dummy)
     *  top frame     <- start_cfp
     *  top frame
     *  ...
     *  2nd frame     <- lev:0
     *  current frame <- ec->cfp
     */

    start_cfp =
      RUBY_VM_NEXT_CONTROL_FRAME(
	  RUBY_VM_NEXT_CONTROL_FRAME(start_cfp)); /* skip top frames */

    if (start_cfp < last_cfp) {
	size = 0;
    }
    else {
	size = start_cfp - last_cfp + 1;
    }

    init(arg, size);

    /* SDR(); */
    for (i=0, cfp = start_cfp; i<size; i++, cfp = RUBY_VM_NEXT_CONTROL_FRAME(cfp)) {
	/* fprintf(stderr, "cfp: %d\n", (rb_control_frame_t *)(ec->vm_stack + ec->vm_stack_size) - cfp); */
	if (cfp->iseq) {
	    if (cfp->pc) {
		iter_iseq(arg, cfp);
	    }
	}
	else if (RUBYVM_CFUNC_FRAME_P(cfp)) {
	    const rb_callable_method_entry_t *me = rb_vm_frame_method_entry(cfp);
	    ID mid = me->def->original_id;

	    iter_cfunc(arg, cfp, mid);
	}
    }
}

struct bt_iter_arg {
    rb_backtrace_t *bt;
    VALUE btobj;
    rb_backtrace_location_t *prev_loc;
};

static void
bt_init(void *ptr, size_t size)
{
    struct bt_iter_arg *arg = (struct bt_iter_arg *)ptr;
    arg->btobj = backtrace_alloc(rb_cBacktrace);
    GetCoreDataFromValue(arg->btobj, rb_backtrace_t, arg->bt);
    arg->bt->backtrace_base = arg->bt->backtrace = ruby_xmalloc(sizeof(rb_backtrace_location_t) * size);
    arg->bt->backtrace_size = 0;
}

static void
bt_iter_iseq(void *ptr, const rb_control_frame_t *cfp)
{
    const rb_iseq_t *iseq = cfp->iseq;
    const VALUE *pc = cfp->pc;
    struct bt_iter_arg *arg = (struct bt_iter_arg *)ptr;
    rb_backtrace_location_t *loc = &arg->bt->backtrace[arg->bt->backtrace_size++];
    loc->type = LOCATION_TYPE_ISEQ;
    loc->body.iseq.iseq = iseq;
    loc->body.iseq.lineno.pc = pc;
    arg->prev_loc = loc;
}

static void
bt_iter_cfunc(void *ptr, const rb_control_frame_t *cfp, ID mid)
{
    struct bt_iter_arg *arg = (struct bt_iter_arg *)ptr;
    rb_backtrace_location_t *loc = &arg->bt->backtrace[arg->bt->backtrace_size++];
    loc->type = LOCATION_TYPE_CFUNC;
    loc->body.cfunc.mid = mid;
    loc->body.cfunc.prev_loc = arg->prev_loc;
}

MJIT_FUNC_EXPORTED VALUE
rb_ec_backtrace_object(const rb_execution_context_t *ec)
{
    struct bt_iter_arg arg;
    arg.prev_loc = 0;

    backtrace_each(ec,
		   bt_init,
		   bt_iter_iseq,
		   bt_iter_cfunc,
		   &arg);

    return arg.btobj;
}

static VALUE
backtrace_collect(rb_backtrace_t *bt, long lev, long n, VALUE (*func)(rb_backtrace_location_t *, void *arg), void *arg)
{
    VALUE btary;
    int i;

    if (UNLIKELY(lev < 0 || n < 0)) {
	rb_bug("backtrace_collect: unreachable");
    }

    btary = rb_ary_new();

    for (i=0; i+lev<bt->backtrace_size && i<n; i++) {
	rb_backtrace_location_t *loc = &bt->backtrace[bt->backtrace_size - 1 - (lev+i)];
	rb_ary_push(btary, func(loc, arg));
    }

    return btary;
}

static VALUE
location_to_str_dmyarg(rb_backtrace_location_t *loc, void *dmy)
{
    return location_to_str(loc);
}

static VALUE
backtrace_to_str_ary(VALUE self, long lev, long n)
{
    rb_backtrace_t *bt;
    int size;
    VALUE r;

    GetCoreDataFromValue(self, rb_backtrace_t, bt);
    size = bt->backtrace_size;

    if (n == 0) {
	n = size;
    }
    if (lev > size) {
	return Qnil;
    }

    r = backtrace_collect(bt, lev, n, location_to_str_dmyarg, 0);
    RB_GC_GUARD(self);
    return r;
}

VALUE
rb_backtrace_to_str_ary(VALUE self)
{
    rb_backtrace_t *bt;
    GetCoreDataFromValue(self, rb_backtrace_t, bt);

    if (!bt->strary) {
	bt->strary = backtrace_to_str_ary(self, 0, bt->backtrace_size);
    }
    return bt->strary;
}

MJIT_FUNC_EXPORTED void
rb_backtrace_use_iseq_first_lineno_for_last_location(VALUE self)
{
    const rb_backtrace_t *bt;
    const rb_iseq_t *iseq;
    rb_backtrace_location_t *loc;

    GetCoreDataFromValue(self, rb_backtrace_t, bt);
    VM_ASSERT(bt->backtrace_size > 0);

    loc = &bt->backtrace[bt->backtrace_size - 1];
    iseq = loc->body.iseq.iseq;

    VM_ASSERT(loc->type == LOCATION_TYPE_ISEQ);

    loc->body.iseq.lineno.lineno = FIX2INT(iseq->body->location.first_lineno);
    loc->type = LOCATION_TYPE_ISEQ_CALCED;
}

static VALUE
location_create(rb_backtrace_location_t *srcloc, void *btobj)
{
    VALUE obj;
    struct valued_frame_info *vloc;
    obj = TypedData_Make_Struct(rb_cBacktraceLocation, struct valued_frame_info, &location_data_type, vloc);

    vloc->loc = srcloc;
    vloc->btobj = (VALUE)btobj;

    return obj;
}

static VALUE
backtrace_to_location_ary(VALUE self, long lev, long n)
{
    rb_backtrace_t *bt;
    int size;
    VALUE r;

    GetCoreDataFromValue(self, rb_backtrace_t, bt);
    size = bt->backtrace_size;

    if (n == 0) {
	n = size;
    }
    if (lev > size) {
	return Qnil;
    }

    r = backtrace_collect(bt, lev, n, location_create, (void *)self);
    RB_GC_GUARD(self);
    return r;
}

VALUE
rb_backtrace_to_location_ary(VALUE self)
{
    rb_backtrace_t *bt;
    GetCoreDataFromValue(self, rb_backtrace_t, bt);

    if (!bt->locary) {
	bt->locary = backtrace_to_location_ary(self, 0, 0);
    }
    return bt->locary;
}

static VALUE
backtrace_dump_data(VALUE self)
{
    VALUE str = rb_backtrace_to_str_ary(self);
    return str;
}

static VALUE
backtrace_load_data(VALUE self, VALUE str)
{
    rb_backtrace_t *bt;
    GetCoreDataFromValue(self, rb_backtrace_t, bt);
    bt->strary = str;
    return self;
}

VALUE
rb_ec_backtrace_str_ary(const rb_execution_context_t *ec, long lev, long n)
{
    return backtrace_to_str_ary(rb_ec_backtrace_object(ec), lev, n);
}

static VALUE
ec_backtrace_location_ary(const rb_execution_context_t *ec, long lev, long n)
{
    return backtrace_to_location_ary(rb_ec_backtrace_object(ec), lev, n);
}

/* make old style backtrace directly */

struct oldbt_arg {
    VALUE filename;
    int lineno;
    void (*func)(void *data, VALUE file, int lineno, VALUE name);
    void *data; /* result */
};

static void
oldbt_init(void *ptr, size_t dmy)
{
    struct oldbt_arg *arg = (struct oldbt_arg *)ptr;
    arg->filename = GET_VM()->progname;
    arg->lineno = 0;
}

static void
oldbt_iter_iseq(void *ptr, const rb_control_frame_t *cfp)
{
    const rb_iseq_t *iseq = cfp->iseq;
    const VALUE *pc = cfp->pc;
    struct oldbt_arg *arg = (struct oldbt_arg *)ptr;
    VALUE file = arg->filename = rb_iseq_path(iseq);
    VALUE name = iseq->body->location.label;
    int lineno = arg->lineno = calc_lineno(iseq, pc);

    (arg->func)(arg->data, file, lineno, name);
}

static void
oldbt_iter_cfunc(void *ptr, const rb_control_frame_t *cfp, ID mid)
{
    struct oldbt_arg *arg = (struct oldbt_arg *)ptr;
    VALUE file = arg->filename;
    VALUE name = rb_id2str(mid);
    int lineno = arg->lineno;

    (arg->func)(arg->data, file, lineno, name);
}

static void
oldbt_print(void *data, VALUE file, int lineno, VALUE name)
{
    FILE *fp = (FILE *)data;

    if (NIL_P(name)) {
	fprintf(fp, "\tfrom %s:%d:in unknown method\n",
		RSTRING_PTR(file), lineno);
    }
    else {
	fprintf(fp, "\tfrom %s:%d:in `%s'\n",
		RSTRING_PTR(file), lineno, RSTRING_PTR(name));
    }
}

static void
vm_backtrace_print(FILE *fp)
{
    struct oldbt_arg arg;

    arg.func = oldbt_print;
    arg.data = (void *)fp;
    backtrace_each(GET_EC(),
		   oldbt_init,
		   oldbt_iter_iseq,
		   oldbt_iter_cfunc,
		   &arg);
}

static void
oldbt_bugreport(void *arg, VALUE file, int line, VALUE method)
{
    const char *filename = NIL_P(file) ? "ruby" : RSTRING_PTR(file);
    if (!*(int *)arg) {
	fprintf(stderr, "-- Ruby level backtrace information "
		"----------------------------------------\n");
	*(int *)arg = 1;
    }
    if (NIL_P(method)) {
	fprintf(stderr, "%s:%d:in unknown method\n", filename, line);
    }
    else {
	fprintf(stderr, "%s:%d:in `%s'\n", filename, line, RSTRING_PTR(method));
    }
}

void
rb_backtrace_print_as_bugreport(void)
{
    struct oldbt_arg arg;
    int i = 0;

    arg.func = oldbt_bugreport;
    arg.data = (int *)&i;

    backtrace_each(GET_EC(),
		   oldbt_init,
		   oldbt_iter_iseq,
		   oldbt_iter_cfunc,
		   &arg);
}

void
rb_backtrace(void)
{
    vm_backtrace_print(stderr);
}

struct print_to_arg {
    VALUE (*iter)(VALUE recv, VALUE str);
    VALUE output;
};

static void
oldbt_print_to(void *data, VALUE file, int lineno, VALUE name)
{
    const struct print_to_arg *arg = data;
    VALUE str = rb_sprintf("\tfrom %"PRIsVALUE":%d:in ", file, lineno);

    if (NIL_P(name)) {
	rb_str_cat2(str, "unknown method\n");
    }
    else {
	rb_str_catf(str, " `%"PRIsVALUE"'\n", name);
    }
    (*arg->iter)(arg->output, str);
}

void
rb_backtrace_each(VALUE (*iter)(VALUE recv, VALUE str), VALUE output)
{
    struct oldbt_arg arg;
    struct print_to_arg parg;

    parg.iter = iter;
    parg.output = output;
    arg.func = oldbt_print_to;
    arg.data = &parg;
    backtrace_each(GET_EC(),
		   oldbt_init,
		   oldbt_iter_iseq,
		   oldbt_iter_cfunc,
		   &arg);
}

VALUE
rb_make_backtrace(void)
{
    return rb_ec_backtrace_str_ary(GET_EC(), 0, 0);
}

static VALUE
ec_backtrace_to_ary(const rb_execution_context_t *ec, int argc, const VALUE *argv, int lev_default, int lev_plus, int to_str)
{
    VALUE level, vn;
    long lev, n;
    VALUE btval = rb_ec_backtrace_object(ec);
    VALUE r;
    rb_backtrace_t *bt;

    GetCoreDataFromValue(btval, rb_backtrace_t, bt);

    rb_scan_args(argc, argv, "02", &level, &vn);

    if (argc == 2 && NIL_P(vn)) argc--;

    switch (argc) {
      case 0:
	lev = lev_default + lev_plus;
	n = bt->backtrace_size - lev;
	break;
      case 1:
	{
	    long beg, len;
	    switch (rb_range_beg_len(level, &beg, &len, bt->backtrace_size - lev_plus, 0)) {
	      case Qfalse:
		lev = NUM2LONG(level);
		if (lev < 0) {
		    rb_raise(rb_eArgError, "negative level (%ld)", lev);
		}
		lev += lev_plus;
		n = bt->backtrace_size - lev;
		break;
	      case Qnil:
		return Qnil;
	      default:
		lev = beg + lev_plus;
		n = len;
		break;
	    }
	    break;
	}
      case 2:
	lev = NUM2LONG(level);
	n = NUM2LONG(vn);
	if (lev < 0) {
	    rb_raise(rb_eArgError, "negative level (%ld)", lev);
	}
	if (n < 0) {
	    rb_raise(rb_eArgError, "negative size (%ld)", n);
	}
	lev += lev_plus;
	break;
      default:
	lev = n = 0; /* to avoid warning */
	break;
    }

    if (n == 0) {
	return rb_ary_new();
    }

    if (to_str) {
	r = backtrace_to_str_ary(btval, lev, n);
    }
    else {
	r = backtrace_to_location_ary(btval, lev, n);
    }
    RB_GC_GUARD(btval);
    return r;
}

static VALUE
thread_backtrace_to_ary(int argc, const VALUE *argv, VALUE thval, int to_str)
{
    rb_thread_t *target_th = rb_thread_ptr(thval);

    if (target_th->to_kill || target_th->status == THREAD_KILLED)
      return Qnil;

    return ec_backtrace_to_ary(target_th->ec, argc, argv, 0, 0, to_str);
}

VALUE
rb_vm_thread_backtrace(int argc, const VALUE *argv, VALUE thval)
{
    return thread_backtrace_to_ary(argc, argv, thval, 1);
}

VALUE
rb_vm_thread_backtrace_locations(int argc, const VALUE *argv, VALUE thval)
{
    return thread_backtrace_to_ary(argc, argv, thval, 0);
}

/*
 *  call-seq:
 *     caller(start=1, length=nil)  -> array or nil
 *     caller(range)		    -> array or nil
 *
 *  Returns the current execution stack---an array containing strings in
 *  the form <code>file:line</code> or <code>file:line: in
 *  `method'</code>.
 *
 *  The optional _start_ parameter determines the number of initial stack
 *  entries to omit from the top of the stack.
 *
 *  A second optional +length+ parameter can be used to limit how many entries
 *  are returned from the stack.
 *
 *  Returns +nil+ if _start_ is greater than the size of
 *  current execution stack.
 *
 *  Optionally you can pass a range, which will return an array containing the
 *  entries within the specified range.
 *
 *     def a(skip)
 *       caller(skip)
 *     end
 *     def b(skip)
 *       a(skip)
 *     end
 *     def c(skip)
 *       b(skip)
 *     end
 *     c(0)   #=> ["prog:2:in `a'", "prog:5:in `b'", "prog:8:in `c'", "prog:10:in `<main>'"]
 *     c(1)   #=> ["prog:5:in `b'", "prog:8:in `c'", "prog:11:in `<main>'"]
 *     c(2)   #=> ["prog:8:in `c'", "prog:12:in `<main>'"]
 *     c(3)   #=> ["prog:13:in `<main>'"]
 *     c(4)   #=> []
 *     c(5)   #=> nil
 */

static VALUE
rb_f_caller(int argc, VALUE *argv)
{
    return ec_backtrace_to_ary(GET_EC(), argc, argv, 1, 1, 1);
}

/*
 *  call-seq:
 *     caller_locations(start=1, length=nil)	-> array or nil
 *     caller_locations(range)			-> array or nil
 *
 *  Returns the current execution stack---an array containing
 *  backtrace location objects.
 *
 *  See Thread::Backtrace::Location for more information.
 *
 *  The optional _start_ parameter determines the number of initial stack
 *  entries to omit from the top of the stack.
 *
 *  A second optional +length+ parameter can be used to limit how many entries
 *  are returned from the stack.
 *
 *  Returns +nil+ if _start_ is greater than the size of
 *  current execution stack.
 *
 *  Optionally you can pass a range, which will return an array containing the
 *  entries within the specified range.
 */
static VALUE
rb_f_caller_locations(int argc, VALUE *argv)
{
    return ec_backtrace_to_ary(GET_EC(), argc, argv, 1, 1, 0);
}

/* called from Init_vm() in vm.c */
void
Init_vm_backtrace(void)
{
    /* :nodoc: */
    rb_cBacktrace = rb_define_class_under(rb_cThread, "Backtrace", rb_cObject);
    rb_define_alloc_func(rb_cBacktrace, backtrace_alloc);
    rb_undef_method(CLASS_OF(rb_cBacktrace), "new");
    rb_marshal_define_compat(rb_cBacktrace, rb_cArray, backtrace_dump_data, backtrace_load_data);

    /*
     *	An object representation of a stack frame, initialized by
     *	Kernel#caller_locations.
     *
     *	For example:
     *
     *		# caller_locations.rb
     *		def a(skip)
     *		  caller_locations(skip)
     *		end
     *		def b(skip)
     *		  a(skip)
     *		end
     *		def c(skip)
     *		  b(skip)
     *		end
     *
     *		c(0..2).map do |call|
     *		  puts call.to_s
     *		end
     *
     *	Running <code>ruby caller_locations.rb</code> will produce:
     *
     *		caller_locations.rb:2:in `a'
     *		caller_locations.rb:5:in `b'
     *		caller_locations.rb:8:in `c'
     *
     *	Here's another example with a slightly different result:
     *
     *		# foo.rb
     *		class Foo
     *		  attr_accessor :locations
     *		  def initialize(skip)
     *		    @locations = caller_locations(skip)
     *		  end
     *		end
     *
     *		Foo.new(0..2).locations.map do |call|
     *		  puts call.to_s
     *		end
     *
     *	Now run <code>ruby foo.rb</code> and you should see:
     *
     *		init.rb:4:in `initialize'
     *		init.rb:8:in `new'
     *		init.rb:8:in `<main>'
     */
    rb_cBacktraceLocation = rb_define_class_under(rb_cBacktrace, "Location", rb_cObject);
    rb_undef_alloc_func(rb_cBacktraceLocation);
    rb_undef_method(CLASS_OF(rb_cBacktraceLocation), "new");
    rb_define_method(rb_cBacktraceLocation, "lineno", location_lineno_m, 0);
    rb_define_method(rb_cBacktraceLocation, "label", location_label_m, 0);
    rb_define_method(rb_cBacktraceLocation, "base_label", location_base_label_m, 0);
    rb_define_method(rb_cBacktraceLocation, "path", location_path_m, 0);
    rb_define_method(rb_cBacktraceLocation, "absolute_path", location_absolute_path_m, 0);
    rb_define_method(rb_cBacktraceLocation, "to_s", location_to_str_m, 0);
    rb_define_method(rb_cBacktraceLocation, "inspect", location_inspect_m, 0);

    rb_define_global_function("caller", rb_f_caller, -1);
    rb_define_global_function("caller_locations", rb_f_caller_locations, -1);
}

/* debugger API */

RUBY_SYMBOL_EXPORT_BEGIN

RUBY_SYMBOL_EXPORT_END

struct rb_debug_inspector_struct {
    rb_execution_context_t *ec;
    rb_control_frame_t *cfp;
    VALUE backtrace;
    VALUE contexts; /* [[klass, binding, iseq, cfp], ...] */
    long backtrace_size;
};

enum {
    CALLER_BINDING_SELF,
    CALLER_BINDING_CLASS,
    CALLER_BINDING_BINDING,
    CALLER_BINDING_ISEQ,
    CALLER_BINDING_CFP
};

struct collect_caller_bindings_data {
    VALUE ary;
};

static void
collect_caller_bindings_init(void *arg, size_t size)
{
    /* */
}

static VALUE
get_klass(const rb_control_frame_t *cfp)
{
    VALUE klass;
    if (rb_vm_control_frame_id_and_class(cfp, 0, 0, &klass)) {
	if (RB_TYPE_P(klass, T_ICLASS)) {
	    return RBASIC(klass)->klass;
	}
	else {
	    return klass;
	}
    }
    else {
	return Qnil;
    }
}

static void
collect_caller_bindings_iseq(void *arg, const rb_control_frame_t *cfp)
{
    struct collect_caller_bindings_data *data = (struct collect_caller_bindings_data *)arg;
    VALUE frame = rb_ary_new2(5);

    rb_ary_store(frame, CALLER_BINDING_SELF, cfp->self);
    rb_ary_store(frame, CALLER_BINDING_CLASS, get_klass(cfp));
    rb_ary_store(frame, CALLER_BINDING_BINDING, GC_GUARDED_PTR(cfp)); /* create later */
    rb_ary_store(frame, CALLER_BINDING_ISEQ, cfp->iseq ? (VALUE)cfp->iseq : Qnil);
    rb_ary_store(frame, CALLER_BINDING_CFP, GC_GUARDED_PTR(cfp));

    rb_ary_push(data->ary, frame);
}

static void
collect_caller_bindings_cfunc(void *arg, const rb_control_frame_t *cfp, ID mid)
{
    struct collect_caller_bindings_data *data = (struct collect_caller_bindings_data *)arg;
    VALUE frame = rb_ary_new2(5);

    rb_ary_store(frame, CALLER_BINDING_SELF, cfp->self);
    rb_ary_store(frame, CALLER_BINDING_CLASS, get_klass(cfp));
    rb_ary_store(frame, CALLER_BINDING_BINDING, Qnil); /* not available */
    rb_ary_store(frame, CALLER_BINDING_ISEQ, Qnil); /* not available */
    rb_ary_store(frame, CALLER_BINDING_CFP, GC_GUARDED_PTR(cfp));

    rb_ary_push(data->ary, frame);
}

static VALUE
collect_caller_bindings(const rb_execution_context_t *ec)
{
    struct collect_caller_bindings_data data;
    VALUE result;
    int i;

    data.ary = rb_ary_new();

    backtrace_each(ec,
		   collect_caller_bindings_init,
		   collect_caller_bindings_iseq,
		   collect_caller_bindings_cfunc,
		   &data);

    result = rb_ary_reverse(data.ary);

    /* bindings should be created from top of frame */
    for (i=0; i<RARRAY_LEN(result); i++) {
	VALUE entry = rb_ary_entry(result, i);
	VALUE cfp_val = rb_ary_entry(entry, CALLER_BINDING_BINDING);

	if (!NIL_P(cfp_val)) {
	    rb_control_frame_t *cfp = GC_GUARDED_PTR_REF(cfp_val);
	    rb_ary_store(entry, CALLER_BINDING_BINDING, rb_vm_make_binding(ec, cfp));
	}
    }

    return result;
}

/*
 * Note that the passed `rb_debug_inspector_t' will be disabled
 * after `rb_debug_inspector_open'.
 */

VALUE
rb_debug_inspector_open(rb_debug_inspector_func_t func, void *data)
{
    rb_debug_inspector_t dbg_context;
    rb_execution_context_t *ec = GET_EC();
    enum ruby_tag_type state;
    volatile VALUE MAYBE_UNUSED(result);

    /* escape all env to heap */
    rb_vm_stack_to_heap(ec);

    dbg_context.ec = ec;
    dbg_context.cfp = dbg_context.ec->cfp;
    dbg_context.backtrace = ec_backtrace_location_ary(ec, 0, 0);
    dbg_context.backtrace_size = RARRAY_LEN(dbg_context.backtrace);
    dbg_context.contexts = collect_caller_bindings(ec);

    EC_PUSH_TAG(ec);
    if ((state = EC_EXEC_TAG()) == TAG_NONE) {
	result = (*func)(&dbg_context, data);
    }
    EC_POP_TAG();

    /* invalidate bindings? */

    if (state) {
	EC_JUMP_TAG(ec, state);
    }

    return result;
}

static VALUE
frame_get(const rb_debug_inspector_t *dc, long index)
{
    if (index < 0 || index >= dc->backtrace_size) {
	rb_raise(rb_eArgError, "no such frame");
    }
    return rb_ary_entry(dc->contexts, index);
}

VALUE
rb_debug_inspector_frame_self_get(const rb_debug_inspector_t *dc, long index)
{
    VALUE frame = frame_get(dc, index);
    return rb_ary_entry(frame, CALLER_BINDING_SELF);
}

VALUE
rb_debug_inspector_frame_class_get(const rb_debug_inspector_t *dc, long index)
{
    VALUE frame = frame_get(dc, index);
    return rb_ary_entry(frame, CALLER_BINDING_CLASS);
}

VALUE
rb_debug_inspector_frame_binding_get(const rb_debug_inspector_t *dc, long index)
{
    VALUE frame = frame_get(dc, index);
    return rb_ary_entry(frame, CALLER_BINDING_BINDING);
}

VALUE
rb_debug_inspector_frame_iseq_get(const rb_debug_inspector_t *dc, long index)
{
    VALUE frame = frame_get(dc, index);
    VALUE iseq = rb_ary_entry(frame, CALLER_BINDING_ISEQ);

    return RTEST(iseq) ? rb_iseqw_new((rb_iseq_t *)iseq) : Qnil;
}

VALUE
rb_debug_inspector_backtrace_locations(const rb_debug_inspector_t *dc)
{
    return dc->backtrace;
}

int
rb_profile_frames(int start, int limit, VALUE *buff, int *lines)
{
    int i;
    const rb_execution_context_t *ec = GET_EC();
    const rb_control_frame_t *cfp = ec->cfp, *end_cfp = RUBY_VM_END_CONTROL_FRAME(ec);
    const rb_callable_method_entry_t *cme;

    for (i=0; i<limit && cfp != end_cfp;) {
	if (cfp->iseq && cfp->pc) {
	    if (start > 0) {
		start--;
		continue;
	    }

	    /* record frame info */
	    cme = rb_vm_frame_method_entry(cfp);
	    if (cme && cme->def->type == VM_METHOD_TYPE_ISEQ) {
		buff[i] = (VALUE)cme;
	    }
	    else {
		buff[i] = (VALUE)cfp->iseq;
	    }

	    if (lines) lines[i] = calc_lineno(cfp->iseq, cfp->pc);

	    i++;
	}
	cfp = RUBY_VM_PREVIOUS_CONTROL_FRAME(cfp);
    }

    return i;
}

static const rb_iseq_t *
frame2iseq(VALUE frame)
{
    if (frame == Qnil) return NULL;

    if (RB_TYPE_P(frame, T_IMEMO)) {
	switch (imemo_type(frame)) {
	  case imemo_iseq:
	    return (const rb_iseq_t *)frame;
	  case imemo_ment:
	    {
		const rb_callable_method_entry_t *cme = (rb_callable_method_entry_t *)frame;
		switch (cme->def->type) {
		  case VM_METHOD_TYPE_ISEQ:
		    return cme->def->body.iseq.iseqptr;
		  default:
		    return NULL;
		}
	    }
	  default:
	    break;
	}
    }
    rb_bug("frame2iseq: unreachable");
}

VALUE
rb_profile_frame_path(VALUE frame)
{
    const rb_iseq_t *iseq = frame2iseq(frame);
    return iseq ? rb_iseq_path(iseq) : Qnil;
}

VALUE
rb_profile_frame_absolute_path(VALUE frame)
{
    const rb_iseq_t *iseq = frame2iseq(frame);
    return iseq ? rb_iseq_realpath(iseq) : Qnil;
}

VALUE
rb_profile_frame_label(VALUE frame)
{
    const rb_iseq_t *iseq = frame2iseq(frame);
    return iseq ? rb_iseq_label(iseq) : Qnil;
}

VALUE
rb_profile_frame_base_label(VALUE frame)
{
    const rb_iseq_t *iseq = frame2iseq(frame);
    return iseq ? rb_iseq_base_label(iseq) : Qnil;
}

VALUE
rb_profile_frame_first_lineno(VALUE frame)
{
    const rb_iseq_t *iseq = frame2iseq(frame);
    return iseq ? rb_iseq_first_lineno(iseq) : Qnil;
}

static VALUE
frame2klass(VALUE frame)
{
    if (frame == Qnil) return Qnil;

    if (RB_TYPE_P(frame, T_IMEMO)) {
	const rb_callable_method_entry_t *cme = (rb_callable_method_entry_t *)frame;

	if (imemo_type(frame) == imemo_ment) {
	    return cme->defined_class;
	}
    }
    return Qnil;
}

VALUE
rb_profile_frame_classpath(VALUE frame)
{
    VALUE klass = frame2klass(frame);

    if (klass && !NIL_P(klass)) {
	if (RB_TYPE_P(klass, T_ICLASS)) {
	    klass = RBASIC(klass)->klass;
	}
	else if (FL_TEST(klass, FL_SINGLETON)) {
	    klass = rb_ivar_get(klass, id__attached__);
	    if (!RB_TYPE_P(klass, T_CLASS))
		return rb_sprintf("#<%s:%p>", rb_class2name(rb_obj_class(klass)), (void*)klass);
	}
	return rb_class_path(klass);
    }
    else {
	return Qnil;
    }
}

VALUE
rb_profile_frame_singleton_method_p(VALUE frame)
{
    VALUE klass = frame2klass(frame);

    if (klass && !NIL_P(klass) && FL_TEST(klass, FL_SINGLETON)) {
	return Qtrue;
    }
    else {
	return Qfalse;
    }
}

VALUE
rb_profile_frame_method_name(VALUE frame)
{
    const rb_iseq_t *iseq = frame2iseq(frame);
    return iseq ? rb_iseq_method_name(iseq) : Qnil;
}

VALUE
rb_profile_frame_qualified_method_name(VALUE frame)
{
    VALUE method_name = rb_profile_frame_method_name(frame);

    if (method_name != Qnil) {
	VALUE classpath = rb_profile_frame_classpath(frame);
	VALUE singleton_p = rb_profile_frame_singleton_method_p(frame);

	if (classpath != Qnil) {
	    return rb_sprintf("%"PRIsVALUE"%s%"PRIsVALUE,
			      classpath, singleton_p == Qtrue ? "." : "#", method_name);
	}
	else {
	    return method_name;
	}
    }
    else {
	return Qnil;
    }
}

VALUE
rb_profile_frame_full_label(VALUE frame)
{
    VALUE label = rb_profile_frame_label(frame);
    VALUE base_label = rb_profile_frame_base_label(frame);
    VALUE qualified_method_name = rb_profile_frame_qualified_method_name(frame);

    if (NIL_P(qualified_method_name) || base_label == qualified_method_name) {
	return label;
    }
    else {
	long label_length = RSTRING_LEN(label);
	long base_label_length = RSTRING_LEN(base_label);
	int prefix_len = rb_long2int(label_length - base_label_length);

	return rb_sprintf("%.*s%"PRIsVALUE, prefix_len, RSTRING_PTR(label), qualified_method_name);
    }
}<|MERGE_RESOLUTION|>--- conflicted
+++ resolved
@@ -32,12 +32,7 @@
 inline static int
 calc_lineno(const rb_iseq_t *iseq, const VALUE *pc)
 {
-<<<<<<< HEAD
     size_t pos = (size_t)(pc - iseq->body->rtl_encoded);
-    /* use pos-1 because PC points next instruction at the beginning of instruction */
-    return rb_iseq_line_no(iseq, pos ? pos - 1 : pos, TRUE);
-=======
-    size_t pos = (size_t)(pc - iseq->body->iseq_encoded);
     if (LIKELY(pos)) {
         /* use pos-1 because PC points next instruction at the beginning of instruction */
         pos--;
@@ -49,8 +44,7 @@
         __builtin_trap();
     }
 #endif
-    return rb_iseq_line_no(iseq, pos);
->>>>>>> b824c871
+    return rb_iseq_line_no(iseq, pos, TRUE);
 }
 
 int
