/**********************************************************************

  mjit_worker.c - Worker for MRI method JIT compiler

  Copyright (C) 2017 Vladimir Makarov <vmakarov@redhat.com>.

**********************************************************************/

/* NOTE: All functions in this file are executed on MJIT worker. So don't
   call Ruby methods (C functions that may call rb_funcall) or trigger
   GC (using ZALLOC, xmalloc, xfree, etc.) in this file. */

/* We utilize widely used C compilers (GCC and LLVM Clang) to
   implement MJIT.  We feed them a C code generated from ISEQ.  The
   industrial C compilers are slower than regular JIT engines.
   Generated code performance of the used C compilers has a higher
   priority over the compilation speed.

   So our major goal is to minimize the ISEQ compilation time when we
   use widely optimization level (-O2).  It is achieved by

   o Using a precompiled version of the header
   o Keeping all files in `/tmp`.  On modern Linux `/tmp` is a file
     system in memory. So it is pretty fast
   o Implementing MJIT as a multi-threaded code because we want to
     compile ISEQs in parallel with iseq execution to speed up Ruby
     code execution.  MJIT has one thread (*worker*) to do
     parallel compilations:
      o It prepares a precompiled code of the minimized header.
        It starts at the MRI execution start
      o It generates PIC object files of ISEQs
      o It takes one JIT unit from a priority queue unless it is empty.
      o It translates the JIT unit ISEQ into C-code using the precompiled
        header, calls CC and load PIC code when it is ready
      o Currently MJIT put ISEQ in the queue when ISEQ is called
      o MJIT can reorder ISEQs in the queue if some ISEQ has been called
        many times and its compilation did not start yet
      o MRI reuses the machine code if it already exists for ISEQ
      o The machine code we generate can stop and switch to the ISEQ
        interpretation if some condition is not satisfied as the machine
        code can be speculative or some exception raises
      o Speculative machine code can be canceled.

   Here is a diagram showing the MJIT organization:

                 _______
                |header |
                |_______|
                    |                         MRI building
      --------------|----------------------------------------
                    |                         MRI execution
                    |
       _____________|_____
      |             |     |
      |          ___V__   |  CC      ____________________
      |         |      |----------->| precompiled header |
      |         |      |  |         |____________________|
      |         |      |  |              |
      |         | MJIT |  |              |
      |         |      |  |              |
      |         |      |  |          ____V___  CC  __________
      |         |______|----------->| C code |--->| .so file |
      |                   |         |________|    |__________|
      |                   |                              |
      |                   |                              |
      | MRI machine code  |<-----------------------------
      |___________________|             loading

*/

#ifdef __sun
#define __EXTENSIONS__ 1
#endif

#include "vm_core.h"
#include "mjit.h"
#include "gc.h"
#include "ruby_assert.h"
#include "ruby/debug.h"
#include "ruby/thread.h"

#ifdef _WIN32
#include <winsock2.h>
#include <windows.h>
#else
#include <sys/wait.h>
#include <sys/time.h>
#include <dlfcn.h>
#endif
#include <errno.h>
#ifdef HAVE_FCNTL_H
#include <fcntl.h>
#endif
#ifdef HAVE_SYS_PARAM_H
# include <sys/param.h>
#endif
#include "dln.h"

#include "ruby/util.h"
#undef strdup /* ruby_strdup may trigger GC */

#ifndef MAXPATHLEN
# define MAXPATHLEN 1024
#endif

#ifdef _WIN32
#define dlopen(name,flag) ((void*)LoadLibrary(name))
#define dlerror() strerror(rb_w32_map_errno(GetLastError()))
#define dlsym(handle,name) ((void*)GetProcAddress((handle),(name)))
#define dlclose(handle) (!FreeLibrary(handle))
#define RTLD_NOW  -1

#define waitpid(pid,stat_loc,options) (WaitForSingleObject((HANDLE)(pid), INFINITE), GetExitCodeProcess((HANDLE)(pid), (LPDWORD)(stat_loc)), CloseHandle((HANDLE)pid), (pid))
#define WIFEXITED(S) ((S) != STILL_ACTIVE)
#define WEXITSTATUS(S) (S)
#define WIFSIGNALED(S) (0)
typedef intptr_t pid_t;
#endif

/* Atomically set function pointer if possible. */
#define MJIT_ATOMIC_SET(var, val) (void)ATOMIC_PTR_EXCHANGE(var, val)

#define MJIT_TMP_PREFIX "_ruby_mjit_"

struct rb_mjit_unit_node;

/* The unit structure that holds metadata of ISeq for MJIT.  */
struct rb_mjit_unit {
    /* Unique order number of unit.  */
    int id;
    /* How many times the unit was compiled.  */
    int compile_nums;
    /* Dlopen handle of the loaded object file.  */
    void *handle;
    const rb_iseq_t *iseq;
#ifndef _MSC_VER
    /* This value is always set for `compact_all_jit_code`. Also used for lazy deletion. */
    char *o_file;
    /* TRUE if it's inherited from parent Ruby process and lazy deletion should be skipped.
       `o_file = NULL` can't be used to skip lazy deletion because `o_file` could be used
       by child for `compact_all_jit_code`. */
    int o_file_inherited_p;
#endif
#if defined(_WIN32)
    /* DLL cannot be removed while loaded on Windows. If this is set, it'll be lazily deleted. */
    char *so_file;
#endif
    /* Only used by unload_units. Flag to check this unit is currently on stack or not. */
    char used_code_p;
<<<<<<< HEAD
    struct rb_mjit_unit_node *node;
    /* Compilation related information. */
    struct rb_mjit_compile_info *compile_info;
};

/* Node of linked list in struct rb_mjit_unit_list.
   TODO: use ccan/list for this */
struct rb_mjit_unit_node {
    struct rb_mjit_unit *unit;
    struct rb_mjit_unit_node *next, *prev;
=======
    struct list_node unode;
>>>>>>> b824c871
};

/* Return compile info of ISEQ.  */
struct rb_mjit_compile_info *
mjit_iseq_compile_info(const rb_iseq_t *iseq) {
    return iseq->body->jit_unit->compile_info;
}

/* Linked list of struct rb_mjit_unit.  */
struct rb_mjit_unit_list {
    struct list_head head;
    int length; /* the list length */
};

extern void rb_native_mutex_lock(rb_nativethread_lock_t *lock);
extern void rb_native_mutex_unlock(rb_nativethread_lock_t *lock);
extern void rb_native_mutex_initialize(rb_nativethread_lock_t *lock);
extern void rb_native_mutex_destroy(rb_nativethread_lock_t *lock);

extern void rb_native_cond_initialize(rb_nativethread_cond_t *cond);
extern void rb_native_cond_destroy(rb_nativethread_cond_t *cond);
extern void rb_native_cond_signal(rb_nativethread_cond_t *cond);
extern void rb_native_cond_broadcast(rb_nativethread_cond_t *cond);
extern void rb_native_cond_wait(rb_nativethread_cond_t *cond, rb_nativethread_lock_t *mutex);

/* process.c */
extern rb_pid_t ruby_waitpid_locked(rb_vm_t *, rb_pid_t, int *status, int options, rb_nativethread_cond_t *cond);

/* A copy of MJIT portion of MRI options since MJIT initialization.  We
   need them as MJIT threads still can work when the most MRI data were
   freed. */
struct mjit_options mjit_opts;

/* TRUE if MJIT is enabled.  */
int mjit_enabled = FALSE;
/* TRUE if JIT-ed code should be called. When `ruby_vm_event_enabled_global_flags & ISEQ_TRACE_EVENTS`
   and `mjit_call_p == FALSE`, any JIT-ed code execution is cancelled as soon as possible. */
int mjit_call_p = FALSE;

/* Priority queue of iseqs waiting for JIT compilation.
   This variable is a pointer to head unit of the queue. */
static struct rb_mjit_unit_list unit_queue = { LIST_HEAD_INIT(unit_queue.head) };
/* List of units which are successfully compiled. */
static struct rb_mjit_unit_list active_units = { LIST_HEAD_INIT(active_units.head) };
/* List of compacted so files which will be cleaned up by `free_list()` in `mjit_finish()`. */
static struct rb_mjit_unit_list compact_units = { LIST_HEAD_INIT(compact_units.head) };
/* The number of so far processed ISEQs, used to generate unique id.  */
static int current_unit_num;
/* A mutex for conitionals and critical sections.  */
static rb_nativethread_lock_t mjit_engine_mutex;
/* A thread conditional to wake up `mjit_finish` at the end of PCH thread.  */
static rb_nativethread_cond_t mjit_pch_wakeup;
/* A thread conditional to wake up the client if there is a change in
   executed unit status.  */
static rb_nativethread_cond_t mjit_client_wakeup;
/* A thread conditional to wake up a worker if there we have something
   to add or we need to stop MJIT engine.  */
static rb_nativethread_cond_t mjit_worker_wakeup;
/* A thread conditional to wake up workers if at the end of GC.  */
static rb_nativethread_cond_t mjit_gc_wakeup;
/* True when GC is working.  */
static int in_gc;
/* True when JIT is working.  */
static int in_jit;
/* Set to TRUE to stop worker.  */
static int stop_worker_p;
/* Set to TRUE if worker is stopped.  */
static int worker_stopped;

/* Path of "/tmp", which can be changed to $TMP in MinGW. */
static char *tmp_dir;
/* Hash like { 1 => true, 2 => true, ... } whose keys are valid `class_serial`s.
   This is used to invalidate obsoleted CALL_CACHE. */
static VALUE valid_class_serials;

/* Used C compiler path.  */
static const char *cc_path;
/* Used C compiler flags. */
static const char **cc_common_args;
/* Name of the precompiled header file.  */
static char *pch_file;
/* The process id which should delete the pch_file on mjit_finish. */
static rb_pid_t pch_owner_pid;
/* Status of the precompiled header creation.  The status is
   shared by the workers and the pch thread.  */
static enum {PCH_NOT_READY, PCH_FAILED, PCH_SUCCESS} pch_status;

#ifndef _MSC_VER
/* Name of the header file.  */
static char *header_file;
#endif

#ifdef _WIN32
/* Linker option to enable libruby. */
static char *libruby_pathflag;
#endif

#include "mjit_config.h"

#if defined(__GNUC__) && \
     (!defined(__clang__) || \
      (defined(__clang__) && (defined(__FreeBSD__) || defined(__GLIBC__))))
# define GCC_PIC_FLAGS "-Wfatal-errors", "-fPIC", "-shared", "-w", "-pipe",
# define MJIT_CFLAGS_PIPE 1
#else
# define GCC_PIC_FLAGS /* empty */
# define MJIT_CFLAGS_PIPE 0
#endif

static const char *const CC_COMMON_ARGS[] = {
    MJIT_CC_COMMON MJIT_CFLAGS GCC_PIC_FLAGS
    NULL
};

static const char *const CC_DEBUG_ARGS[] = {MJIT_DEBUGFLAGS NULL};
static const char *const CC_OPTIMIZE_ARGS[] = {MJIT_OPTFLAGS NULL};

static const char *const CC_LDSHARED_ARGS[] = {MJIT_LDSHARED GCC_PIC_FLAGS NULL};
static const char *const CC_DLDFLAGS_ARGS[] = {
    MJIT_DLDFLAGS
#if defined __GNUC__ && !defined __clang__
    "-nostartfiles",
# if !defined(_WIN32) && !defined(__CYGWIN__) && !defined(_AIX)
    "-nodefaultlibs", "-nostdlib",
# endif
#endif
    NULL
};

static const char *const CC_LIBS[] = {
#if defined(_WIN32) || defined(__CYGWIN__)
    MJIT_LIBS
# if defined __GNUC__ && !defined __clang__
#  if defined(_WIN32)
    "-lmsvcrt",
#  endif
    "-lgcc",
# endif
#endif
    NULL
};

#define CC_CODEFLAG_ARGS (mjit_opts.debug ? CC_DEBUG_ARGS : CC_OPTIMIZE_ARGS)

/* Print the arguments according to FORMAT to stderr only if MJIT
   verbose option value is more or equal to LEVEL.  */
PRINTF_ARGS(static void, 2, 3)
verbose(int level, const char *format, ...)
{
    if (mjit_opts.verbose >= level) {
        va_list args;
        size_t len = strlen(format);
        char *full_format = alloca(sizeof(char) * (len + 2));

        /* Creating `format + '\n'` to atomically print format and '\n'. */
        memcpy(full_format, format, len);
        full_format[len] = '\n';
        full_format[len+1] = '\0';

        va_start(args, format);
        vfprintf(stderr, full_format, args);
        va_end(args);
    }
}

PRINTF_ARGS(static void, 1, 2)
mjit_warning(const char *format, ...)
{
    if (mjit_opts.warnings || mjit_opts.verbose) {
        va_list args;

        fprintf(stderr, "MJIT warning: ");
        va_start(args, format);
        vfprintf(stderr, format, args);
        va_end(args);
        fprintf(stderr, "\n");
    }
}

<<<<<<< HEAD
/* Allocate struct rb_mjit_unit_node and return it. This MUST NOT be
   called inside critical section because that causes deadlock. ZALLOC
   may fire GC and GC hooks mjit_gc_start_hook that starts critical section. */
static struct rb_mjit_unit_node *
create_list_node(struct rb_mjit_unit *unit)
{
    struct rb_mjit_unit_node *node = calloc(1, sizeof(struct rb_mjit_unit_node)); /* To prevent GC, don't use ZALLOC */
    if (node == NULL) return NULL;
    node->unit = unit;
    unit->node = node;
    return node;
}

=======
>>>>>>> b824c871
/* Add unit node to the tail of doubly linked LIST.  It should be not in
   the list before.  */
static void
add_to_list(struct rb_mjit_unit *unit, struct rb_mjit_unit_list *list)
{
    list_add_tail(&list->head, &unit->unode);
    list->length++;
}

static void
remove_from_list(struct rb_mjit_unit *unit, struct rb_mjit_unit_list *list)
{
    list_del(&unit->unode);
    list->length--;
}

static void
remove_file(const char *filename)
{
    if (remove(filename)) {
        mjit_warning("failed to remove \"%s\": %s", filename, strerror(errno));
    }
}

/* Lazily delete .o and/or .so files. */
static void
clean_object_files(struct rb_mjit_unit *unit)
{
#ifndef _MSC_VER
    if (unit->o_file) {
        char *o_file = unit->o_file;

        unit->o_file = NULL;
        /* For compaction, unit->o_file is always set when compilation succeeds.
           So save_temps needs to be checked here. */
        if (!mjit_opts.save_temps && !unit->o_file_inherited_p)
            remove_file(o_file);
        free(o_file);
    }
#endif

#if defined(_WIN32)
    if (unit->so_file) {
        char *so_file = unit->so_file;

        unit->so_file = NULL;
        /* unit->so_file is set only when mjit_opts.save_temps is FALSE. */
        remove_file(so_file);
        free(so_file);
    }
#endif
}

/* This is called in the following situations:
   1) On dequeue or `unload_units()`, associated ISeq is already GCed.
   2) The unit is not called often and unloaded by `unload_units()`.
   3) Freeing lists on `mjit_finish()`.

   `jit_func` value does not matter for 1 and 3 since the unit won't be used anymore.
   For the situation 2, this sets the ISeq's JIT state to NOT_COMPILED_JIT_ISEQ_FUNC
   to prevent the situation that the same methods are continously compiled.  */
static void
free_unit(struct rb_mjit_unit *unit)
{
    if (unit->iseq) { /* ISeq is not GCed */
        unit->iseq->body->jit_func = (mjit_func_t)NOT_COMPILED_JIT_ISEQ_FUNC;
        unit->iseq->body->jit_unit = NULL;
    }
    mjit_free_rtl_compile_info(unit->compile_info);
    if (unit->handle && dlclose(unit->handle)) { /* handle is NULL if it's in queue */
        mjit_warning("failed to close handle for u%d: %s", unit->id, dlerror());
    }
    clean_object_files(unit);
    free(unit);
}

/* Start a critical section.  Use message MSG to print debug info at
   LEVEL.  */
static inline void
CRITICAL_SECTION_START(int level, const char *msg)
{
    verbose(level, "Locking %s", msg);
    rb_native_mutex_lock(&mjit_engine_mutex);
    verbose(level, "Locked %s", msg);
}

/* Finish the current critical section.  Use message MSG to print
   debug info at LEVEL. */
static inline void
CRITICAL_SECTION_FINISH(int level, const char *msg)
{
    verbose(level, "Unlocked %s", msg);
    rb_native_mutex_unlock(&mjit_engine_mutex);
}

static int
sprint_uniq_filename(char *str, size_t size, unsigned long id, unsigned long modificator, const char *prefix, const char *suffix)
{
    return snprintf(str, size, "%s/%sp%luu%lu_%lu%s", tmp_dir, prefix, (unsigned long) getpid(), id, modificator, suffix);
}

/* Return time in milliseconds as a double.  */
#ifdef __APPLE__
double ruby_real_ms_time(void);
# define real_ms_time() ruby_real_ms_time()
#else
static double
real_ms_time(void)
{
# ifdef HAVE_CLOCK_GETTIME
    struct timespec  tv;
#  ifdef CLOCK_MONOTONIC
    const clockid_t c = CLOCK_MONOTONIC;
#  else
    const clockid_t c = CLOCK_REALTIME;
#  endif

    clock_gettime(c, &tv);
    return tv.tv_nsec / 1000000.0 + tv.tv_sec * 1000.0;
# else
    struct timeval  tv;

    gettimeofday(&tv, NULL);
    return tv.tv_usec / 1000.0 + tv.tv_sec * 1000.0;
# endif
}
#endif

/* Return TRUE if class_serial is not obsoleted. This is used by mjit_rtl.c. */
int
mjit_valid_class_serial_p(rb_serial_t class_serial)
{
    int found_p;

    CRITICAL_SECTION_START(3, "in valid_class_serial_p");
    found_p = rb_hash_stlike_lookup(valid_class_serials, LONG2FIX(class_serial), NULL);
    CRITICAL_SECTION_FINISH(3, "in valid_class_serial_p");
    return found_p;
}

/* Return the best unit from list.  The best is the first
   high priority unit or the unit whose iseq has the biggest number
   of calls so far.  */
static struct rb_mjit_unit *
get_from_list(struct rb_mjit_unit_list *list)
{
    struct rb_mjit_unit *unit = NULL, *next, *best = NULL;

    /* Find iseq with max total_calls */
    list_for_each_safe(&list->head, unit, next, unode) {
        if (unit->iseq == NULL) { /* ISeq is GCed. */
            remove_from_list(unit, list);
            free_unit(unit);
            continue;
        }

        if (best == NULL || best->iseq->body->total_calls < unit->iseq->body->total_calls) {
            best = unit;
        }
    }
    if (best) {
        remove_from_list(best, list);
    }
    return best;
}

/* Return length of NULL-terminated array ARGS excluding the NULL
   marker.  */
static size_t
args_len(char *const *args)
{
    size_t i;

    for (i = 0; (args[i]) != NULL;i++)
        ;
    return i;
}

/* Concatenate NUM passed NULL-terminated arrays of strings, put the
   result (with NULL end marker) into the heap, and return the
   result.  */
static char **
form_args(int num, ...)
{
    va_list argp;
    size_t len, n;
    int i;
    char **args, **res, **tmp;

    va_start(argp, num);
    res = NULL;
    for (i = len = 0; i < num; i++) {
        args = va_arg(argp, char **);
        n = args_len(args);
        if ((tmp = (char **)realloc(res, sizeof(char *) * (len + n + 1))) == NULL) {
            free(res);
            return NULL;
        }
        res = tmp;
        MEMCPY(res + len, args, char *, n + 1);
        len += n;
    }
    va_end(argp);
    return res;
}

COMPILER_WARNING_PUSH
#ifdef __GNUC__
COMPILER_WARNING_IGNORED(-Wdeprecated-declarations)
#endif
/* Start an OS process of absolute executable path with arguments ARGV.
   Return PID of the process. */
static pid_t
start_process(const char *abspath, char *const *argv)
{
    pid_t pid;
    /*
     * Not calling non-async-signal-safe functions between vfork
     * and execv for safety
     */
    int dev_null = rb_cloexec_open(ruby_null_device, O_WRONLY, 0);

    if (mjit_opts.verbose >= 2) {
        int i;
        const char *arg;

        fprintf(stderr, "Starting process: %s", abspath);
        for (i = 0; (arg = argv[i]) != NULL; i++)
            fprintf(stderr, " %s", arg);
        fprintf(stderr, "\n");
    }
#ifdef _WIN32
    {
        extern HANDLE rb_w32_start_process(const char *abspath, char *const *argv, int out_fd);
        int out_fd = 0;
        if (mjit_opts.verbose <= 1) {
            /* Discard cl.exe's outputs like:
                 _ruby_mjit_p12u3.c
                   Creating library C:.../_ruby_mjit_p12u3.lib and object C:.../_ruby_mjit_p12u3.exp */
            out_fd = dev_null;
        }

        pid = (pid_t)rb_w32_start_process(abspath, argv, out_fd);
        if (pid == 0) {
            verbose(1, "MJIT: Failed to create process: %s", dlerror());
            return -1;
        }
    }
#else
    if ((pid = vfork()) == 0) { /* TODO: reuse some function in process.c */
        umask(0077);
        if (mjit_opts.verbose == 0) {
            /* CC can be started in a thread using a file which has been
               already removed while MJIT is finishing.  Discard the
               messages about missing files.  */
            dup2(dev_null, STDERR_FILENO);
            dup2(dev_null, STDOUT_FILENO);
        }
        (void)close(dev_null);
        pid = execv(abspath, argv); /* Pid will be negative on an error */
        /* Even if we successfully found CC to compile PCH we still can
         fail with loading the CC in very rare cases for some reasons.
         Stop the forked process in this case.  */
        verbose(1, "MJIT: Error in execv: %s", abspath);
        _exit(1);
    }
#endif
    (void)close(dev_null);
    return pid;
}
COMPILER_WARNING_POP

/* Execute an OS process of executable PATH with arguments ARGV.
   Return -1 or -2 if failed to execute, otherwise exit code of the process.
   TODO: Use a similar function in process.c */
static int
exec_process(const char *path, char *const argv[])
{
    int stat, exit_code = -2;
    pid_t pid;
    rb_vm_t *vm = WAITPID_USE_SIGCHLD ? GET_VM() : 0;
    rb_nativethread_cond_t cond;

    if (vm) {
        rb_native_cond_initialize(&cond);
        rb_native_mutex_lock(&vm->waitpid_lock);
    }

    pid = start_process(path, argv);
    for (;pid > 0;) {
        pid_t r = vm ? ruby_waitpid_locked(vm, pid, &stat, 0, &cond)
                     : waitpid(pid, &stat, 0);
        if (r == -1) {
            if (errno == EINTR) continue;
            fprintf(stderr, "[%"PRI_PIDT_PREFIX"d] waitpid(%lu): %s (SIGCHLD=%d,%u)\n",
                    getpid(), (unsigned long)pid, strerror(errno),
                    RUBY_SIGCHLD, SIGCHLD_LOSSY);
            break;
        }
        else if (r == pid) {
            if (WIFEXITED(stat)) {
                exit_code = WEXITSTATUS(stat);
                break;
            } else if (WIFSIGNALED(stat)) {
                exit_code = -1;
                break;
            }
        }
    }

    if (vm) {
        rb_native_mutex_unlock(&vm->waitpid_lock);
        rb_native_cond_destroy(&cond);
    }
    return exit_code;
}

static void
remove_so_file(const char *so_file, struct rb_mjit_unit *unit)
{
#if defined(_WIN32)
    /* Windows can't remove files while it's used. */
    unit->so_file = strdup(so_file); /* lazily delete on `clean_object_files()` */
    if (unit->so_file == NULL)
        mjit_warning("failed to allocate memory to lazily remove '%s': %s", so_file, strerror(errno));
#else
    remove_file(so_file);
#endif
}

#define append_str2(p, str, len) ((char *)memcpy((p), str, (len))+(len))
#define append_str(p, str) append_str2(p, str, sizeof(str)-1)
#define append_lit(p, str) append_str2(p, str, rb_strlen_lit(str))

#ifdef _MSC_VER
/* Compile C file to so. It returns 1 if it succeeds. (mswin) */
static int
compile_c_to_so(const char *c_file, const char *so_file)
{
    int exit_code;
    const char *files[] = { NULL, NULL, NULL, NULL, NULL, NULL, "-link", libruby_pathflag, NULL };
    char **args;
    char *p, *obj_file;

    /* files[0] = "-Fe*.dll" */
    files[0] = p = alloca(sizeof(char) * (rb_strlen_lit("-Fe") + strlen(so_file) + 1));
    p = append_lit(p, "-Fe");
    p = append_str2(p, so_file, strlen(so_file));
    *p = '\0';

    /* files[1] = "-Fo*.obj" */
    /* We don't need .obj file, but it's somehow created to cwd without -Fo and we want to control the output directory. */
    files[1] = p = alloca(sizeof(char) * (rb_strlen_lit("-Fo") + strlen(so_file) - rb_strlen_lit(DLEXT) + rb_strlen_lit(".obj") + 1));
    obj_file = p = append_lit(p, "-Fo");
    p = append_str2(p, so_file, strlen(so_file) - rb_strlen_lit(DLEXT));
    p = append_lit(p, ".obj");
    *p = '\0';

    /* files[2] = "-Yu*.pch" */
    files[2] = p = alloca(sizeof(char) * (rb_strlen_lit("-Yu") + strlen(pch_file) + 1));
    p = append_lit(p, "-Yu");
    p = append_str2(p, pch_file, strlen(pch_file));
    *p = '\0';

    /* files[3] = "C:/.../rb_mjit_header-*.obj" */
    files[3] = p = alloca(sizeof(char) * (strlen(pch_file) + 1));
    p = append_str2(p, pch_file, strlen(pch_file) - strlen(".pch"));
    p = append_lit(p, ".obj");
    *p = '\0';

    /* files[4] = "-Tc*.c" */
    files[4] = p = alloca(sizeof(char) * (rb_strlen_lit("-Tc") + strlen(c_file) + 1));
    p = append_lit(p, "-Tc");
    p = append_str2(p, c_file, strlen(c_file));
    *p = '\0';

    /* files[5] = "-Fd*.pdb" */
    files[5] = p = alloca(sizeof(char) * (rb_strlen_lit("-Fd") + strlen(pch_file) + 1));
    p = append_lit(p, "-Fd");
    p = append_str2(p, pch_file, strlen(pch_file) - rb_strlen_lit(".pch"));
    p = append_lit(p, ".pdb");
    *p = '\0';

    args = form_args(5, CC_LDSHARED_ARGS, CC_CODEFLAG_ARGS,
                     files, CC_LIBS, CC_DLDFLAGS_ARGS);
    if (args == NULL)
        return FALSE;

    exit_code = exec_process(cc_path, args);
    free(args);

    if (exit_code == 0) {
        /* remove never-used files (.obj, .lib, .exp, .pdb). XXX: Is there any way not to generate this? */
        if (!mjit_opts.save_temps) {
            char *before_dot;
            remove_file(obj_file);

            before_dot = obj_file + strlen(obj_file) - rb_strlen_lit(".obj");
            append_lit(before_dot, ".lib"); remove_file(obj_file);
            append_lit(before_dot, ".exp"); remove_file(obj_file);
            append_lit(before_dot, ".pdb"); remove_file(obj_file);
        }
    }
    else {
        verbose(2, "compile_c_to_so: compile error: %d", exit_code);
    }
    return exit_code == 0;
}
#else /* _MSC_VER */

/* The function producing the pre-compiled header. */
static void
make_pch(void)
{
    int exit_code;
    const char *rest_args[] = {
# ifdef __clang__
        "-emit-pch",
# endif
        "-o", NULL, NULL,
        NULL,
    };
    char **args;
    int len = sizeof(rest_args) / sizeof(const char *);

    rest_args[len - 2] = header_file;
    rest_args[len - 3] = pch_file;
    verbose(2, "Creating precompiled header");
    args = form_args(3, cc_common_args, CC_CODEFLAG_ARGS, rest_args);
    if (args == NULL) {
        mjit_warning("making precompiled header failed on forming args");
        CRITICAL_SECTION_START(3, "in make_pch");
        pch_status = PCH_FAILED;
        CRITICAL_SECTION_FINISH(3, "in make_pch");
        return;
    }

    exit_code = exec_process(cc_path, args);
    free(args);

    CRITICAL_SECTION_START(3, "in make_pch");
    if (exit_code == 0) {
        pch_status = PCH_SUCCESS;
    }
    else {
        mjit_warning("Making precompiled header failed on compilation. Stopping MJIT worker...");
        pch_status = PCH_FAILED;
    }
    /* wakeup `mjit_finish` */
    rb_native_cond_broadcast(&mjit_pch_wakeup);
    CRITICAL_SECTION_FINISH(3, "in make_pch");
}

/* Compile .c file to .o file. It returns 1 if it succeeds. (non-mswin) */
static int
compile_c_to_o(const char *c_file, const char *o_file)
{
    int exit_code;
    const char *files[] = {
        "-o", NULL, NULL,
# ifdef __clang__
        "-include-pch", NULL,
# endif
        "-c", NULL
    };
    char **args;

    files[1] = o_file;
    files[2] = c_file;
# ifdef __clang__
    files[4] = pch_file;
# endif
    args = form_args(5, cc_common_args, CC_CODEFLAG_ARGS, files, CC_LIBS, CC_DLDFLAGS_ARGS);
    if (args == NULL)
        return FALSE;

    exit_code = exec_process(cc_path, args);
    free(args);

    if (exit_code != 0)
        verbose(2, "compile_c_to_o: compile error: %d", exit_code);
    return exit_code == 0;
}

/* Link .o files to .so file. It returns 1 if it succeeds. (non-mswin) */
static int
link_o_to_so(const char **o_files, const char *so_file)
{
    int exit_code;
    const char *options[] = {
        "-o", NULL,
# ifdef _WIN32
        libruby_pathflag,
# endif
        NULL
    };
    char **args;

    options[1] = so_file;
    args = form_args(6, CC_LDSHARED_ARGS, CC_CODEFLAG_ARGS,
                     options, o_files, CC_LIBS, CC_DLDFLAGS_ARGS);
    if (args == NULL)
        return FALSE;

    exit_code = exec_process(cc_path, args);
    free(args);

    if (exit_code != 0)
        verbose(2, "link_o_to_so: link error: %d", exit_code);
    return exit_code == 0;
}

/* Link all cached .o files and build a .so file. Reload all JIT func from it. This
   allows to avoid JIT code fragmentation and improve performance to call JIT-ed code.  */
static void
compact_all_jit_code(void)
{
# ifndef _WIN32 /* This requires header transformation but we don't transform header on Windows for now */
    struct rb_mjit_unit *unit, *cur = 0;
    double start_time, end_time;
    static const char so_ext[] = DLEXT;
    char so_file[MAXPATHLEN];
    const char **o_files;
    int i = 0, success;

    /* Abnormal use case of rb_mjit_unit that doesn't have ISeq */
    unit = calloc(1, sizeof(struct rb_mjit_unit)); /* To prevent GC, don't use ZALLOC */
    if (unit == NULL) return;
    unit->id = current_unit_num++;
    unit->compile_nums = 0;
    sprint_uniq_filename(so_file, (int)sizeof(so_file), unit->id, unit->compile_nums, MJIT_TMP_PREFIX, so_ext);

    /* NULL-ending for form_args */
    o_files = alloca(sizeof(char *) * (active_units.length + 1));
    o_files[active_units.length] = NULL;
    CRITICAL_SECTION_START(3, "in compact_all_jit_code to keep .o files");
    list_for_each(&active_units.head, cur, unode) {
        o_files[i] = cur->o_file;
        i++;
    }

    start_time = real_ms_time();
    success = link_o_to_so(o_files, so_file);
    end_time = real_ms_time();

    /* TODO: Shrink this big critical section. For now, this is needed to prevent failure by missing .o files.
       This assumes that o -> so link doesn't take long time because the bottleneck, which is compiler optimization,
       is already done. But actually it takes about 500ms for 5,000 methods on my Linux machine, so it's better to
       finish this critical section before link_o_to_so by disabling unload_units. */
    CRITICAL_SECTION_FINISH(3, "in compact_all_jit_code to keep .o files");

    if (success) {
        void *handle = dlopen(so_file, RTLD_NOW);
        if (handle == NULL) {
            mjit_warning("failure in loading code from compacted '%s': %s", so_file, dlerror());
            free(unit);
            return;
        }
        unit->handle = handle;

        /* lazily dlclose handle (and .so file for win32) on `mjit_finish()`. */
        add_to_list(unit, &compact_units);

        if (!mjit_opts.save_temps)
            remove_so_file(so_file, unit);

        CRITICAL_SECTION_START(3, "in compact_all_jit_code to read list");
        list_for_each(&active_units.head, cur, unode) {
            void *func;
            char funcname[35]; /* TODO: reconsider `35` */
            sprintf(funcname, "_mjit%d", cur->id);

            if ((func = dlsym(handle, funcname)) == NULL) {
                mjit_warning("skipping to reload '%s' from '%s': %s", funcname, so_file, dlerror());
                continue;
            }

            if (cur->iseq) { /* Check whether GCed or not */
                /* Usage of jit_code might be not in a critical section.  */
                MJIT_ATOMIC_SET(cur->iseq->body->jit_func, (mjit_func_t)func);
            }
        }
        CRITICAL_SECTION_FINISH(3, "in compact_all_jit_code to read list");
        verbose(1, "JIT compaction (%.1fms): Compacted %d methods -> %s", end_time - start_time, active_units.length, so_file);
    }
    else {
        free(unit);
        verbose(1, "JIT compaction failure (%.1fms): Failed to compact methods", end_time - start_time);
    }
# endif /* _WIN32 */
}

#endif /* _MSC_VER */

static void *
load_func_from_so(const char *so_file, const char *funcname, struct rb_mjit_unit *unit)
{
    void *handle, *func;

    handle = dlopen(so_file, RTLD_NOW);
    if (handle == NULL) {
        mjit_warning("failure in loading code from '%s': %s", so_file, dlerror());
        return (void *)NOT_ADDED_JIT_ISEQ_FUNC;
    }

    func = dlsym(handle, funcname);
    unit->handle = handle;
    return func;
}

static void
print_jit_result(const char *result, const struct rb_mjit_unit *unit, const double duration, const char *c_file)
{
    verbose(1, "JIT %s (%.1fms): %s@%s:%d -> %s", result,
            duration, RSTRING_PTR(unit->iseq->body->location.label),
            RSTRING_PTR(rb_iseq_path(unit->iseq)), FIX2INT(unit->iseq->body->location.first_lineno), c_file);
}

#ifndef __clang__
static const char *
header_name_end(const char *s)
{
    const char *e = s + strlen(s);
# ifdef __GNUC__ /* don't chomp .pch for mswin */
    static const char suffix[] = ".gch";

    /* chomp .gch suffix */
    if (e > s+sizeof(suffix)-1 && strcmp(e-sizeof(suffix)+1, suffix) == 0) {
        e -= sizeof(suffix)-1;
    }
# endif
    return e;
}
#endif

/* Print platform-specific prerequisites in generated code. */
static void
compile_prelude(FILE *f)
{
#ifndef __clang__ /* -include-pch is used for Clang */
    const char *s = pch_file;
    const char *e = header_name_end(s);

    fprintf(f, "#include \"");
    /* print pch_file except .gch for gcc, but keep .pch for mswin */
    for (; s < e; s++) {
        switch(*s) {
          case '\\': case '"':
            fputc('\\', f);
        }
        fputc(*s, f);
    }
    fprintf(f, "\"\n");
#endif

#ifdef _WIN32
    fprintf(f, "void _pei386_runtime_relocator(void){}\n");
    fprintf(f, "int __stdcall DllMainCRTStartup(void* hinstDLL, unsigned int fdwReason, void* lpvReserved) { return 1; }\n");
#endif
}

/* Compile ISeq in UNIT and return function pointer of JIT-ed code.
   It may return NOT_COMPILED_JIT_ISEQ_FUNC if something went wrong. */
static mjit_func_t
convert_unit_to_func(struct rb_mjit_unit *unit, struct rb_call_cache *cc_entries, union iseq_inline_storage_entry *is_entries)
{
    char c_file_buff[MAXPATHLEN], *c_file = c_file_buff, *so_file, funcname[35]; /* TODO: reconsider `35` */
    int success;
    int fd;
    FILE *f;
    void *func;
    double start_time, end_time;
    int c_file_len = (int)sizeof(c_file_buff);
    static const char c_ext[] = ".c";
    static const char so_ext[] = DLEXT;
    const int access_mode =
#ifdef O_BINARY
        O_BINARY|
#endif
        O_WRONLY|O_EXCL|O_CREAT;
#ifndef _MSC_VER
    static const char o_ext[] = ".o";
    char *o_file;
#endif

    c_file_len = sprint_uniq_filename(c_file_buff, c_file_len, unit->id, unit->compile_nums, MJIT_TMP_PREFIX, c_ext);
    if (c_file_len >= (int)sizeof(c_file_buff)) {
        ++c_file_len;
        c_file = alloca(c_file_len);
        c_file_len = sprint_uniq_filename(c_file, c_file_len, unit->id, unit->compile_nums, MJIT_TMP_PREFIX, c_ext);
    }
    ++c_file_len;

#ifndef _MSC_VER
    o_file = alloca(c_file_len - sizeof(c_ext) + sizeof(o_ext));
    memcpy(o_file, c_file, c_file_len - sizeof(c_ext));
    memcpy(&o_file[c_file_len - sizeof(c_ext)], o_ext, sizeof(o_ext));
#endif
    so_file = alloca(c_file_len - sizeof(c_ext) + sizeof(so_ext));
    memcpy(so_file, c_file, c_file_len - sizeof(c_ext));
    memcpy(&so_file[c_file_len - sizeof(c_ext)], so_ext, sizeof(so_ext));

    sprintf(funcname, "_mjit%d", unit->id);

    fd = rb_cloexec_open(c_file, access_mode, 0600);
    if (fd < 0 || (f = fdopen(fd, "w")) == NULL) {
        int e = errno;
        if (fd >= 0) (void)close(fd);
        verbose(1, "Failed to fopen '%s', giving up JIT for it (%s)", c_file, strerror(e));
        return (mjit_func_t)NOT_COMPILED_JIT_ISEQ_FUNC;
    }

    /* print #include of MJIT header, etc. */
    compile_prelude(f);

    /* wait until mjit_gc_finish_hook is called */
    CRITICAL_SECTION_START(3, "before mjit_compile to wait GC finish");
    while (in_gc) {
        verbose(3, "Waiting wakeup from GC");
        rb_native_cond_wait(&mjit_gc_wakeup, &mjit_engine_mutex);
    }

    /* We need to check again here because we could've waited on GC above */
    if (unit->iseq == NULL) {
        fclose(f);
        if (!mjit_opts.save_temps)
            remove_file(c_file);
        free_unit(unit);
        in_jit = FALSE; /* just being explicit for return */
    }
    else {
        in_jit = TRUE;
    }
    CRITICAL_SECTION_FINISH(3, "before mjit_compile to wait GC finish");
    if (!in_jit) {
        return (mjit_func_t)NOT_COMPILED_JIT_ISEQ_FUNC;
    }

    {
        VALUE s = rb_iseq_path(unit->iseq);
        const char *label = RSTRING_PTR(unit->iseq->body->location.label);
        const char *path = RSTRING_PTR(s);
        int lineno = FIX2INT(unit->iseq->body->location.first_lineno);
        verbose(2, "start compilation: %s@%s:%d -> %s", label, path, lineno, c_file);
        fprintf(f, "/* %s@%s:%d */\n\n", label, path, lineno);
    }
<<<<<<< HEAD
    success = mjit_rtl_compile(f, unit->iseq, unit->compile_info, funcname);
=======
    success = mjit_compile(f, unit->iseq->body, funcname, cc_entries, is_entries);
>>>>>>> b824c871

    /* release blocking mjit_gc_start_hook */
    CRITICAL_SECTION_START(3, "after mjit_compile to wakeup client for GC");
    in_jit = FALSE;
    verbose(3, "Sending wakeup signal to client in a mjit-worker for GC");
    rb_native_cond_signal(&mjit_client_wakeup);
    CRITICAL_SECTION_FINISH(3, "in worker to wakeup client for GC");

    fclose(f);
    if (!success) {
        if (!mjit_opts.save_temps)
            remove_file(c_file);
        print_jit_result("failure", unit, 0, c_file);
        return (mjit_func_t)NOT_COMPILED_JIT_ISEQ_FUNC;
    }

    start_time = real_ms_time();
#ifdef _MSC_VER
    success = compile_c_to_so(c_file, so_file);
#else
    /* splitting .c -> .o step and .o -> .so step, to cache .o files in the future */
    if ((success = compile_c_to_o(c_file, o_file)) != 0) {
        const char *o_files[2] = { NULL, NULL };
        o_files[0] = o_file;
        success = link_o_to_so(o_files, so_file);

        /* Always set o_file for compaction. The value is also used for lazy deletion. */
        unit->o_file = strdup(o_file);
        if (unit->o_file == NULL) {
            mjit_warning("failed to allocate memory to remember '%s' (%s), removing it...", o_file, strerror(errno));
            remove_file(o_file);
        }
    }
#endif
    end_time = real_ms_time();

    if (!mjit_opts.save_temps)
        remove_file(c_file);
    if (!success) {
        verbose(2, "Failed to generate so: %s", so_file);
        return (mjit_func_t)NOT_COMPILED_JIT_ISEQ_FUNC;
    }

    func = load_func_from_so(so_file, funcname, unit);
    if (!mjit_opts.save_temps)
        remove_so_file(so_file, unit);

    if ((uintptr_t)func > (uintptr_t)LAST_JIT_ISEQ_FUNC) {
        CRITICAL_SECTION_START(3, "end of jit");
        add_to_list(unit, &active_units);
        if (unit->iseq)
            print_jit_result("success", unit, end_time - start_time, c_file);
        CRITICAL_SECTION_FINISH(3, "end of jit");
    }
    return (mjit_func_t)func;
}

typedef struct {
    struct rb_mjit_unit *unit;
    struct rb_call_cache *cc_entries;
    union iseq_inline_storage_entry *is_entries;
    int finish_p;
} mjit_copy_job_t;

/* Singleton MJIT copy job. This is made global since it needs to be durable even when MJIT worker thread is stopped.
   (ex: register job -> MJIT pause -> MJIT resume -> dispatch job. Actually this should be just cancelled by finish_p check) */
static mjit_copy_job_t mjit_copy_job;

static void mjit_copy_job_handler(void *data);

/* vm_trace.c */
int rb_workqueue_register(unsigned flags, rb_postponed_job_func_t , void *);

/* We're lazily copying cache values from main thread because these cache values
   could be different between ones on enqueue timing and ones on dequeue timing.
   Return TRUE if copy succeeds. */
static int
copy_cache_from_main_thread(mjit_copy_job_t *job)
{
    CRITICAL_SECTION_START(3, "in copy_cache_from_main_thread");
    job->finish_p = FALSE; /* allow dispatching this job in mjit_copy_job_handler */
    CRITICAL_SECTION_FINISH(3, "in copy_cache_from_main_thread");

    if (UNLIKELY(mjit_opts.wait)) {
        mjit_copy_job_handler((void *)job);
        return job->finish_p;
    }

    if (!rb_workqueue_register(0, mjit_copy_job_handler, (void *)job))
        return FALSE;
    CRITICAL_SECTION_START(3, "in MJIT copy job wait");
    /* checking `stop_worker_p` too because `RUBY_VM_CHECK_INTS(ec)` may not
       lush mjit_copy_job_handler when EC_EXEC_TAG() is not TAG_NONE, and then
       `stop_worker()` could dead lock with this function. */
    while (!job->finish_p && !stop_worker_p) {
        rb_native_cond_wait(&mjit_worker_wakeup, &mjit_engine_mutex);
        verbose(3, "Getting wakeup from client");
    }
    CRITICAL_SECTION_FINISH(3, "in MJIT copy job wait");
    return job->finish_p;
}

/* The function implementing a worker. It is executed in a separate
   thread by rb_thread_create_mjit_thread. It compiles precompiled header
   and then compiles requested ISeqs. */
void
mjit_worker(void)
{
    mjit_copy_job_t *job = &mjit_copy_job; /* just a shorthand */

#ifndef _MSC_VER
    if (pch_status == PCH_NOT_READY) {
        make_pch();
    }
#endif
    if (pch_status == PCH_FAILED) {
        mjit_enabled = FALSE;
        CRITICAL_SECTION_START(3, "in worker to update worker_stopped");
        worker_stopped = TRUE;
        verbose(3, "Sending wakeup signal to client in a mjit-worker");
        rb_native_cond_signal(&mjit_client_wakeup);
        CRITICAL_SECTION_FINISH(3, "in worker to update worker_stopped");
        return; /* TODO: do the same thing in the latter half of mjit_finish */
    }

    /* main worker loop */
    while (!stop_worker_p) {
        struct rb_mjit_unit *unit;

        /* wait until unit is available */
        CRITICAL_SECTION_START(3, "in worker dequeue");
        while ((list_empty(&unit_queue.head) || active_units.length >= mjit_opts.max_cache_size) && !stop_worker_p) {
            rb_native_cond_wait(&mjit_worker_wakeup, &mjit_engine_mutex);
            verbose(3, "Getting wakeup from client");
        }
        unit = get_from_list(&unit_queue);
        job->finish_p = TRUE; /* disable dispatching this job in mjit_copy_job_handler while it's being modified */
        CRITICAL_SECTION_FINISH(3, "in worker dequeue");

        if (unit) {
            mjit_func_t func;
            const struct rb_iseq_constant_body *body = unit->iseq->body;

            job->unit = unit;
            job->cc_entries = NULL;
            if (body->ci_size > 0 || body->ci_kw_size > 0)
                job->cc_entries = alloca(sizeof(struct rb_call_cache) * (body->ci_size + body->ci_kw_size));
            job->is_entries = NULL;
            if (body->is_size > 0)
                job->is_entries = alloca(sizeof(union iseq_inline_storage_entry) * body->is_size);

            /* Copy ISeq's inline caches values to avoid race condition. */
            if (job->cc_entries != NULL || job->is_entries != NULL) {
                if (copy_cache_from_main_thread(job) == FALSE) {
                    continue; /* retry postponed_job failure, or stop worker */
                }
            }

            /* JIT compile */
            func = convert_unit_to_func(unit, job->cc_entries, job->is_entries);

            CRITICAL_SECTION_START(3, "in jit func replace");
            while (in_gc) { /* Make sure we're not GC-ing when touching ISeq */
                verbose(3, "Waiting wakeup from GC");
                rb_native_cond_wait(&mjit_gc_wakeup, &mjit_engine_mutex);
            }
            if (unit->iseq) { /* Check whether GCed or not */
                /* Usage of jit_code might be not in a critical section.  */
                MJIT_ATOMIC_SET(unit->iseq->body->jit_func, func);
            }
            CRITICAL_SECTION_FINISH(3, "in jit func replace");

#ifndef _MSC_VER
            /* Combine .o files to one .so and reload all jit_func to improve memory locality */
            if ((!mjit_opts.wait && unit_queue.length == 0 && active_units.length > 1)
                || active_units.length == mjit_opts.max_cache_size) {
                compact_all_jit_code();
            }
#endif
        }
    }

    /* Disable dispatching this job in mjit_copy_job_handler while memory allocated by alloca
       could be expired after finishing this function. */
    job->finish_p = TRUE;

    /* To keep mutex unlocked when it is destroyed by mjit_finish, don't wrap CRITICAL_SECTION here. */
    worker_stopped = TRUE;
}<|MERGE_RESOLUTION|>--- conflicted
+++ resolved
@@ -147,20 +147,9 @@
 #endif
     /* Only used by unload_units. Flag to check this unit is currently on stack or not. */
     char used_code_p;
-<<<<<<< HEAD
-    struct rb_mjit_unit_node *node;
+    struct list_node unode;
     /* Compilation related information. */
     struct rb_mjit_compile_info *compile_info;
-};
-
-/* Node of linked list in struct rb_mjit_unit_list.
-   TODO: use ccan/list for this */
-struct rb_mjit_unit_node {
-    struct rb_mjit_unit *unit;
-    struct rb_mjit_unit_node *next, *prev;
-=======
-    struct list_node unode;
->>>>>>> b824c871
 };
 
 /* Return compile info of ISEQ.  */
@@ -340,22 +329,6 @@
     }
 }
 
-<<<<<<< HEAD
-/* Allocate struct rb_mjit_unit_node and return it. This MUST NOT be
-   called inside critical section because that causes deadlock. ZALLOC
-   may fire GC and GC hooks mjit_gc_start_hook that starts critical section. */
-static struct rb_mjit_unit_node *
-create_list_node(struct rb_mjit_unit *unit)
-{
-    struct rb_mjit_unit_node *node = calloc(1, sizeof(struct rb_mjit_unit_node)); /* To prevent GC, don't use ZALLOC */
-    if (node == NULL) return NULL;
-    node->unit = unit;
-    unit->node = node;
-    return node;
-}
-
-=======
->>>>>>> b824c871
 /* Add unit node to the tail of doubly linked LIST.  It should be not in
    the list before.  */
 static void
@@ -1020,7 +993,7 @@
 /* Compile ISeq in UNIT and return function pointer of JIT-ed code.
    It may return NOT_COMPILED_JIT_ISEQ_FUNC if something went wrong. */
 static mjit_func_t
-convert_unit_to_func(struct rb_mjit_unit *unit, struct rb_call_cache *cc_entries, union iseq_inline_storage_entry *is_entries)
+convert_unit_to_func(struct rb_mjit_unit *unit, struct rb_call_cache *cd_entries, union iseq_inline_storage_entry *is_entries)
 {
     char c_file_buff[MAXPATHLEN], *c_file = c_file_buff, *so_file, funcname[35]; /* TODO: reconsider `35` */
     int success;
@@ -1102,11 +1075,7 @@
         verbose(2, "start compilation: %s@%s:%d -> %s", label, path, lineno, c_file);
         fprintf(f, "/* %s@%s:%d */\n\n", label, path, lineno);
     }
-<<<<<<< HEAD
-    success = mjit_rtl_compile(f, unit->iseq, unit->compile_info, funcname);
-=======
-    success = mjit_compile(f, unit->iseq->body, funcname, cc_entries, is_entries);
->>>>>>> b824c871
+    success = mjit_rtl_compile(f, unit->iseq, unit->compile_info, funcname, cd_entries, is_entries);
 
     /* release blocking mjit_gc_start_hook */
     CRITICAL_SECTION_START(3, "after mjit_compile to wakeup client for GC");
@@ -1166,7 +1135,7 @@
 
 typedef struct {
     struct rb_mjit_unit *unit;
-    struct rb_call_cache *cc_entries;
+    struct rb_call_data *cd_entries;
     union iseq_inline_storage_entry *is_entries;
     int finish_p;
 } mjit_copy_job_t;
@@ -1251,22 +1220,22 @@
             const struct rb_iseq_constant_body *body = unit->iseq->body;
 
             job->unit = unit;
-            job->cc_entries = NULL;
+            job->cd_entries = NULL;
             if (body->ci_size > 0 || body->ci_kw_size > 0)
-                job->cc_entries = alloca(sizeof(struct rb_call_cache) * (body->ci_size + body->ci_kw_size));
+                job->cd_entries = alloca(sizeof(struct rb_call_data) * (body->ci_size + body->ci_kw_size));
             job->is_entries = NULL;
             if (body->is_size > 0)
                 job->is_entries = alloca(sizeof(union iseq_inline_storage_entry) * body->is_size);
 
             /* Copy ISeq's inline caches values to avoid race condition. */
-            if (job->cc_entries != NULL || job->is_entries != NULL) {
+            if (job->cd_entries != NULL || job->is_entries != NULL) {
                 if (copy_cache_from_main_thread(job) == FALSE) {
                     continue; /* retry postponed_job failure, or stop worker */
                 }
             }
 
             /* JIT compile */
-            func = convert_unit_to_func(unit, job->cc_entries, job->is_entries);
+            func = convert_unit_to_func(unit, job->cd_entries, job->is_entries);
 
             CRITICAL_SECTION_START(3, "in jit func replace");
             while (in_gc) { /* Make sure we're not GC-ing when touching ISeq */
